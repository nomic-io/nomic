--- conflicted
+++ resolved
@@ -49,13 +49,8 @@
 tempfile = "3.6.0"
 
 [features]
-<<<<<<< HEAD
-default = ["full", "feat-ibc"]
+default = ["full", "feat-ibc", "testnet"]
 full = ["bitcoind", "clap", "tokio", "orga/merk-full", "orga/abci", "orga/state-sync", "csv", "warp", "rand", "reqwest", "tendermint-rpc", "home"]
-=======
-default = ["full", "feat-ibc", "testnet"]
-full = ["bitcoind", "bitcoincore-rpc-async", "clap", "tokio", "orga/merk-full", "orga/abci", "orga/state-sync", "csv", "warp", "rand", "reqwest", "tendermint-rpc", "home"]
->>>>>>> 8224a741
 feat-ibc = ["orga/feat-ibc"]
 compat = []
 testnet = []
