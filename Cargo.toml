[package]
name = "nomic"
version = "8.0.0"
authors = ["The Turbofish Team <hello@turbofish.org>"]
edition = "2021"
default-run = "nomic"

[dependencies]
bitcoin = { version = "0.29.2", features = ["serde", "rand"] }
<<<<<<< HEAD
orga = { git = "https://github.com/oraichain/orga.git", rev = "4b1ec2a48330622d0c761d625cd3180d412b8e4e", features = [
=======
orga = { git = "https://github.com/nomic-io/orga.git", rev = "8e180ff2a839de81152d8f65be98d18264fbfa14", features = [
>>>>>>> 84a08dc2
    "merk-verify",
    # "abci",
] }
thiserror = "1.0.30"
ed = { git = "https://github.com/nomic-io/ed", rev = "9c0e206ffdb59dacb90f083e004e8080713e6ad8" }
clap = { version = "3.2.16", features = ["derive"], optional = true }
tokio = { version = "1.14.0", features = ["full"], optional = true }
base64 = "0.13.0"
js-sys = { version = "0.3.55" }
serde = "1.0.133"
serde_json = "1.0.74"
csv = { version = "1.1.6", optional = true }
bech32 = { version = "0.9.1" }
futures = "0.3.21"
toml_edit = "0.13.4"
ibc-proto = { version = "0.32.1", default-features = false, features = [
    "std",
    "borsh",
], optional = true }
tendermint-rpc = { version = "=0.32.0", features = [
    "http-client",
], optional = true }
bitcoincore-rpc-async = { package = "bitcoincore-rpc-async2", version = "4.0.2", optional = true }
bitcoin-script = "0.1.1"
warp = { version = "0.3.2", optional = true }
derive_more = "0.99.17"
pretty_env_logger = { git = "https://github.com/seanmonstar/pretty-env-logger", rev = "f9e35b6dbbf06de55222c944c9e1e176ce73b3a7" }
reqwest = { version = "0.11.16", optional = true, features = ["json"] }
rand = { version = "0.8.5", optional = true }
sha2 = "0.10.6"
bytes = "1.2.1"
serde-big-array = "0.4.1"
log = "0.4.17"
hex = "0.4.3"
toml = { version = "0.7.2", features = ["parse"] }
split-iter = "0.1.0"
chrono = "0.4.19"
tempfile = "3"
home = { version = "0.5.5", optional = true }
semver = "1.0.18"
ics23 = "0.10.2"
cosmos-sdk-proto = { version = "0.19.0", optional = true }
prometheus_exporter = "0.8.5"
lazy_static = "1.4.0"
secp256k1 = "0.20.3"
tiny-bip39 = "0.8.0"
prost-types = "0.11.9"

[dev-dependencies]
bitcoind = { version = "0.27.0", features = ["22_0"] }
bitcoin_hashes = "0.11.0"
serde_json = "1.0.68"
serde = "1.0.130"
mutagen = "0.1.2"
curl = "0.4.44"
urlencoding = "2.1.2"
crossbeam-channel = "0.5.8"
chrono = "0.4.19"
serial_test = "2.0.0"
tempfile = "3.6.0"

[build-dependencies]
toml = { version = "0.7.2", features = ["parse"] }
semver = "1.0.18"

[features]
default = ["full", "feat-ibc"]
full = [
    "bitcoincore-rpc-async",
    "clap",
    "tokio",
    "orga/merk-full",
    "orga/abci",
    "orga/state-sync",
    "csv",
    "warp",
    "rand",
    "reqwest",
    "ibc-proto",
    "tendermint-rpc",
    "cosmos-sdk-proto",
    "home",
]
feat-ibc = ["orga/feat-ibc"]
testnet = []
faucet-test = []
devnet = []
legacy-bin = []

[profile.release]
overflow-checks = true

[[bin]]
name = "nomic"

[[bin]]
name = "store-diff"

[[bin]]
name = "create-checkpoint"

<<<<<<< HEAD
=======
[[bin]]
name = "append-airdrop-snapshot"
required-features = ["testnet"]

>>>>>>> 84a08dc2
[[test]]
name = "bitcoin"
required-features = ["devnet", "testnet"]<|MERGE_RESOLUTION|>--- conflicted
+++ resolved
@@ -7,13 +7,8 @@
 
 [dependencies]
 bitcoin = { version = "0.29.2", features = ["serde", "rand"] }
-<<<<<<< HEAD
 orga = { git = "https://github.com/oraichain/orga.git", rev = "4b1ec2a48330622d0c761d625cd3180d412b8e4e", features = [
-=======
-orga = { git = "https://github.com/nomic-io/orga.git", rev = "8e180ff2a839de81152d8f65be98d18264fbfa14", features = [
->>>>>>> 84a08dc2
     "merk-verify",
-    # "abci",
 ] }
 thiserror = "1.0.30"
 ed = { git = "https://github.com/nomic-io/ed", rev = "9c0e206ffdb59dacb90f083e004e8080713e6ad8" }
@@ -113,13 +108,6 @@
 [[bin]]
 name = "create-checkpoint"
 
-<<<<<<< HEAD
-=======
-[[bin]]
-name = "append-airdrop-snapshot"
-required-features = ["testnet"]
-
->>>>>>> 84a08dc2
 [[test]]
 name = "bitcoin"
 required-features = ["devnet", "testnet"]