--- conflicted
+++ resolved
@@ -43,13 +43,8 @@
 tempfile = "3"
 home = { version = "0.5.5", optional = true }
 semver = "1.0.18"
-<<<<<<< HEAD
-ics23 = "0.10.2"
-cosmos-sdk-proto = { version = "0.19.0", optional = true }
-=======
 ics23 = "0.12.0"
 cosmos-sdk-proto = {version = "0.23.0", optional = true }
->>>>>>> ff2d0da4
 prometheus_exporter = "0.8.5"
 lazy_static = "1.4.0"
 
