--- conflicted
+++ resolved
@@ -1,21 +1,13 @@
 [package]
 name = "nomic"
-<<<<<<< HEAD
-version = "7.0.9"
-=======
 version = "8.0.0"
->>>>>>> de4cd2b9
 authors = ["The Turbofish Team <hello@turbofish.org>"]
 edition = "2021"
 default-run = "nomic"
 
 [dependencies]
 bitcoin = { version = "0.29.2", features = ["serde", "rand"] }
-<<<<<<< HEAD
 orga = { git = "https://github.com/oraichain/orga.git", rev = "6ccd52d", features = [
-=======
-orga = { git = "https://github.com/nomic-io/orga.git", rev = "bd9b07a96c21669bf0de52640ad81eaf8d7f0aae", features = [
->>>>>>> de4cd2b9
     "merk-verify",
     "abci",
 ] }
