--- conflicted
+++ resolved
@@ -6,12 +6,8 @@
 default-run = "nomic"
 
 [dependencies]
-<<<<<<< HEAD
-orga = { git = "https://github.com/nomic-io/orga.git", rev = "35988d76b58008e37794064c41f3d0ba102ca0c8", features = [
-=======
 bitcoin = { version = "0.29.2", features = ["serde", "rand"] }
 orga = { git = "https://github.com/nomic-io/orga.git", rev = "73a3a567f68e3ca0c67a6c8b67f6392df31958a0", features = [
->>>>>>> 379ce590
     "merk-verify",
 ] }
 thiserror = "1.0.30"
@@ -62,7 +58,6 @@
     "node-bindings",
     "sol-types",
 ], optional = true }
-bitcoin = { version = "0.29.2", features = ["serde", "rand"] }
 serde-hex = "0.1.0"
 
 [dev-dependencies]
@@ -84,11 +79,7 @@
 glob = "0.3.1"
 
 [features]
-<<<<<<< HEAD
 default = ["full", "feat-ibc", "testnet", "ethereum"]
-=======
-default = ["full", "feat-ibc"]
->>>>>>> 379ce590
 full = [
     "bitcoincore-rpc-async",
     "clap",
