--- conflicted
+++ resolved
@@ -8,11 +8,7 @@
 [dependencies]
 bitcoin = { version = "0.28.1", features = ["use-serde"] }
 bitcoind = { version = "0.21.0", features = ["22_0"], optional = true }
-<<<<<<< HEAD
-orga = { git = "https://github.com/nomic-io/orga.git", rev = "b942d6d1c6163155b2250a0b1654ef171865b76f", features = ["merk-verify"] }
-=======
 orga = { git = "https://github.com/nomic-io/orga.git", rev = "a986059b5aaa2b783e8050b9f6bfb0ae4a59f718", features = ["merk-verify"] }
->>>>>>> 51d8f884
 thiserror = "1.0.30"
 ed = { git = "https://github.com/nomic-io/ed", rev = "9c0e206ffdb59dacb90f083e004e8080713e6ad8" }
 clap = { version = "3.2.16", features = ["derive"], optional = true }
