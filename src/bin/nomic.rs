#![feature(trivial_bounds)]
#![allow(incomplete_features)]
#![feature(specialization)]
#![feature(async_closure)]
#![feature(never_type)]

use bitcoin::consensus::{Decodable, Encodable};
use bitcoin::secp256k1;
use bitcoin::util::bip32::ExtendedPubKey;
use bitcoincore_rpc_async::RpcApi;
use bitcoincore_rpc_async::{Auth, Client as BtcClient};
use clap::Parser;
use nomic::app::Dest;
use nomic::app::IbcDest;
use nomic::app::InnerApp;
use nomic::app::Nom;
use nomic::bitcoin::adapter::Adapter;
use nomic::bitcoin::signatory::SignatorySet;
use nomic::bitcoin::Config;
use nomic::bitcoin::Nbtc;
use nomic::bitcoin::{relayer::Relayer, signer::Signer};
use nomic::constants::BTC_NATIVE_TOKEN_DENOM;
use nomic::constants::MAIN_NATIVE_TOKEN_DENOM;
use nomic::error::Result;
use nomic::utils::load_bitcoin_key;
use nomic::utils::load_or_generate;
use nomic::utils::wallet_path;
use nomic::utils::write_orga_private_key_from_mnemonic;
use orga::abci::Node;
use orga::client::wallet::{SimpleWallet, Wallet};
use orga::coins::DelegationInfo;
use orga::coins::ValidatorQueryInfo;
use orga::coins::{Address, Commission, Decimal, Declaration, Symbol};
use orga::ibc::ibc_rs::core::{
    ics24_host::identifier::{ChannelId, PortId},
    timestamp::Timestamp,
};
use orga::macros::build_call;
use orga::merk::MerkStore;
use orga::plugins::MIN_FEE;
use orga::prelude::*;
use orga::{client::AppClient, tendermint::client::HttpClient};
use serde::{Deserialize, Serialize};
use serde_json::json;
use std::convert::TryInto;
use std::fs::Permissions;
use std::os::unix::fs::PermissionsExt;
use std::path::PathBuf;
use std::str::FromStr;
use std::time::SystemTime;
use std::time::UNIX_EPOCH;
use tendermint_rpc::Client as _;

const BANNER: &str = r#"
███╗   ██╗  ██████╗  ███╗   ███╗ ██╗  ██████╗
████╗  ██║ ██╔═══██╗ ████╗ ████║ ██║ ██╔════╝
██╔██╗ ██║ ██║   ██║ ██╔████╔██║ ██║ ██║
██║╚██╗██║ ██║   ██║ ██║╚██╔╝██║ ██║ ██║
██║ ╚████║ ╚██████╔╝ ██║ ╚═╝ ██║ ██║ ╚██████╗
╚═╝  ╚═══╝  ╚═════╝  ╚═╝     ╚═╝ ╚═╝  ╚═════╝
"#;

fn wallet() -> SimpleWallet {
    SimpleWallet::open(wallet_path()).unwrap()
}

fn my_address() -> Address {
    wallet().address().unwrap().unwrap()
}

#[derive(Parser, Debug)]
#[clap(
    version = env!("CARGO_PKG_VERSION"),
    author = "The Nomic Developers <hello@nomic.io>"
)]
pub struct Opts {
    #[clap(subcommand)]
    cmd: Command,

    #[clap(flatten)]
    config: nomic::network::Config,
}

#[derive(Parser, Debug)]
pub enum Command {
    Start(StartCmd),
    Send(SendCmd),
    SendNbtc(SendNbtcCmd),
    Balance(BalanceCmd),
    Delegations(DelegationsCmd),
    UnbondingPeriod(UnbondingPeriodCmd),
    Validators(ValidatorsCmd),
    Delegate(DelegateCmd),
    Declare(DeclareCmd),
    Unbond(UnbondCmd),
    Redelegate(RedelegateCmd),
    Unjail(UnjailCmd),
    Edit(EditCmd),
    Claim(ClaimCmd),
    Relayer(RelayerCmd),
    Signer(SignerCmd),
    SetSignatoryKey(SetSignatoryKeyCmd),
    Deposit(DepositCmd),
    InterchainDeposit(InterchainDepositCmd),
    Withdraw(WithdrawCmd),
    // IbcDepositNbtc(IbcDepositNbtcCmd),
    IbcWithdrawNbtc(IbcWithdrawNbtcCmd),
    Grpc(GrpcCmd),
    IbcTransfer(IbcTransferCmd),
    Export(ExportCmd),
    UpgradeStatus(UpgradeStatusCmd),
    RelayOpKeys(RelayOpKeysCmd),
    SetRecoveryAddress(SetRecoveryAddressCmd),
    SigningStatus(SigningStatusCmd),
    BitcoinConfig(BitcoinConfigCmd),
    RecoverDeposit(RecoverDepositCmd),
    PayToFeePool(PayToFeePoolCmd),
}

impl Command {
    fn run(&self, config: &nomic::network::Config) -> Result<()> {
        use Command::*;
        let rt = tokio::runtime::Runtime::new().unwrap();

        if let Start(_cmd) = self {
            log::info!("nomic v{}", env!("CARGO_PKG_VERSION"));

            if let Some(network) = config.network() {
                log::info!("Configured for network {:?}", network);
            }
        } else {
            log::debug!("nomic v{}", env!("CARGO_PKG_VERSION"));

            if let Some(network) = config.network() {
                log::debug!("Configured for network {:?}", network);
            }

            if let Some(legacy_bin) = legacy_bin(config)? {
                let mut legacy_cmd = std::process::Command::new(legacy_bin);
                legacy_cmd.args(std::env::args().skip(1));
                log::debug!("Running legacy binary... ({:#?})", legacy_cmd);
                legacy_cmd.spawn()?.wait()?;
                return Ok(());
            }
        }

        rt.block_on(async move {
            match self {
                Start(cmd) => Ok(cmd.run().await?),
                Send(cmd) => cmd.run().await,
                SendNbtc(cmd) => cmd.run().await,
                Balance(cmd) => cmd.run().await,
                Delegate(cmd) => cmd.run().await,
                Declare(cmd) => cmd.run().await,
                Delegations(cmd) => cmd.run().await,
                UnbondingPeriod(cmd) => cmd.run().await,
                Validators(cmd) => cmd.run().await,
                Unbond(cmd) => cmd.run().await,
                Redelegate(cmd) => cmd.run().await,
                Unjail(cmd) => cmd.run().await,
                Edit(cmd) => cmd.run().await,
                Claim(cmd) => cmd.run().await,
                Relayer(cmd) => cmd.run().await,
                Signer(cmd) => cmd.run().await,
                SetSignatoryKey(cmd) => cmd.run().await,
                Deposit(cmd) => cmd.run().await,
                InterchainDeposit(cmd) => cmd.run().await,
                Withdraw(cmd) => cmd.run().await,
                // IbcDepositNbtc(cmd) => cmd.run().await,
                IbcWithdrawNbtc(cmd) => cmd.run().await,
                Grpc(cmd) => cmd.run().await,
                IbcTransfer(cmd) => cmd.run().await,
                Export(cmd) => cmd.run().await,
                UpgradeStatus(cmd) => cmd.run().await,
                RelayOpKeys(cmd) => cmd.run().await,
                SetRecoveryAddress(cmd) => cmd.run().await,
                SigningStatus(cmd) => cmd.run().await,
                BitcoinConfig(cmd) => cmd.run().await,
                RecoverDeposit(cmd) => cmd.run().await,
                PayToFeePool(cmd) => cmd.run().await,
            }
        })
    }
}

#[derive(Parser, Clone, Debug, Serialize, Deserialize)]
pub struct StartCmd {
    #[clap(flatten)]
    config: nomic::network::Config,

    #[clap(long)]
    pub tendermint_logs: bool,
    #[clap(long)]
    pub clone_store: Option<String>,
    #[clap(long)]
    pub reset_store_height: bool,
    #[clap(long)]
    pub unsafe_reset: bool,
    #[clap(long)]
    pub skip_init_chain: bool,
    #[clap(long)]
    pub migrate: bool,
    #[clap(long)]
    pub legacy_home: Option<String>,
    #[clap(long)]
    pub freeze_valset: bool,
    #[clap(long)]
    pub signal_version: Option<String>,
    #[clap(long)]
    pub validator_key: Option<String>,
    #[clap(long)]
    pub node_key: Option<String>,
}

impl StartCmd {
    async fn run(&self) -> orga::Result<()> {
        let cmd = self.clone();
        let home = cmd.config.home_expect()?;

        if cmd.freeze_valset {
            std::env::set_var("ORGA_STATIC_VALSET", "true");
        }

        let mut should_migrate = false;
        let legacy_bin = legacy_bin(&cmd.config)?;
        if let Some(legacy_bin) = legacy_bin {
            let mut legacy_cmd = std::process::Command::new(legacy_bin);
            if let Some(upgrade_height) = cmd.config.upgrade_height {
                legacy_cmd.env("ORGA_STOP_HEIGHT", upgrade_height.to_string());
            }

            let version_hex = hex::encode([InnerApp::CONSENSUS_VERSION]);
            legacy_cmd.args(["start", "--signal-version", &version_hex]);
            legacy_cmd.args(std::env::args().skip(2).collect::<Vec<_>>());

            log::info!("Starting legacy node... ({:#?})", legacy_cmd);
            let res = legacy_cmd.spawn()?.wait()?;
            match res.code() {
                Some(138) => {
                    log::info!("Legacy node exited for upgrade");
                    should_migrate = true;
                }
                Some(code) => {
                    log::error!("Legacy node exited unexpectedly");
                    std::process::exit(code);
                }
                None => panic!("Legacy node exited unexpectedly"),
            }
        }

        println!("{}\nVersion {}\n\n", BANNER, env!("CARGO_PKG_VERSION"));

        let has_node = if !home.join("merk/db/CURRENT").exists() {
            false
        } else {
            let store = MerkStore::open_readonly(home.join("merk"));
            store.merk().get_aux(b"height").unwrap().is_some()
        };
        let config_path = home.join("tendermint/config/config.toml");
        let chain_id = cmd.config.chain_id.as_deref();

        if !has_node {
            log::info!("Initializing node at {}...", home.display());

            let node = Node::<nomic::app::App>::new(&home, chain_id, Default::default()).await;

            if let Some(source) = cmd.clone_store {
                let mut source = PathBuf::from_str(&source).unwrap();
                if std::fs::read_dir(&source)?.any(|c| c.as_ref().unwrap().file_name() == "merk") {
                    source = source.join("merk");
                }
                log::info!("Cloning store from {}...", source.display());
                node.init_from_store(
                    source,
                    if cmd.reset_store_height {
                        Some(0)
                    } else {
                        None
                    },
                );
            }
            if let Some(val_key) = cmd.validator_key {
                let val_key = PathBuf::from_str(&val_key).unwrap();
                log::info!("Copying validator key from {}", val_key.display());
                std::fs::copy(
                    val_key,
                    home.join("tendermint/config/priv_validator_key.json"),
                )
                .unwrap();
            }
            if let Some(node_key) = cmd.node_key {
                let node_key = PathBuf::from_str(&node_key).unwrap();
                log::info!("Copying node key from {}", node_key.display());
                std::fs::copy(node_key, home.join("tendermint/config/node_key.json")).unwrap();
            }

            configure_node(&config_path, |cfg| {
                cfg["rpc"]["laddr"] = toml_edit::value("tcp://0.0.0.0:26657");
            });

            edit_block_time(&config_path, "3s");

            if !cmd.config.state_sync_rpc.is_empty() {
                let servers: Vec<_> = cmd
                    .config
                    .state_sync_rpc
                    .iter()
                    .map(|s| s.as_str())
                    .collect();
                configure_for_statesync(&home.join("tendermint/config/config.toml"), &servers)
                    .await;
            }
        } else if cmd.clone_store.is_some() {
            log::warn!(
                "--clone-store only applies used when initializing a network home, ignoring"
            );
        }

        let bin_path = home.join(format!("bin/nomic-{}", env!("CARGO_PKG_VERSION")));
        if !bin_path.exists() {
            log::debug!("Writing binary to {}", bin_path.display());
            let current_exe_bytes = std::fs::read(std::env::current_exe().unwrap()).unwrap();
            std::fs::create_dir_all(home.join("bin")).unwrap();
            std::fs::write(&bin_path, current_exe_bytes).unwrap();
            std::fs::set_permissions(bin_path, Permissions::from_mode(0o777)).unwrap();
        }

        log::info!("Starting node at {}...", home.display());
        let mut node: Node<_> =
            Node::<nomic::app::App>::new(&home, chain_id, Default::default()).await;

        if cmd.unsafe_reset {
            node = node.reset().await;
        }
        if let Some(genesis) = &cmd.config.genesis {
            let genesis_bytes = if genesis.contains('\n') {
                genesis.as_bytes().to_vec()
            } else {
                std::fs::read(genesis)?
            };
            std::fs::write(home.join("tendermint/config/genesis.json"), genesis_bytes)?;
        }
        if cmd.migrate || should_migrate {
            node = node.migrate(vec![InnerApp::CONSENSUS_VERSION], false, true);
        }
        if cmd.skip_init_chain {
            node = node.skip_init_chain();
        }
        if let Some(signal_version) = cmd.signal_version {
            let signal_version = hex::decode(signal_version).unwrap();
            let rt = tokio::runtime::Runtime::new().unwrap();
            let client = self.config.client().with_wallet(wallet());
            std::thread::spawn(move || {
                rt.block_on(async move {
                    let signal_version = signal_version.clone();
                    let signal_version2 = signal_version.clone();
                    let signal_version3 = signal_version.clone();
                    let done = move || {
                        log::info!("Node has signaled {:?}", signal_version2);
                    };

                    loop {
                        let signal_version = signal_version.clone().try_into().unwrap();
                        tokio::time::sleep(std::time::Duration::from_secs(5)).await;
                        if let Err(err) = client
                            .call(
                                |app| build_call!(app.signal(signal_version)),
                                |app| build_call!(app.app_noop()),
                            )
                            .await
                        {
                            let msg = err.to_string();
                            if msg.ends_with("has already been signaled") {
                                return done();
                            } else {
                                log::debug!("Error when signaling: {}", msg);
                                continue;
                            }
                        } else {
                            log::info!("Signaled version {:?}", signal_version3);
                            return done();
                        }
                    }
                });
            });
        }

        if std::env::var("NOMIC_EXIT_ON_START").is_ok() {
            std::process::exit(139);
        }
        node.stdout(std::process::Stdio::inherit())
            .stderr(std::process::Stdio::inherit())
            .print_tendermint_logs(cmd.tendermint_logs)
            .tendermint_flags(cmd.config.tendermint_flags.clone())
            .run()
            .await?
            .wait()
    }
}

// TODO: move to config/nodehome?
fn legacy_bin(config: &nomic::network::Config) -> Result<Option<PathBuf>> {
    let home = match config.home() {
        Some(home) => home,
        None => {
            log::warn!("Unknown home directory, cannot automatically run legacy binary.");
            log::warn!("If the command fails, try running with --network, --home, or --chain-id.");
            return Ok(None);
        }
    };

    // TODO: skip if specifying node in config

    let legacy_version = std::env::var("NOMIC_LEGACY_VERSION")
        .ok()
        .or(config.legacy_version.clone());

    if let Some(legacy_version) = legacy_version {
        let (up_to_date, initialized) = {
            if !home.join("merk/db/CURRENT").exists() {
                (false, false)
            } else {
                let store = MerkStore::open_readonly(home.join("merk"));
                let store_ver = store.merk().get_aux(b"consensus_version").unwrap();
                let utd = if let Some(store_ver) = store_ver {
                    store_ver == vec![InnerApp::CONSENSUS_VERSION]
                } else {
                    let store_ver = store.merk().get(b"/version").unwrap();
                    if let Some(store_ver) = store_ver {
                        store_ver == vec![1, InnerApp::CONSENSUS_VERSION]
                    } else {
                        false
                    }
                };
                let initialized = store.merk().get_aux(b"height").unwrap().is_some();
                (utd, initialized)
            }
        };

        // TODO: handle case where node is not initialized, but network is upgraded (can skip legacy binary)

        if up_to_date {
            log::debug!("Node version matches network version, no need to run legacy binary");
        } else {
            if legacy_version.is_empty() {
                log::warn!("Legacy version is empty, skipping run of legacy binary.");
                return Ok(None);
            }

            let bin_dir = home.join("bin");

            #[cfg(feature = "legacy-bin")]
            {
                if !env!("NOMIC_LEGACY_BUILD_VERSION").is_empty() {
                    if !bin_dir.exists() {
                        std::fs::create_dir_all(&bin_dir)?;
                    }

                    let bin_name = env!("NOMIC_LEGACY_BUILD_VERSION").trim().replace(' ', "-");
                    let bin_path = bin_dir.join(bin_name);
                    let bin_bytes = include_bytes!(env!("NOMIC_LEGACY_BUILD_PATH"));
                    if !bin_path.exists() {
                        log::debug!("Writing legacy binary to {}...", bin_path.display());
                        std::fs::write(&bin_path, bin_bytes).unwrap();
                        std::fs::set_permissions(bin_path, Permissions::from_mode(0o777)).unwrap();
                    }
                }
            }

            if !bin_dir.exists() {
                log::warn!("Legacy binary does not exist, attempting to skip ahead");
            } else {
                let req = semver::VersionReq::parse(&legacy_version).unwrap();
                let mut legacy_bin = None;
                let mut legacy_ver = None;
                for bin in bin_dir.read_dir().unwrap() {
                    let bin = bin?;
                    let bin_name = bin.file_name();
                    if !bin_name
                        .clone()
                        .into_string()
                        .unwrap()
                        .starts_with("nomic-")
                    {
                        continue;
                    }
                    let bin_ver = bin_name.to_str().unwrap().trim_start_matches("nomic-");
                    let bin_ver = semver::Version::parse(bin_ver).unwrap();
                    if req.matches(&bin_ver) {
                        if let Some(lv) = &legacy_ver {
                            if &bin_ver > lv {
                                legacy_bin = Some(bin.path());
                                legacy_ver = Some(bin_ver);
                            }
                        } else {
                            legacy_bin = Some(bin.path());
                            legacy_ver = Some(bin_ver);
                        }
                    }
                }

                return if legacy_bin.is_none() {
                    if initialized {
                        return Err(orga::Error::App(format!("Could not find a legacy binary matching version {}, please build and run a compatible version first.", legacy_version)).into());
                    } else {
                        log::warn!("Could not find a legacy binary match, but node is uninitialized, continuing...");
                        Ok(None)
                    }
                } else {
                    let current_ver = semver::Version::parse(env!("CARGO_PKG_VERSION")).unwrap();
                    if &current_ver == legacy_ver.as_ref().unwrap() {
                        log::debug!(
                            "Legacy binary matches current binary, no need to run legacy binary"
                        );
                        Ok(None)
                    } else {
                        log::debug!(
                            "Found legacy binary {:?} matching version {}",
                            legacy_bin,
                            legacy_version
                        );
                        Ok(legacy_bin)
                    }
                };
            }
        }
    }

    Ok(None)
}

async fn relaunch_on_migrate(config: &nomic::network::Config) -> Result<()> {
    let mut initial_ver = None;
    loop {
        let version: Vec<_> = config
            .client()
            .query(|app: InnerApp| Ok(app.upgrade.current_version.get(())?.unwrap().clone()))
            .await?
            .into();

        if let Some(initial_ver) = initial_ver {
            if version != initial_ver {
                log::warn!(
                    "Version changed from {:?} to {:?}, exiting",
                    initial_ver,
                    version
                );
                std::process::exit(138);
            }
        }

        initial_ver = Some(version);

        tokio::time::sleep(std::time::Duration::from_secs(5)).await;
    }
}

fn configure_node<P, F>(cfg_path: &P, configure: F)
where
    P: AsRef<std::path::Path>,
    F: Fn(&mut toml_edit::Document),
{
    let data = std::fs::read_to_string(cfg_path).expect("Failed to read config.toml");

    let mut toml = data
        .parse::<toml_edit::Document>()
        .expect("Failed to parse config.toml");

    configure(&mut toml);

    std::fs::write(cfg_path, toml.to_string()).expect("Failed to write config.toml");
}

fn edit_block_time(cfg_path: &PathBuf, timeout_commit: &str) {
    configure_node(cfg_path, |cfg| {
        cfg["consensus"]["timeout_commit"] = toml_edit::value(timeout_commit);
    });
}

async fn configure_for_statesync(cfg_path: &PathBuf, rpc_servers: &[&str]) {
    log::info!("Getting bootstrap state for Tendermint light client...");

    let (height, hash) = get_bootstrap_state(rpc_servers)
        .await
        .expect("Failed to bootstrap state");
    log::info!(
        "Configuring light client at height {} with hash {}",
        height,
        hash
    );

    configure_node(cfg_path, |cfg| {
        cfg["statesync"]["enable"] = toml_edit::value(true);
        cfg["statesync"]["rpc_servers"] = toml_edit::value(rpc_servers.join(","));
        cfg["statesync"]["trust_height"] = toml_edit::value(height);
        cfg["statesync"]["trust_hash"] = toml_edit::value(hash.clone());
        cfg["statesync"]["discovery_time"] = toml_edit::value("8s");
        if cfg["statesync"]["trust_period"].to_string() == "0" {
            cfg["statesync"]["trust_period"] = toml_edit::value("216h0m0s");
        }
    });
}

async fn get_bootstrap_state(rpc_servers: &[&str]) -> Result<(i64, String)> {
    let rpc_clients: Vec<_> = rpc_servers
        .iter()
        .map(|addr| {
            tendermint_rpc::HttpClient::new(*addr).expect("Could not create tendermint RPC client")
        })
        .collect();

    // get median latest height
    let mut latest_heights = vec![];
    for client in rpc_clients.iter() {
        let status = match client.status().await {
            Ok(status) => status,
            Err(_) => continue,
        };
        let height = status.sync_info.latest_block_height.value();
        latest_heights.push(height);
    }

    if latest_heights.len() < rpc_servers.len() / 2 {
        return Err(orga::Error::App(
            "Failed to get state sync bootstrap data from nodes".to_string(),
        )
        .into());
    }

    latest_heights.sort_unstable();
    let latest_height = latest_heights[latest_heights.len() / 2] as u32;

    let height = latest_height.checked_sub(1000).unwrap_or(1);

    // get block hash
    let mut hash = None;
    for client in rpc_clients.iter() {
        let res = client
            .blockchain(height, height)
            .await
            .expect("Could not get tendermint block header");
        let block = &res.block_metas[0];
        if hash.is_none() {
            hash = Some(block.header.hash());
        }

        let hash = hash.as_ref().unwrap();
        if block.header.hash() != *hash {
            return Err(orga::Error::App("Block hashes do not match".to_string()).into());
        }
    }

    Ok((height as i64, hash.unwrap().to_string()))
}

#[derive(Parser, Debug)]
pub struct SendCmd {
    to_addr: Address,
    amount: u64,

    #[clap(flatten)]
    config: nomic::network::Config,
}

impl SendCmd {
    async fn run(&self) -> Result<()> {
        Ok(self
            .config
            .client()
            .with_wallet(wallet())
            .call(
                |app| build_call!(app.accounts.take_as_funding(MIN_FEE.into())),
                |app| build_call!(app.accounts.transfer(self.to_addr, self.amount.into())),
            )
            .await?)
    }
}

#[derive(Parser, Debug)]
pub struct SendNbtcCmd {
    to_addr: Address,
    amount: u64,

    #[clap(flatten)]
    config: nomic::network::Config,
}

impl SendNbtcCmd {
    async fn run(&self) -> Result<()> {
        Ok(self
            .config
            .client()
            .with_wallet(wallet())
            .call(
                |app| build_call!(app.bitcoin.transfer(self.to_addr, self.amount.into())),
                |app| build_call!(app.app_noop()),
            )
            .await?)
    }
}

#[derive(Parser, Debug)]
pub struct BalanceCmd {
    address: Option<Address>,

    #[clap(long, global = true)]
    mnemonic_file: Option<String>,

    #[clap(flatten)]
    config: nomic::network::Config,
}

impl BalanceCmd {
    async fn run(&self) -> Result<()> {
        if let Some(file_path) = self.mnemonic_file.as_ref() {
            let mnemonic = std::fs::read_to_string(file_path)
                .unwrap_or_else(|_| panic!("Can not read file {file_path}"));
            write_orga_private_key_from_mnemonic(&mnemonic);
        }

        let address = self.address.unwrap_or_else(my_address);
        println!("address: {}", address);

        let client = self.config.client();

        let balance = client
            .query(|app: InnerApp| app.accounts.balance(address))
            .await?;
        println!("{} {}", balance, MAIN_NATIVE_TOKEN_DENOM);

        let balance = client
            .query(|app: InnerApp| app.bitcoin.accounts.balance(address))
            .await?;
        println!("{} {}", balance, BTC_NATIVE_TOKEN_DENOM);

        let balance = client.query(|app| app.escrowed_nbtc(address)).await?;
        println!("{} IBC-escrowed NBTC", balance);

        Ok(())
    }
}

#[derive(Parser, Debug)]
pub struct DelegationsCmd {
    #[clap(flatten)]
    config: nomic::network::Config,
}

impl DelegationsCmd {
    async fn run(&self) -> Result<()> {
        let address = my_address();
        let delegations: Vec<(Address, DelegationInfo)> = self
            .config
            .client()
            .query(|app: InnerApp| app.staking.delegations(address))
            .await?;

        println!(
            "delegated to {} validator{}",
            delegations.len(),
            if delegations.len() == 1 { "" } else { "s" }
        );
        for (validator, delegation) in delegations {
            let staked = delegation.staked;
            let liquid: u64 = delegation
                .liquid
                .iter()
                .map(|(_, amount)| -> u64 { (*amount).into() })
                .sum();
            if staked == 0 && liquid == 0 {
                continue;
            }

            let liquid_nom = delegation
                .liquid
                .iter()
                .find(|(denom, _)| *denom == Nom::INDEX)
                .unwrap()
                .1;
            let liquid_nbtc = delegation
                .liquid
                .iter()
                .find(|(denom, _)| *denom == Nbtc::INDEX)
                .unwrap_or(&(0, 0.into()))
                .1;

            println!(
                "- {validator}: staked={staked} {MAIN_NATIVE_TOKEN_DENOM}, liquid={liquid_nom} {MAIN_NATIVE_TOKEN_DENOM},{liquid_nbtc} {BTC_NATIVE_TOKEN_DENOM}",
            );
        }

        Ok(())
    }
}

#[derive(Parser, Debug)]
pub struct UnbondingPeriodCmd {
    #[clap(flatten)]
    config: nomic::network::Config,
}

impl UnbondingPeriodCmd {
    async fn run(&self) -> Result<()> {
        let unbonding_seconds = self
            .config
            .client()
            .query(|app: InnerApp| Ok(app.staking.unbonding_seconds))
            .await?;

        println!("unbonding period: {}", unbonding_seconds);
        Ok(())
    }
}

#[derive(Parser, Debug)]
pub struct ValidatorsCmd {
    #[clap(flatten)]
    config: nomic::network::Config,
}

impl ValidatorsCmd {
    async fn run(&self) -> Result<()> {
        let mut validators: Vec<ValidatorQueryInfo> = self
            .config
            .client()
            .query(|app: InnerApp| app.staking.all_validators())
            .await?;

        validators.sort_by(|a, b| b.amount_staked.cmp(&a.amount_staked));

        for validator in validators {
            let bytes: Vec<u8> = validator.info.into();
            let info: DeclareInfo = serde_json::from_slice(bytes.as_slice()).unwrap();
            println!(
                "- {}\n\tVOTING POWER: {}\n\tMONIKER: {}\n\tDETAILS: {}",
                validator.address, validator.amount_staked, info.moniker, info.details
            );
        }

        Ok(())
    }
}

#[derive(Parser, Debug)]
pub struct DelegateCmd {
    validator_addr: Address,
    amount: u64,

    #[clap(flatten)]
    config: nomic::network::Config,
}

impl DelegateCmd {
    async fn run(&self) -> Result<()> {
        Ok(self
            .config
            .client()
            .with_wallet(wallet())
            .call(
                |app| build_call!(app.accounts.take_as_funding((self.amount + MIN_FEE).into())),
                |app| {
                    build_call!(app
                        .staking
                        .delegate_from_self(self.validator_addr, self.amount.into()))
                },
            )
            .await?)
    }
}

#[derive(Parser, Debug)]
pub struct DeclareCmd {
    consensus_key: String,
    amount: u64,
    commission_rate: Decimal,
    commission_max: Decimal,
    commission_max_change: Decimal,
    min_self_delegation: u64,
    moniker: String,
    website: String,
    identity: String,
    details: String,

    #[clap(flatten)]
    config: nomic::network::Config,
}

#[derive(Debug, Serialize, Deserialize)]
pub struct DeclareInfo {
    pub moniker: String,
    pub website: String,
    pub identity: String,
    pub details: String,
}

impl DeclareCmd {
    async fn run(&self) -> Result<()> {
        let consensus_key: [u8; 32] = base64::decode(&self.consensus_key)
            .map_err(|_| orga::Error::App("invalid consensus key".to_string()))?
            .try_into()
            .map_err(|_| orga::Error::App("invalid consensus key".to_string()))?;

        let info = DeclareInfo {
            moniker: self.moniker.clone(),
            website: self.website.clone(),
            identity: self.identity.clone(),
            details: self.details.clone(),
        };
        let info_json = serde_json::to_string(&info)
            .map_err(|_| orga::Error::App("invalid json".to_string()))?;
        let info_bytes = info_json.as_bytes().to_vec();

        let declaration = Declaration {
            consensus_key,
            amount: self.amount.into(),
            validator_info: info_bytes.try_into().unwrap(),
            commission: Commission {
                rate: self.commission_rate,
                max: self.commission_max,
                max_change: self.commission_max_change,
            },
            min_self_delegation: self.min_self_delegation.into(),
        };

        // declare with nBTC if amount is 0
        if self.amount == 0 {
            return Ok(self
                .config
                .client()
                .with_wallet(wallet())
                .call(
                    |app| build_call!(app.declare_with_nbtc(declaration.clone())),
                    |app| build_call!(app.app_noop()),
                )
                .await?);
        }

        Ok(self
            .config
            .client()
            .with_wallet(wallet())
            .call(
                |app: &InnerApp| {
                    build_call!(app.accounts.take_as_funding((self.amount + MIN_FEE).into()))
                },
                |app: &InnerApp| build_call!(app.staking.declare_self(declaration.clone())),
            )
            .await?)
    }
}

#[derive(Parser, Debug)]
pub struct EditCmd {
    commission_rate: Decimal,
    min_self_delegation: u64,
    moniker: String,
    website: String,
    identity: String,
    details: String,

    #[clap(flatten)]
    config: nomic::network::Config,
}

impl EditCmd {
    async fn run(&self) -> Result<()> {
        let info = DeclareInfo {
            moniker: self.moniker.clone(),
            website: self.website.clone(),
            identity: self.identity.clone(),
            details: self.details.clone(),
        };
        let info_json = serde_json::to_string(&info)
            .map_err(|_| orga::Error::App("invalid json".to_string()))?;
        let info_bytes = info_json.as_bytes().to_vec();

        Ok(self
            .config
            .client()
            .with_wallet(wallet())
            .call(
                |app| build_call!(app.accounts.take_as_funding(MIN_FEE.into())),
                |app| {
                    build_call!(app.staking.edit_validator_self(
                        self.commission_rate,
                        self.min_self_delegation.into(),
                        info_bytes.clone().try_into().unwrap()
                    ))
                },
            )
            .await?)
    }
}

#[derive(Parser, Debug)]
pub struct UnbondCmd {
    validator_addr: Address,
    amount: u64,

    #[clap(flatten)]
    config: nomic::network::Config,
}

impl UnbondCmd {
    async fn run(&self) -> Result<()> {
        Ok(self
            .config
            .client()
            .with_wallet(wallet())
            .call(
                |app| build_call!(app.accounts.take_as_funding(MIN_FEE.into())),
                |app| {
                    build_call!(app
                        .staking
                        .unbond_self(self.validator_addr, self.amount.into()))
                },
            )
            .await?)
    }
}

#[derive(Parser, Debug)]
pub struct RedelegateCmd {
    src_validator_addr: Address,
    dest_validator_addr: Address,
    amount: u64,

    #[clap(flatten)]
    config: nomic::network::Config,
}

impl RedelegateCmd {
    async fn run(&self) -> Result<()> {
        Ok(self
            .config
            .client()
            .with_wallet(wallet())
            .call(
                |app| build_call!(app.accounts.take_as_funding(MIN_FEE.into())),
                |app| {
                    build_call!(app.staking.redelegate_self(
                        self.src_validator_addr,
                        self.dest_validator_addr,
                        self.amount.into()
                    ))
                },
            )
            .await?)
    }
}

#[derive(Parser, Debug)]
pub struct UnjailCmd {
    #[clap(flatten)]
    config: nomic::network::Config,
}

impl UnjailCmd {
    async fn run(&self) -> Result<()> {
        Ok(self
            .config
            .client()
            .with_wallet(wallet())
            .call(
                |app| build_call!(app.accounts.take_as_funding(MIN_FEE.into())),
                |app| build_call!(app.staking.unjail()),
            )
            .await?)
    }
}

#[derive(Parser, Debug)]
pub struct ClaimCmd {
    #[clap(flatten)]
    config: nomic::network::Config,
}

impl ClaimCmd {
    async fn run(&self) -> Result<()> {
        Ok(self
            .config
            .client()
            .with_wallet(wallet())
            .call(
                |app| build_call!(app.staking.claim_all()),
                |app| build_call!(app.deposit_rewards()),
            )
            .await?)
    }
}

#[derive(Parser, Debug)]
pub struct RelayerCmd {
    #[clap(short = 'p', long, default_value_t = 8332)]
    rpc_port: u16,

    #[clap(short = 'H', long)]
    rpc_host: Option<String>,

    #[clap(short = 'u', long)]
    rpc_user: Option<String>,

    #[clap(short = 'P', long)]
    rpc_pass: Option<String>,

    #[clap(flatten)]
    config: nomic::network::Config,
}

impl RelayerCmd {
    async fn btc_client(&self) -> Result<BtcClient> {
        let rpc_url = format!(
            "http://{}:{}",
            self.rpc_host.clone().unwrap_or("localhost".to_string()),
            self.rpc_port
        );
        let auth = match (self.rpc_user.clone(), self.rpc_pass.clone()) {
            (Some(user), Some(pass)) => Auth::UserPass(user, pass),
            _ => Auth::None,
        };

        let btc_client = BtcClient::new(rpc_url, auth)
            .await
            .map_err(|e| orga::Error::App(e.to_string()))?;

        Ok(btc_client)
    }

    async fn run(&self) -> Result<()> {
        let create_relayer = async || {
            let btc_client = self.btc_client().await.unwrap();

            Relayer::new(btc_client, self.config.node.as_ref().unwrap().to_string())
        };

        let mut relayer = create_relayer().await;
        let headers = relayer.start_header_relay();

        let relayer_dir_path = self.config.home_expect()?.join("relayer");
        if !relayer_dir_path.exists() {
            std::fs::create_dir(&relayer_dir_path)?;
        }

        let relayer = create_relayer().await;
        let deposits = relayer.start_deposit_relay(relayer_dir_path.clone(), 60 * 60 * 12);

        let mut relayer = create_relayer().await;
        let recovery_txs = relayer.start_recovery_tx_relay(relayer_dir_path);

        let mut relayer = create_relayer().await;
        let checkpoints = relayer.start_checkpoint_relay();

        let mut relayer = create_relayer().await;
        let checkpoint_confs = relayer.start_checkpoint_conf_relay();

        let mut relayer = create_relayer().await;
        let emdis = relayer.start_emergency_disbursal_transaction_relay();

        let relaunch = relaunch_on_migrate(&self.config);

        futures::try_join!(
            headers,
            deposits,
            recovery_txs,
            checkpoints,
            checkpoint_confs,
            emdis,
            relaunch
        )
        .unwrap();

        Ok(())
    }
}

#[derive(Parser, Debug)]
pub struct SignerCmd {
    #[clap(flatten)]
    config: nomic::network::Config,

    #[clap(long)]
    reset_limits_at_index: Option<u32>,

    /// Limits the fraction of the total reserve that may be withdrawn within
    /// the trailing 24-hour period
    #[clap(long, default_value_t = 0.1)]
    max_withdrawal_rate: f64,

    /// Limits the maximum allowed signatory set change within 24 hours
    ///
    /// The Total Variation Distance between a day-old signatory set and the
    /// newly-proposed signatory set may not exceed this value
    #[clap(long, default_value_t = 0.1)]
    max_sigset_change_rate: f64,

    /// The minimum number of Bitcoin blocks that must be mined before the signer will contribute its
    /// signature to the current signing checkpoint. This setting can be used to change the rate at which the
    /// network produces checkpoints (higher values cause less frequent checkpoints).
    ///
    /// Signatures will always be contributed to previously completed checkpoints.
    #[clap(long, default_value_t = 6)]
    min_blocks_per_checkpoint: u64,

    #[clap(long)]
    prometheus_addr: Option<std::net::SocketAddr>,

    #[clap(long)]
    xpriv_paths: Vec<PathBuf>,
}

impl SignerCmd {
    async fn run(&self) -> Result<()> {
        let signer_dir_path = self.config.home_expect()?.join("signer");
        if !signer_dir_path.exists() {
            std::fs::create_dir(&signer_dir_path)?;
        }

        let default_key_path = signer_dir_path.join("xpriv");

        let signer = Signer::load_xprivs(
            my_address(),
            default_key_path,
            self.xpriv_paths.clone(),
            self.max_withdrawal_rate,
            self.max_sigset_change_rate,
            self.min_blocks_per_checkpoint,
            self.reset_limits_at_index,
            // TODO: check for custom RPC port, allow config, etc
            || nomic::app_client("http://localhost:26657").with_wallet(wallet()),
            self.prometheus_addr,
        )?
        .start();

        let relaunch = relaunch_on_migrate(&self.config);

        futures::try_join!(signer, relaunch).unwrap();

        Ok(())
    }
}

#[derive(Parser, Debug)]
pub struct SetSignatoryKeyCmd {
    xpriv_path: Option<PathBuf>,

    #[clap(flatten)]
    config: nomic::network::Config,
}

impl SetSignatoryKeyCmd {
    async fn run(&self) -> Result<()> {
        let xpriv = match self.xpriv_path.clone() {
            Some(xpriv_path) => load_bitcoin_key(xpriv_path)?,
            None => load_or_generate(
                self.config.home_expect().unwrap().join("signer/xpriv"),
                nomic::bitcoin::NETWORK,
            )?,
        };

        let xpub = ExtendedPubKey::from_priv(&secp256k1::Secp256k1::new(), &xpriv);

        self.config
            .client()
            .with_wallet(wallet())
            .call(
                |app| build_call!(app.accounts.take_as_funding(MIN_FEE.into())),
                |app| build_call!(app.bitcoin.set_signatory_key(xpub.into())),
            )
            .await?;

        Ok(())
    }
}

async fn deposit(
    dest: Dest,
    client: AppClient<InnerApp, InnerApp, HttpClient, Nom, orga::client::wallet::Unsigned>,
    relayers: Vec<String>,
) -> Result<()> {
    if relayers.is_empty() {
        return Err(nomic::error::Error::Orga(orga::Error::App(
            "No relayers configured, please specify at least one with --btc-relayer".to_string(),
        )));
    }

    let (sigset, threshold) = client
        .query(|app: InnerApp| {
            Ok((
                app.bitcoin.checkpoints.active_sigset()?,
                app.bitcoin.checkpoints.config.sigset_threshold,
            ))
        })
        .await?;
    let script = sigset.output_script(dest.commitment_bytes()?.as_slice(), threshold)?;
    let btc_addr = bitcoin::Address::from_script(&script, nomic::bitcoin::NETWORK).unwrap();

    let mut successes = 0;
    let required_successes = relayers.len() * 2 / 3 + 1;
    for relayer in relayers {
        let client = reqwest::Client::new();
        let res = client
            .post(format!("{}/address", relayer))
            .query(&[
                ("sigset_index", sigset.index().to_string()),
                ("deposit_addr", btc_addr.to_string()),
            ])
            .body(dest.encode()?)
            .send()
            .await
            .map_err(|err| nomic::error::Error::Orga(orga::Error::App(err.to_string())))?;
        log::debug!("Relayer response status code: {}", res.status());
        if res.status() == 200 {
            successes += 1;
        }
    }

    if successes < required_successes {
        return Err(nomic::error::Error::Orga(orga::Error::App(
            "Failed to broadcast deposit address to relayers".to_string(),
        )));
    }

    println!("Deposit address: {}", btc_addr);
    println!("Expiration: 5 days from now");
    // TODO: show real expiration
    Ok(())
}

#[derive(Parser, Debug)]
pub struct DepositCmd {
    address: Option<Address>,

    #[clap(flatten)]
    config: nomic::network::Config,
}

impl DepositCmd {
    async fn run(&self) -> Result<()> {
        let dest_addr = self.address.unwrap_or_else(my_address);

        deposit(
            Dest::Address(dest_addr),
            self.config.client(),
            self.config.btc_relayer.clone(),
        )
        .await
    }
}

#[derive(Parser, Debug)]
pub struct InterchainDepositCmd {
    address: String,
    channel: String,
    memo: String,

    #[clap(flatten)]
    config: nomic::network::Config,
}

const ONE_DAY_NS: u64 = 86400 * 1_000_000_000;
impl InterchainDepositCmd {
    async fn run(&self) -> Result<()> {
        use orga::encoding::Adapter;

        let now_ns = SystemTime::now()
            .duration_since(SystemTime::UNIX_EPOCH)
            .unwrap()
            .as_secs()
            * 1_000_000_000;
        let dest = Dest::Ibc(nomic::app::IbcDest {
            source_port: "transfer".try_into().unwrap(),
            source_channel: self.channel.clone().try_into().unwrap(),
            sender: Adapter(my_address().to_string().into()),
            receiver: Adapter(self.address.clone().into()),
            timeout_timestamp: now_ns + ONE_DAY_NS,
            memo: self.memo.clone().try_into().unwrap(),
        });

        deposit(dest, self.config.client(), self.config.btc_relayer.clone()).await
    }
}

#[derive(Parser, Debug)]
pub struct WithdrawCmd {
    dest: bitcoin::Address,
    amount: u64,

    #[clap(flatten)]
    config: nomic::network::Config,
}

impl WithdrawCmd {
    async fn run(&self) -> Result<()> {
        let script = self.dest.script_pubkey();

        self.config
            .client()
            .with_wallet(wallet())
            .call(
                |app| build_call!(app.withdraw_nbtc(Adapter::new(script), self.amount.into())),
                |app| build_call!(app.app_noop()),
            )
            .await?;

        Ok(())
    }
}

// #[derive(Parser, Debug)]
// pub struct IbcTransferNbtcCmd {
//     to: Address,
//     amount: u64,

//     #[clap(flatten)]
//     config: nomic::network::Config,
// }

// impl IbcTransferNbtcCmd {
//     async fn run(&self) -> Result<()> {
//         Ok(self
//             .config
//             .client()
//             .with_wallet(wallet())
//             .call(
//                 |app| build_call!(app.ibc_transfer_nbtc(self.to, self.amount.into())),
//                 |app| build_call!(app.app_noop()),
//             )
//             .await?)
//     }
// }

#[derive(Parser, Debug)]
pub struct IbcWithdrawNbtcCmd {
    amount: u64,

    #[clap(flatten)]
    config: nomic::network::Config,
}

impl IbcWithdrawNbtcCmd {
    async fn run(&self) -> Result<()> {
        Ok(self
            .config
            .client()
            .with_wallet(wallet())
            .call(
                |app| build_call!(app.ibc_withdraw_nbtc(self.amount.into())),
                |app| build_call!(app.app_noop()),
            )
            .await?)
    }
}

#[derive(Parser, Debug)]
pub struct GrpcCmd {
    #[clap(default_value_t = 9001)]
    port: u16,

    #[clap(short)]
    grpc_host: Option<String>,

    #[clap(flatten)]
    config: nomic::network::Config,
}

impl GrpcCmd {
    async fn run(&self) -> Result<()> {
        use orga::ibc::GrpcOpts;
        std::panic::set_hook(Box::new(|_| {}));
        orga::ibc::start_grpc(
            // TODO: support configuring RPC address
            || nomic::app_client("http://localhost:26657").sub(|app| app.ibc.ctx),
            &GrpcOpts {
                host: self.grpc_host.to_owned().unwrap_or("127.0.0.1".to_string()),
                port: self.port,
                chain_id: self.config.chain_id.clone().unwrap(),
            },
        )
        .await;

        Ok(())
    }
}

#[derive(Parser, Debug)]
pub struct IbcTransferCmd {
    receiver: String,
    amount: u64,
    channel_id: ChannelId,
    port_id: PortId,
    memo: String,
    timeout_seconds: u64,
    #[clap(flatten)]
    config: nomic::network::Config,
}

impl IbcTransferCmd {
    async fn run(&self) -> Result<()> {
        use orga::encoding::Adapter as EdAdapter;

        let my_address = my_address();
        let amount = self.amount;
        let now_ns = Timestamp::now().nanoseconds();
        let timeout_timestamp = self.timeout_seconds * 1_000_000_000 + now_ns;

        let ibc_dest = IbcDest {
            source_port: self.port_id.to_string().try_into()?,
            source_channel: self.channel_id.to_string().try_into()?,
            receiver: EdAdapter(self.receiver.clone().into()),
            sender: EdAdapter(my_address.to_string().into()),
            timeout_timestamp,
            memo: self.memo.clone().try_into()?,
        };

        Ok(self
            .config
            .client()
            .with_wallet(wallet())
            .call(
                |app| build_call!(app.ibc_transfer_nbtc(ibc_dest, amount.into())),
                |app| build_call!(app.app_noop()),
            )
            .await?)
    }
}

#[derive(Parser, Debug)]
pub struct ExportCmd {
    #[clap(flatten)]
    config: nomic::network::Config,
}

impl ExportCmd {
    async fn run(&self) -> Result<()> {
        let home = self.config.home_expect()?;

        let store_path = home.join("merk");
        let store = Store::new(orga::store::BackingStore::Merk(orga::store::Shared::new(
            MerkStore::open_readonly(store_path),
        )));
        let root_bytes = store.get(&[])?.unwrap();

        let app =
            orga::plugins::ABCIPlugin::<nomic::app::App>::load(store, &mut root_bytes.as_slice())?;

        serde_json::to_writer_pretty(std::io::stdout(), &app).unwrap();

        Ok(())
    }
}

#[derive(Parser, Debug)]
pub struct UpgradeStatusCmd {
    #[clap(flatten)]
    config: nomic::network::Config,
}

impl UpgradeStatusCmd {
    async fn run(&self) -> Result<()> {
        use orga::coins::VersionedAddress;
        use std::collections::{HashMap, HashSet};
        let client = self.config.client();
        let tm_client =
            tendermint_rpc::HttpClient::new(self.config.node.as_ref().unwrap().as_str()).unwrap();
        let curr_height = tm_client
            .status()
            .await
            .unwrap()
            .sync_info
            .latest_block_height;
        let validators = tm_client
            .validators(curr_height, tendermint_rpc::Paging::All)
            .await
            .unwrap()
            .validators;

        let mut vp_map: HashMap<[u8; 32], u64> = HashMap::new();
        let mut total_vp = 0;
        for validator in validators {
            vp_map.insert(
                validator.pub_key.to_bytes().try_into().unwrap(),
                validator.power(),
            );
            total_vp += validator.power();
        }

        let (delay_seconds, threshold, current_version) = client
            .query(|app: InnerApp| {
                let current_version = app.upgrade.current_version.get(())?.unwrap();
                Ok((
                    app.upgrade.activation_delay_seconds,
                    app.upgrade.threshold,
                    current_version.to_vec(),
                ))
            })
            .await?;

        let next_version: orga::upgrade::Version = vec![current_version[0] + 1].try_into().unwrap();
        let mut signals: Vec<([u8; 32], i64)> = client
            .query(|app: InnerApp| {
                let mut signals = vec![];
                for entry in app.upgrade.signals.iter()? {
                    let (pubkey, signal) = entry?;
                    if signal.version == next_version {
                        signals.push((*pubkey, signal.time));
                    }
                }
                Ok(signals)
            })
            .await?;

        signals.sort_by(|a, b| a.1.cmp(&b.1));
        let mut signaled_vp = 0;
        let mut activation_time = None;
        let threshold: f64 = threshold.to_string().parse().unwrap();

        for (pubkey, time) in signals.iter() {
            signaled_vp += vp_map.get(pubkey).unwrap_or(&0);
            let frac = signaled_vp as f64 / total_vp as f64;
            if frac >= threshold && activation_time.is_none() {
                activation_time.replace(time + delay_seconds);
            }
        }
        let frac = signaled_vp as f64 / total_vp as f64;

        if frac < 0.01 {
            println!("No upgrade in progress");
            return Ok(());
        }

        let validators: Vec<ValidatorQueryInfo> = client
            .query(|app: InnerApp| app.staking.all_validators())
            .await?;

        let mut validator_names: HashMap<orga::coins::VersionedAddress, (String, u64)> =
            HashMap::new();
        validators
            .into_iter()
            .filter(|v| v.in_active_set)
            .for_each(|v| {
                let bytes: Vec<u8> = v.info.into();
                let name = if let Ok(info) =
                    serde_json::from_slice::<'_, serde_json::Value>(bytes.as_slice())
                {
                    info.get("moniker")
                        .and_then(|v| v.as_str())
                        .unwrap_or(v.address.to_string().as_str())
                        .to_string()
                } else {
                    v.address.to_string()
                };

                validator_names.insert(v.address, (name, v.amount_staked.into()));
            });

        let mut consensus_keys: HashMap<VersionedAddress, [u8; 32]> = HashMap::new();
        for (address, _) in validator_names.iter() {
            let consensus_key = client
                .query(|app: InnerApp| app.staking.consensus_key((*address).into()))
                .await?;
            consensus_keys.insert(*address, consensus_key);
        }
        let mut signaled_cons_keys: HashSet<[u8; 32]> = HashSet::new();

        for (cons_key, _) in signals.iter() {
            signaled_cons_keys.insert(*cons_key);
        }

        let mut entries = validator_names.iter().collect::<Vec<_>>();
        entries.sort_by(|(_, (_, a)), (_, (_, b))| b.cmp(a));

<<<<<<< HEAD
        println!("\nUpgraded:");
=======
        println!();
        println!("Upgraded:");
>>>>>>> 84a08dc2
        for (addr, (name, power)) in entries.iter() {
            let cons_key = consensus_keys.get(addr).unwrap();
            if signaled_cons_keys.contains(cons_key) {
                println!(
                    "✅ {} ({:.2}%)",
                    name,
                    (*power as f64 / total_vp as f64) * 100.0
                );
            }
        }
<<<<<<< HEAD
        println!("\nNot upgraded:");
=======
        println!();
        println!("Not upgraded:");
>>>>>>> 84a08dc2
        for (addr, (name, power)) in entries.iter() {
            let cons_key = consensus_keys.get(addr).unwrap();
            if !signaled_cons_keys.contains(cons_key) {
                println!(
                    "❌ {} ({:.2}%)",
                    name,
                    (*power as f64 / total_vp as f64) * 100.0
                );
            }
        }
<<<<<<< HEAD
=======
        println!();
>>>>>>> 84a08dc2

        println!(
            "\nUpgrade has been signaled by {:.2}% of voting power",
            frac * 100.0
        );

        if let Some(t) = activation_time {
            use chrono::prelude::*;
            let mut activation_date = chrono::Utc.timestamp_opt(t, 0).unwrap();
            if activation_date.hour() > 17
                || activation_date.hour() == 17 && activation_date.minute() >= 10
            {
                activation_date = activation_date
                    .checked_add_days(chrono::Days::new(1))
                    .unwrap();
            }
            activation_date = activation_date
                .with_hour(17)
                .unwrap()
                .with_minute(0)
                .unwrap()
                .with_second(0)
                .unwrap();

            while !nomic::app::in_upgrade_window(activation_date.timestamp()) {
                activation_date = activation_date
                    .checked_add_days(chrono::Days::new(1))
                    .unwrap();
            }
            println!("Upgrade will activate at {}", activation_date);
        } else {
            println!("Upgrade requires {:.2}% of voting power", threshold * 100.0);
        }

        Ok(())
    }
}

#[derive(Parser, Debug)]
pub struct RelayOpKeysCmd {
    client_id: String,
    rpc_url: String,
}

impl RelayOpKeysCmd {
    async fn run(&self) -> Result<()> {
        use nomic::cosmos::relay_op_keys;
        log::info!("Relaying operator keys for client {}", self.client_id);
        let bytes = format!("{}/", self.client_id).as_bytes().to_vec();
        let client_id = Decode::decode(&mut bytes.as_slice())?;
        relay_op_keys(
            || nomic::app_client("http://localhost:26657").with_wallet(wallet()),
            client_id,
            self.rpc_url.as_str(),
        )
        .await?;

        log::info!("Finished relaying operator keys");

        Ok(())
    }
}

#[derive(Parser, Debug)]
pub struct SetRecoveryAddressCmd {
    address: bitcoin::Address,

    #[clap(flatten)]
    config: nomic::network::Config,
}

impl SetRecoveryAddressCmd {
    async fn run(&self) -> Result<()> {
        let script = self.address.script_pubkey();
        Ok(self
            .config
            .client()
            .with_wallet(wallet())
            .call(
                |app| build_call!(app.app_noop()),
                |app| {
                    build_call!(app
                        .bitcoin
                        .set_recovery_script(nomic::bitcoin::adapter::Adapter::new(script.clone())))
                },
            )
            .await?)
    }
}

#[derive(Parser, Debug)]
pub struct SigningStatusCmd {
    #[clap(flatten)]
    config: nomic::network::Config,
}

impl SigningStatusCmd {
    async fn run(&self) -> Result<()> {
        use bitcoin::util::bip32::ChildNumber;
        let home = self.config.home_expect()?;

        let store_path = home.join("merk");
        let store = Store::new(orga::store::BackingStore::Merk(orga::store::Shared::new(
            MerkStore::open_readonly(store_path),
        )));
        let root_bytes = store.get(&[])?.unwrap();

        let app =
            orga::plugins::ABCIPlugin::<nomic::app::App>::load(store, &mut root_bytes.as_slice())?;

        let app = app
            .inner
            .inner
            .into_inner()
            .inner
            .inner
            .inner
            .inner
            .inner
            .inner;
        let Some(signing) = app.bitcoin.checkpoints.signing()? else {
            println!("No signing checkpoint");
            return Ok(());
        };
        let batch = signing.current_batch()?.unwrap();
        let mut lowest_index = 0;
        let mut lowest_frac = 2.0;
        let tx = batch.front()?.unwrap();
        for (index, inp) in (tx.input.iter()?).enumerate() {
            let inp = inp?;
            let sigs = &inp.signatures;
            let threshold = sigs.threshold;
            let signed = sigs.signed;
            let frac = signed as f64 / threshold as f64;
            if frac < lowest_frac {
                lowest_frac = frac;
                lowest_index = index as u64;
            }
        }
        let res_out = tx.input.get(lowest_index)?.unwrap();
        let sigs = &res_out.signatures;
        let sig_keys = &app.bitcoin.signatory_keys;
        let sigset_index = res_out.sigset_index;

        let secp = bitcoin::secp256k1::Secp256k1::verification_only();
        let mut missing_cons_keys = vec![];
        for entry in sig_keys.map().iter()? {
            use nomic::bitcoin::threshold_sig::Pubkey;
            let (k, xpub) = entry?;

            let derive_path = [ChildNumber::from_normal_idx(sigset_index)?];
            let pubkey: Pubkey = xpub.derive_pub(&secp, &derive_path)?.public_key.into();
            let needs_to_sign = sigs.needs_sig(pubkey)?;
            if needs_to_sign {
                missing_cons_keys.push((k, *xpub));
            }
        }
        let all_vals = app.staking.all_validators()?;
        for val in all_vals {
            if val.amount_staked == 0 {
                continue;
            }
            let cons_key = app.staking.consensus_key(val.address.into())?;
            if missing_cons_keys.iter().any(|v| *v.0 == cons_key) {
                let json: serde_json::Value =
                    serde_json::from_str(String::from_utf8(val.info.to_vec()).unwrap().as_str())
                        .unwrap();
                let name = json.get("moniker").unwrap().to_string();
                println!("Missing signature from {}", name);
            }
        }

        println!(
            "Checkpoint is at {:.2}% of the minimum required voting power",
            lowest_frac * 100.0
        );

        Ok(())
    }
}

#[derive(Parser, Debug)]
pub struct BitcoinConfigCmd {
    #[clap(flatten)]
    config: nomic::network::Config,
}

#[derive(Parser, Debug)]
pub struct RecoverDepositCmd {
    #[clap(short = 'p', long, default_value_t = 8332)]
    rpc_port: u16,
    #[clap(short = 'u', long)]
    rpc_user: Option<String>,
    #[clap(short = 'P', long)]
    rpc_pass: Option<String>,

    #[clap(long)]
    channel: Option<String>,
    #[clap(long)]
    remote_addr: Option<String>,
    #[clap(long)]
    remote_prefix: Option<String>,

    #[clap(long)]
    nomic_addr: Address,
    #[clap(long)]
    deposit_addr: bitcoin::Address,
    #[clap(long)]
    block_hash: bitcoin::BlockHash,
    #[clap(long)]
    txid: bitcoin::Txid,
    #[clap(long)]
    vout: u32,

    #[clap(long)]
    reserve_script_path: PathBuf,

    #[clap(flatten)]
    config: nomic::network::Config,
}

impl BitcoinConfigCmd {
    async fn run(&self) -> Result<()> {
        let client = self.config.client();
        let config: Config = client.query(|app: InnerApp| Ok(app.bitcoin.config)).await?;
        let value = json!(config);
        println!("{}", value);

        Ok(())
    }
}

impl RecoverDepositCmd {
    async fn btc_client(&self) -> Result<BtcClient> {
        let rpc_url = format!("http://localhost:{}", self.rpc_port);
        let auth = match (self.rpc_user.clone(), self.rpc_pass.clone()) {
            (Some(user), Some(pass)) => Auth::UserPass(user, pass),
            _ => Auth::None,
        };

        let btc_client = BtcClient::new(rpc_url, auth)
            .await
            .map_err(|e| orga::Error::App(e.to_string()))?;

        Ok(btc_client)
    }

    async fn relay_deposit(&self, dest: Dest, sigset_index: u32) -> Result<()> {
        let nomic_client = self.config.client();
        let btc_client = self.btc_client().await?;

        let block_height = btc_client.get_block_info(&self.block_hash).await?.height as u32;

        let tx = btc_client
            .get_raw_transaction(&self.txid, Some(&self.block_hash))
            .await?;

        let proof_bytes = btc_client
            .get_tx_out_proof(&[tx.txid()], Some(&self.block_hash))
            .await?;
        let proof = ::bitcoin::MerkleBlock::consensus_decode(&mut proof_bytes.as_slice())?.txn;
        {
            let mut tx_bytes = vec![];
            tx.consensus_encode(&mut tx_bytes)?;
            let tx = ::bitcoin::Transaction::consensus_decode(&mut tx_bytes.as_slice())?;
            let tx = Adapter::new(tx);
            let proof = Adapter::new(proof);

            let dest2 = dest.clone();
            nomic_client
                .call(
                    move |app| {
                        build_call!(app.relay_deposit(
                            tx,
                            block_height,
                            proof,
                            self.vout,
                            sigset_index,
                            dest2
                        ))
                    },
                    |app| build_call!(app.app_noop()),
                )
                .await?;
        }

        log::info!(
            "Relayed deposit: {} sats, {:?}",
            tx.output[self.vout as usize].value,
            dest
        );

        Ok(())
    }

    async fn run(&self) -> Result<()> {
        let mut remote_addr = self.remote_addr.clone();
        if let Some(remote_prefix) = &self.remote_prefix {
            let data = bech32::decode(&self.nomic_addr.to_string()).unwrap().1;
            remote_addr =
                Some(bech32::encode(remote_prefix, data, bech32::Variant::Bech32).unwrap());
        }

        if self.channel.is_some() != remote_addr.is_some() {
            return Err(nomic::error::Error::Orga(orga::Error::App(
                "Both --channel and --remote-prefix or --remote-addr must be specified".to_string(),
            )));
        }

        let threshold = self
            .config
            .client()
            .query(|app| Ok(app.bitcoin.checkpoints.config.sigset_threshold))
            .await?;

        // TODO: support passing in script csv by path
        let sigsets: Vec<(u32, SignatorySet)> = std::fs::read_to_string(&self.reserve_script_path)?
            .lines()
            .map(|line| {
                let mut split = line.split(',');
                (split.next().unwrap(), split.next().unwrap())
            })
            .map(|(i, script_hex)| {
                let i = i.parse::<u32>().unwrap();
                let script = bitcoin::Script::from(hex::decode(script_hex).unwrap());
                let (sigset, _) = SignatorySet::from_script(&script, threshold).unwrap();
                (i, sigset)
            })
            .collect();

        dbg!(sigsets.len());

        if let (Some(channel), Some(remote_addr)) = (self.channel.as_ref(), remote_addr.as_ref()) {
            let now = SystemTime::now()
                .duration_since(UNIX_EPOCH)
                .unwrap()
                .as_secs();
            let start = (now + 60 * 60 * 24 * 7 - (now % (60 * 60))) * 1_000_000_000;
            let mut dest = Dest::Ibc(IbcDest {
                source_port: "transfer".to_string().try_into().unwrap(),
                source_channel: channel.bytes().collect::<Vec<_>>().try_into().unwrap(),
                receiver: orga::encoding::Adapter(remote_addr.to_string().into()),
                sender: orga::encoding::Adapter(self.nomic_addr.to_string().into()),
                timeout_timestamp: start,
                memo: "".to_string().try_into().unwrap(),
            });

            dbg!(&dest);

            let mut i = 0;
            let mut dest_bytes = dest.commitment_bytes().unwrap();
            loop {
                for (sigset_index, sigset) in sigsets.iter() {
                    if i % 10_000 == 0 {
                        if let Dest::Ibc(dest) = &dest {
                            println!("{} {}", i, dest.timeout_timestamp);
                        } else {
                            unreachable!()
                        }
                    }

                    let script = sigset.output_script(&dest_bytes, threshold).unwrap();
                    let addr =
                        bitcoin::Address::from_script(&script, nomic::bitcoin::NETWORK).unwrap();
                    if addr.to_string().to_lowercase()
                        == self.deposit_addr.to_string().to_lowercase()
                    {
                        if let Dest::Ibc(ibc_dest) = &dest {
                            println!(
                                "Found at sigset index {}, timeout_timestamp {}",
                                sigset_index, ibc_dest.timeout_timestamp,
                            );
                        } else {
                            unreachable!()
                        }

                        return self.relay_deposit(dest, *sigset_index).await;
                    }

                    i += 1;
                }

                if let Dest::Ibc(ibc_dest) = &mut dest {
                    ibc_dest.timeout_timestamp -= 60 * 60 * 1_000_000_000;
                    dest_bytes = dest.commitment_bytes().unwrap();
                } else {
                    unreachable!()
                }
            }
        }

        let dest = Dest::Address(self.nomic_addr);
        let dest_bytes = dest.commitment_bytes().unwrap();

        for (sigset_index, sigset) in sigsets.iter() {
            let script = sigset.output_script(&dest_bytes, threshold).unwrap();
            let addr = bitcoin::Address::from_script(&script, nomic::bitcoin::NETWORK).unwrap();
            if addr.to_string().to_lowercase() == self.deposit_addr.to_string().to_lowercase() {
                println!("Found at sigset index {}", sigset_index,);
                return self.relay_deposit(dest, *sigset_index).await;
            }
        }

        Err(nomic::error::Error::Orga(orga::Error::App(
            "Deposit address not found in any sigset".to_string(),
        )))
    }
}

#[derive(Parser, Debug)]
pub struct PayToFeePoolCmd {
    amount: u64,

    #[clap(flatten)]
    config: nomic::network::Config,
}

impl PayToFeePoolCmd {
    async fn run(&self) -> Result<()> {
        Ok(self
            .config
            .client()
            .with_wallet(wallet())
            .call(
                |app| build_call!(app.bitcoin.transfer_to_fee_pool(self.amount.into())),
                |app| build_call!(app.app_noop()),
            )
            .await?)
    }
}

pub fn main() {
    if std::env::var("NOMIC_LOG_SIMPLE").is_ok() {
        pretty_env_logger::formatted_builder()
    } else {
        pretty_env_logger::formatted_timed_builder()
    }
    .filter_level(log::LevelFilter::Info)
    .parse_env("NOMIC_LOG")
    .init();

    let backtrace_enabled = std::env::var("RUST_BACKTRACE").is_ok();

    let panic_handler = if backtrace_enabled {
        Some(std::panic::take_hook())
    } else {
        None
    };
    std::panic::set_hook(Box::new(move |info| {
        log::error!("{}", info);
        if let Some(f) = panic_handler.as_ref() {
            f(info)
        }
        std::process::exit(1);
    }));

    let opts = Opts::parse();
    if let Err(err) = opts.cmd.run(&opts.config) {
        log::error!("{}", err);
        std::process::exit(1);
    };
}<|MERGE_RESOLUTION|>--- conflicted
+++ resolved
@@ -42,7 +42,7 @@
 use orga::{client::AppClient, tendermint::client::HttpClient};
 use serde::{Deserialize, Serialize};
 use serde_json::json;
-use std::convert::TryInto;
+// use std::convert::TryInto;
 use std::fs::Permissions;
 use std::os::unix::fs::PermissionsExt;
 use std::path::PathBuf;
@@ -1669,12 +1669,7 @@
         let mut entries = validator_names.iter().collect::<Vec<_>>();
         entries.sort_by(|(_, (_, a)), (_, (_, b))| b.cmp(a));
 
-<<<<<<< HEAD
         println!("\nUpgraded:");
-=======
-        println!();
-        println!("Upgraded:");
->>>>>>> 84a08dc2
         for (addr, (name, power)) in entries.iter() {
             let cons_key = consensus_keys.get(addr).unwrap();
             if signaled_cons_keys.contains(cons_key) {
@@ -1685,12 +1680,7 @@
                 );
             }
         }
-<<<<<<< HEAD
         println!("\nNot upgraded:");
-=======
-        println!();
-        println!("Not upgraded:");
->>>>>>> 84a08dc2
         for (addr, (name, power)) in entries.iter() {
             let cons_key = consensus_keys.get(addr).unwrap();
             if !signaled_cons_keys.contains(cons_key) {
@@ -1701,10 +1691,6 @@
                 );
             }
         }
-<<<<<<< HEAD
-=======
-        println!();
->>>>>>> 84a08dc2
 
         println!(
             "\nUpgrade has been signaled by {:.2}% of voting power",
