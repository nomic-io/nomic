#![feature(trivial_bounds)]
#![allow(incomplete_features)]
#![feature(specialization)]
#![feature(async_closure)]
#![feature(never_type)]

use bitcoin::consensus::{Decodable, Encodable};
use bitcoin::secp256k1;
use bitcoin::util::bip32::ExtendedPubKey;
use bitcoincore_rpc_async::RpcApi;
use bitcoincore_rpc_async::{Auth, Client as BtcClient};
use clap::Parser;
use nomic::app::Dest;
use nomic::app::IbcDest;
use nomic::app::InnerApp;
use nomic::app::Nom;
<<<<<<< HEAD
use nomic::bitcoin::Config;
=======
use nomic::bitcoin::adapter::Adapter;
use nomic::bitcoin::signatory::SignatorySet;
>>>>>>> de4cd2b9
use nomic::bitcoin::Nbtc;
use nomic::bitcoin::{relayer::Relayer, signer::Signer};
use nomic::constants::BTC_NATIVE_TOKEN_DENOM;
use nomic::constants::MAIN_NATIVE_TOKEN_DENOM;
use nomic::error::Result;
use nomic::utils::load_bitcoin_key;
use nomic::utils::load_or_generate;
use nomic::utils::wallet_path;
use nomic::utils::write_orga_private_key_from_mnemonic;
use orga::abci::Node;
use orga::client::wallet::{SimpleWallet, Wallet};
use orga::coins::DelegationInfo;
use orga::coins::ValidatorQueryInfo;
use orga::coins::{Address, Commission, Decimal, Declaration, Symbol};
use orga::ibc::ibc_rs::core::{
    ics24_host::identifier::{ChannelId, PortId},
    timestamp::Timestamp,
};
use orga::macros::build_call;
use orga::merk::MerkStore;
use orga::plugins::MIN_FEE;
use orga::prelude::*;
use orga::{client::AppClient, tendermint::client::HttpClient};
use serde::{Deserialize, Serialize};
use serde_json::json;
use std::convert::TryInto;
use std::fs::Permissions;
use std::os::unix::fs::PermissionsExt;
use std::path::PathBuf;
use std::str::FromStr;
use std::time::SystemTime;
use std::time::UNIX_EPOCH;
use tendermint_rpc::Client as _;

const BANNER: &str = r#"
███╗   ██╗  ██████╗  ███╗   ███╗ ██╗  ██████╗
████╗  ██║ ██╔═══██╗ ████╗ ████║ ██║ ██╔════╝
██╔██╗ ██║ ██║   ██║ ██╔████╔██║ ██║ ██║
██║╚██╗██║ ██║   ██║ ██║╚██╔╝██║ ██║ ██║
██║ ╚████║ ╚██████╔╝ ██║ ╚═╝ ██║ ██║ ╚██████╗
╚═╝  ╚═══╝  ╚═════╝  ╚═╝     ╚═╝ ╚═╝  ╚═════╝
"#;

fn wallet() -> SimpleWallet {
    SimpleWallet::open(wallet_path()).unwrap()
}

fn my_address() -> Address {
    wallet().address().unwrap().unwrap()
}

#[derive(Parser, Debug)]
#[clap(
    version = env!("CARGO_PKG_VERSION"),
    author = "The Nomic Developers <hello@nomic.io>"
)]
pub struct Opts {
    #[clap(subcommand)]
    cmd: Command,

    #[clap(flatten)]
    config: nomic::network::Config,
}

#[derive(Parser, Debug)]
pub enum Command {
    Start(StartCmd),
    Send(SendCmd),
    SendNbtc(SendNbtcCmd),
    Balance(BalanceCmd),
    Delegations(DelegationsCmd),
    UnbondingPeriod(UnbondingPeriodCmd),
    Validators(ValidatorsCmd),
    Delegate(DelegateCmd),
    Declare(DeclareCmd),
    Unbond(UnbondCmd),
    Redelegate(RedelegateCmd),
    Unjail(UnjailCmd),
    Edit(EditCmd),
    Claim(ClaimCmd),
    Relayer(RelayerCmd),
    Signer(SignerCmd),
    SetSignatoryKey(SetSignatoryKeyCmd),
    Deposit(DepositCmd),
    InterchainDeposit(InterchainDepositCmd),
    Withdraw(WithdrawCmd),
    // IbcDepositNbtc(IbcDepositNbtcCmd),
    IbcWithdrawNbtc(IbcWithdrawNbtcCmd),
    Grpc(GrpcCmd),
    IbcTransfer(IbcTransferCmd),
    Export(ExportCmd),
    UpgradeStatus(UpgradeStatusCmd),
    RelayOpKeys(RelayOpKeysCmd),
    SetRecoveryAddress(SetRecoveryAddressCmd),
    SigningStatus(SigningStatusCmd),
<<<<<<< HEAD
    BitcoinConfig(BitcoinConfigCmd),
=======
    RecoverDeposit(RecoverDepositCmd),
    PayToFeePool(PayToFeePoolCmd),
>>>>>>> de4cd2b9
}

impl Command {
    fn run(&self, config: &nomic::network::Config) -> Result<()> {
        use Command::*;
        let rt = tokio::runtime::Runtime::new().unwrap();

        if let Start(_cmd) = self {
            log::info!("nomic v{}", env!("CARGO_PKG_VERSION"));

            if let Some(network) = config.network() {
                log::info!("Configured for network {:?}", network);
            }
        } else {
            log::debug!("nomic v{}", env!("CARGO_PKG_VERSION"));

            if let Some(network) = config.network() {
                log::debug!("Configured for network {:?}", network);
            }

            if let Some(legacy_bin) = legacy_bin(config)? {
                let mut legacy_cmd = std::process::Command::new(legacy_bin);
                legacy_cmd.args(std::env::args().skip(1));
                log::debug!("Running legacy binary... ({:#?})", legacy_cmd);
                legacy_cmd.spawn()?.wait()?;
                return Ok(());
            }
        }

        rt.block_on(async move {
            match self {
                Start(cmd) => Ok(cmd.run().await?),
                Send(cmd) => cmd.run().await,
                SendNbtc(cmd) => cmd.run().await,
                Balance(cmd) => cmd.run().await,
                Delegate(cmd) => cmd.run().await,
                Declare(cmd) => cmd.run().await,
                Delegations(cmd) => cmd.run().await,
                UnbondingPeriod(cmd) => cmd.run().await,
                Validators(cmd) => cmd.run().await,
                Unbond(cmd) => cmd.run().await,
                Redelegate(cmd) => cmd.run().await,
                Unjail(cmd) => cmd.run().await,
                Edit(cmd) => cmd.run().await,
                Claim(cmd) => cmd.run().await,
                Relayer(cmd) => cmd.run().await,
                Signer(cmd) => cmd.run().await,
                SetSignatoryKey(cmd) => cmd.run().await,
                Deposit(cmd) => cmd.run().await,
                InterchainDeposit(cmd) => cmd.run().await,
                Withdraw(cmd) => cmd.run().await,
                // IbcDepositNbtc(cmd) => cmd.run().await,
                IbcWithdrawNbtc(cmd) => cmd.run().await,
                Grpc(cmd) => cmd.run().await,
                IbcTransfer(cmd) => cmd.run().await,
                Export(cmd) => cmd.run().await,
                UpgradeStatus(cmd) => cmd.run().await,
                RelayOpKeys(cmd) => cmd.run().await,
                SetRecoveryAddress(cmd) => cmd.run().await,
                SigningStatus(cmd) => cmd.run().await,
<<<<<<< HEAD
                BitcoinConfig(cmd) => cmd.run().await,
=======
                RecoverDeposit(cmd) => cmd.run().await,
                PayToFeePool(cmd) => cmd.run().await,
>>>>>>> de4cd2b9
            }
        })
    }
}

#[derive(Parser, Clone, Debug, Serialize, Deserialize)]
pub struct StartCmd {
    #[clap(flatten)]
    config: nomic::network::Config,

    #[clap(long)]
    pub tendermint_logs: bool,
    #[clap(long)]
    pub clone_store: Option<String>,
    #[clap(long)]
    pub reset_store_height: bool,
    #[clap(long)]
    pub unsafe_reset: bool,
    #[clap(long)]
    pub skip_init_chain: bool,
    #[clap(long)]
    pub migrate: bool,
    #[clap(long)]
    pub legacy_home: Option<String>,
    #[clap(long)]
    pub freeze_valset: bool,
    #[clap(long)]
    pub signal_version: Option<String>,
    #[clap(long)]
    pub validator_key: Option<String>,
    #[clap(long)]
    pub node_key: Option<String>,
}

impl StartCmd {
    async fn run(&self) -> orga::Result<()> {
        let cmd = self.clone();
        let home = cmd.config.home_expect()?;

        if cmd.freeze_valset {
            std::env::set_var("ORGA_STATIC_VALSET", "true");
        }

        let mut should_migrate = false;
        let legacy_bin = legacy_bin(&cmd.config)?;
        if let Some(legacy_bin) = legacy_bin {
            let mut legacy_cmd = std::process::Command::new(legacy_bin);
            if let Some(upgrade_height) = cmd.config.upgrade_height {
                legacy_cmd.env("ORGA_STOP_HEIGHT", upgrade_height.to_string());
            }

            let version_hex = hex::encode([InnerApp::CONSENSUS_VERSION]);
            legacy_cmd.args(["start", "--signal-version", &version_hex]);
            legacy_cmd.args(std::env::args().skip(2).collect::<Vec<_>>());

            log::info!("Starting legacy node... ({:#?})", legacy_cmd);
            let res = legacy_cmd.spawn()?.wait()?;
            match res.code() {
                Some(138) => {
                    log::info!("Legacy node exited for upgrade");
                    should_migrate = true;
                }
                Some(code) => {
                    log::error!("Legacy node exited unexpectedly");
                    std::process::exit(code);
                }
                None => panic!("Legacy node exited unexpectedly"),
            }
        }

        println!("{}\nVersion {}\n\n", BANNER, env!("CARGO_PKG_VERSION"));

        let has_node = if !home.join("merk/db/CURRENT").exists() {
            false
        } else {
            let store = MerkStore::open_readonly(home.join("merk"));
            store.merk().get_aux(b"height").unwrap().is_some()
        };
        let config_path = home.join("tendermint/config/config.toml");
        let chain_id = cmd.config.chain_id.as_deref();

        if !has_node {
            log::info!("Initializing node at {}...", home.display());

            let node = Node::<nomic::app::App>::new(&home, chain_id, Default::default()).await;

            if let Some(source) = cmd.clone_store {
                let mut source = PathBuf::from_str(&source).unwrap();
                if std::fs::read_dir(&source)?.any(|c| c.as_ref().unwrap().file_name() == "merk") {
                    source = source.join("merk");
                }
                log::info!("Cloning store from {}...", source.display());
                node.init_from_store(
                    source,
                    if cmd.reset_store_height {
                        Some(0)
                    } else {
                        None
                    },
                );
            }
            if let Some(val_key) = cmd.validator_key {
                let val_key = PathBuf::from_str(&val_key).unwrap();
                log::info!("Copying validator key from {}", val_key.display());
                std::fs::copy(
                    val_key,
                    home.join("tendermint/config/priv_validator_key.json"),
                )
                .unwrap();
            }
            if let Some(node_key) = cmd.node_key {
                let node_key = PathBuf::from_str(&node_key).unwrap();
                log::info!("Copying node key from {}", node_key.display());
                std::fs::copy(node_key, home.join("tendermint/config/node_key.json")).unwrap();
            }

            configure_node(&config_path, |cfg| {
                cfg["rpc"]["laddr"] = toml_edit::value("tcp://0.0.0.0:26657");
            });

            edit_block_time(&config_path, "3s");

            if !cmd.config.state_sync_rpc.is_empty() {
                let servers: Vec<_> = cmd
                    .config
                    .state_sync_rpc
                    .iter()
                    .map(|s| s.as_str())
                    .collect();
                configure_for_statesync(&home.join("tendermint/config/config.toml"), &servers)
                    .await;
            }
        } else if cmd.clone_store.is_some() {
            log::warn!(
                "--clone-store only applies used when initializing a network home, ignoring"
            );
        }

        let bin_path = home.join(format!("bin/nomic-{}", env!("CARGO_PKG_VERSION")));
        if !bin_path.exists() {
            log::debug!("Writing binary to {}", bin_path.display());
            let current_exe_bytes = std::fs::read(std::env::current_exe().unwrap()).unwrap();
            std::fs::create_dir_all(home.join("bin")).unwrap();
            std::fs::write(&bin_path, current_exe_bytes).unwrap();
            std::fs::set_permissions(bin_path, Permissions::from_mode(0o777)).unwrap();
        }

        log::info!("Starting node at {}...", home.display());
        let mut node: Node<_> =
            Node::<nomic::app::App>::new(&home, chain_id, Default::default()).await;

        if cmd.unsafe_reset {
            node = node.reset().await;
        }
        if let Some(genesis) = &cmd.config.genesis {
            let genesis_bytes = if genesis.contains('\n') {
                genesis.as_bytes().to_vec()
            } else {
                std::fs::read(genesis)?
            };
            std::fs::write(home.join("tendermint/config/genesis.json"), genesis_bytes)?;
        }
        if cmd.migrate || should_migrate {
            node = node.migrate(vec![InnerApp::CONSENSUS_VERSION], false, true);
        }
        if cmd.skip_init_chain {
            node = node.skip_init_chain();
        }
        if let Some(signal_version) = cmd.signal_version {
            let signal_version = hex::decode(signal_version).unwrap();
            let rt = tokio::runtime::Runtime::new().unwrap();
            let client = self.config.client().with_wallet(wallet());
            std::thread::spawn(move || {
                rt.block_on(async move {
                    let signal_version = signal_version.clone();
                    let signal_version2 = signal_version.clone();
                    let signal_version3 = signal_version.clone();
                    let done = move || {
                        log::info!("Node has signaled {:?}", signal_version2);
                    };

                    loop {
                        let signal_version = signal_version.clone().try_into().unwrap();
                        tokio::time::sleep(std::time::Duration::from_secs(5)).await;
                        if let Err(err) = client
                            .call(
                                |app| build_call!(app.signal(signal_version)),
                                |app| build_call!(app.app_noop()),
                            )
                            .await
                        {
                            let msg = err.to_string();
                            if msg.ends_with("has already been signaled") {
                                return done();
                            } else {
                                log::debug!("Error when signaling: {}", msg);
                                continue;
                            }
                        } else {
                            log::info!("Signaled version {:?}", signal_version3);
                            return done();
                        }
                    }
                });
            });
        }

        if std::env::var("NOMIC_EXIT_ON_START").is_ok() {
            std::process::exit(139);
        }
        node.stdout(std::process::Stdio::inherit())
            .stderr(std::process::Stdio::inherit())
            .print_tendermint_logs(cmd.tendermint_logs)
            .tendermint_flags(cmd.config.tendermint_flags.clone())
            .run()
            .await?
            .wait()
    }
}

// TODO: move to config/nodehome?
fn legacy_bin(config: &nomic::network::Config) -> Result<Option<PathBuf>> {
    let home = match config.home() {
        Some(home) => home,
        None => {
            log::warn!("Unknown home directory, cannot automatically run legacy binary.");
            log::warn!("If the command fails, try running with --network, --home, or --chain-id.");
            return Ok(None);
        }
    };

    // TODO: skip if specifying node in config

    let legacy_version = std::env::var("NOMIC_LEGACY_VERSION")
        .ok()
        .or(config.legacy_version.clone());

    if let Some(legacy_version) = legacy_version {
        let (up_to_date, initialized) = {
            if !home.join("merk/db/CURRENT").exists() {
                (false, false)
            } else {
                let store = MerkStore::open_readonly(home.join("merk"));
                let store_ver = store.merk().get_aux(b"consensus_version").unwrap();
                let utd = if let Some(store_ver) = store_ver {
                    store_ver == vec![InnerApp::CONSENSUS_VERSION]
                } else {
                    let store_ver = store.merk().get(b"/version").unwrap();
                    if let Some(store_ver) = store_ver {
                        store_ver == vec![1, InnerApp::CONSENSUS_VERSION]
                    } else {
                        false
                    }
                };
                let initialized = store.merk().get_aux(b"height").unwrap().is_some();
                (utd, initialized)
            }
        };

        // TODO: handle case where node is not initialized, but network is upgraded (can skip legacy binary)

        if up_to_date {
            log::debug!("Node version matches network version, no need to run legacy binary");
        } else {
            if legacy_version.is_empty() {
                log::warn!("Legacy version is empty, skipping run of legacy binary.");
                return Ok(None);
            }

            let bin_dir = home.join("bin");

            #[cfg(feature = "legacy-bin")]
            {
                if !env!("NOMIC_LEGACY_BUILD_VERSION").is_empty() {
                    if !bin_dir.exists() {
                        std::fs::create_dir_all(&bin_dir)?;
                    }

<<<<<<< HEAD
                let bin_name = env!("NOMIC_LEGACY_VERSION").trim().replace(' ', "-");
                let bin_path = bin_dir.join(bin_name);
                let bin_bytes = include_bytes!(env!("NOMIC_LEGACY_PATH"));
                if !bin_path.exists() {
                    log::debug!("Writing legacy binary to {}...", bin_path.display());
                    std::fs::write(&bin_path, bin_bytes).unwrap();
                    std::fs::set_permissions(bin_path, Permissions::from_mode(0o777)).unwrap();
=======
                    let bin_name = env!("NOMIC_LEGACY_BUILD_VERSION").trim().replace(' ', "-");
                    let bin_path = bin_dir.join(bin_name);
                    let bin_bytes = include_bytes!(env!("NOMIC_LEGACY_BUILD_PATH"));
                    if !bin_path.exists() {
                        log::debug!("Writing legacy binary to {}...", bin_path.display());
                        std::fs::write(&bin_path, bin_bytes).unwrap();
                        std::fs::set_permissions(bin_path, Permissions::from_mode(0o777)).unwrap();
                    }
>>>>>>> de4cd2b9
                }
            }

            if !bin_dir.exists() {
                log::warn!("Legacy binary does not exist, attempting to skip ahead");
            } else {
                let req = semver::VersionReq::parse(&legacy_version).unwrap();
                let mut legacy_bin = None;
                let mut legacy_ver = None;
                for bin in bin_dir.read_dir().unwrap() {
                    let bin = bin?;
                    let bin_name = bin.file_name();
                    if !bin_name
                        .clone()
                        .into_string()
                        .unwrap()
                        .starts_with("nomic-")
                    {
                        continue;
                    }
                    let bin_ver = bin_name.to_str().unwrap().trim_start_matches("nomic-");
                    let bin_ver = semver::Version::parse(bin_ver).unwrap();
                    if req.matches(&bin_ver) {
                        if let Some(lv) = &legacy_ver {
                            if &bin_ver > lv {
                                legacy_bin = Some(bin.path());
                                legacy_ver = Some(bin_ver);
                            }
                        } else {
                            legacy_bin = Some(bin.path());
                            legacy_ver = Some(bin_ver);
                        }
                    }
                }

                return if legacy_bin.is_none() {
                    if initialized {
                        return Err(orga::Error::App(format!("Could not find a legacy binary matching version {}, please build and run a compatible version first.", legacy_version)).into());
                    } else {
                        log::warn!("Could not find a legacy binary match, but node is uninitialized, continuing...");
                        Ok(None)
                    }
                } else {
                    let current_ver = semver::Version::parse(env!("CARGO_PKG_VERSION")).unwrap();
                    if &current_ver == legacy_ver.as_ref().unwrap() {
                        log::debug!(
                            "Legacy binary matches current binary, no need to run legacy binary"
                        );
                        Ok(None)
                    } else {
                        log::debug!(
                            "Found legacy binary {:?} matching version {}",
                            legacy_bin,
                            legacy_version
                        );
                        Ok(legacy_bin)
                    }
                };
            }
        }
    }

    Ok(None)
}

async fn relaunch_on_migrate(config: &nomic::network::Config) -> Result<()> {
    let mut initial_ver = None;
    loop {
        let version: Vec<_> = config
            .client()
            .query(|app: InnerApp| Ok(app.upgrade.current_version.get(())?.unwrap().clone()))
            .await?
            .into();

        if let Some(initial_ver) = initial_ver {
            if version != initial_ver {
                log::warn!(
                    "Version changed from {:?} to {:?}, exiting",
                    initial_ver,
                    version
                );
                std::process::exit(138);
            }
        }

        initial_ver = Some(version);

        tokio::time::sleep(std::time::Duration::from_secs(5)).await;
    }
}

fn configure_node<P, F>(cfg_path: &P, configure: F)
where
    P: AsRef<std::path::Path>,
    F: Fn(&mut toml_edit::Document),
{
    let data = std::fs::read_to_string(cfg_path).expect("Failed to read config.toml");

    let mut toml = data
        .parse::<toml_edit::Document>()
        .expect("Failed to parse config.toml");

    configure(&mut toml);

    std::fs::write(cfg_path, toml.to_string()).expect("Failed to write config.toml");
}

fn edit_block_time(cfg_path: &PathBuf, timeout_commit: &str) {
    configure_node(cfg_path, |cfg| {
        cfg["consensus"]["timeout_commit"] = toml_edit::value(timeout_commit);
    });
}

async fn configure_for_statesync(cfg_path: &PathBuf, rpc_servers: &[&str]) {
    log::info!("Getting bootstrap state for Tendermint light client...");

    let (height, hash) = get_bootstrap_state(rpc_servers)
        .await
        .expect("Failed to bootstrap state");
    log::info!(
        "Configuring light client at height {} with hash {}",
        height,
        hash
    );

    configure_node(cfg_path, |cfg| {
        cfg["statesync"]["enable"] = toml_edit::value(true);
        cfg["statesync"]["rpc_servers"] = toml_edit::value(rpc_servers.join(","));
        cfg["statesync"]["trust_height"] = toml_edit::value(height);
        cfg["statesync"]["trust_hash"] = toml_edit::value(hash.clone());
        cfg["statesync"]["discovery_time"] = toml_edit::value("8s");
        if cfg["statesync"]["trust_period"].to_string() == "0" {
            cfg["statesync"]["trust_period"] = toml_edit::value("216h0m0s");
        }
    });
}

async fn get_bootstrap_state(rpc_servers: &[&str]) -> Result<(i64, String)> {
    let rpc_clients: Vec<_> = rpc_servers
        .iter()
        .map(|addr| {
            tendermint_rpc::HttpClient::new(*addr).expect("Could not create tendermint RPC client")
        })
        .collect();

    // get median latest height
    let mut latest_heights = vec![];
    for client in rpc_clients.iter() {
        let status = match client.status().await {
            Ok(status) => status,
            Err(_) => continue,
        };
        let height = status.sync_info.latest_block_height.value();
        latest_heights.push(height);
    }

    if latest_heights.len() < rpc_servers.len() / 2 {
        return Err(orga::Error::App(
            "Failed to get state sync bootstrap data from nodes".to_string(),
        )
        .into());
    }

    latest_heights.sort_unstable();
    let latest_height = latest_heights[latest_heights.len() / 2] as u32;

    let height = latest_height.checked_sub(1000).unwrap_or(1);

    // get block hash
    let mut hash = None;
    for client in rpc_clients.iter() {
        let res = client
            .blockchain(height, height)
            .await
            .expect("Could not get tendermint block header");
        let block = &res.block_metas[0];
        if hash.is_none() {
            hash = Some(block.header.hash());
        }

        let hash = hash.as_ref().unwrap();
        if block.header.hash() != *hash {
            return Err(orga::Error::App("Block hashes do not match".to_string()).into());
        }
    }

    Ok((height as i64, hash.unwrap().to_string()))
}

#[derive(Parser, Debug)]
pub struct SendCmd {
    to_addr: Address,
    amount: u64,

    #[clap(flatten)]
    config: nomic::network::Config,
}

impl SendCmd {
    async fn run(&self) -> Result<()> {
        Ok(self
            .config
            .client()
            .with_wallet(wallet())
            .call(
                |app| build_call!(app.accounts.take_as_funding(MIN_FEE.into())),
                |app| build_call!(app.accounts.transfer(self.to_addr, self.amount.into())),
            )
            .await?)
    }
}

#[derive(Parser, Debug)]
pub struct SendNbtcCmd {
    to_addr: Address,
    amount: u64,

    #[clap(flatten)]
    config: nomic::network::Config,
}

impl SendNbtcCmd {
    async fn run(&self) -> Result<()> {
        Ok(self
            .config
            .client()
            .with_wallet(wallet())
            .call(
                |app| build_call!(app.bitcoin.transfer(self.to_addr, self.amount.into())),
                |app| build_call!(app.app_noop()),
            )
            .await?)
    }
}

#[derive(Parser, Debug)]
pub struct BalanceCmd {
    address: Option<Address>,

    #[clap(long, global = true)]
    mnemonic_file: Option<String>,

    #[clap(flatten)]
    config: nomic::network::Config,
}

impl BalanceCmd {
    async fn run(&self) -> Result<()> {
        if let Some(file_path) = self.mnemonic_file.as_ref() {
            let mnemonic = std::fs::read_to_string(file_path)
                .expect(&format!("Can not read file {file_path}"));
            write_orga_private_key_from_mnemonic(&mnemonic);
        }

        let address = self.address.unwrap_or_else(my_address);
        println!("address: {}", address);

        let client = self.config.client();

        let balance = client
            .query(|app: InnerApp| app.accounts.balance(address))
            .await?;
        println!("{} {}", balance, MAIN_NATIVE_TOKEN_DENOM);

        let balance = client
            .query(|app: InnerApp| app.bitcoin.accounts.balance(address))
            .await?;
        println!("{} {}", balance, BTC_NATIVE_TOKEN_DENOM);

        let balance = client.query(|app| app.escrowed_nbtc(address)).await?;
        println!("{} IBC-escrowed NBTC", balance);

        Ok(())
    }
}

#[derive(Parser, Debug)]
pub struct DelegationsCmd {
    #[clap(flatten)]
    config: nomic::network::Config,
}

impl DelegationsCmd {
    async fn run(&self) -> Result<()> {
        let address = my_address();
        let delegations: Vec<(Address, DelegationInfo)> = self
            .config
            .client()
            .query(|app: InnerApp| app.staking.delegations(address))
            .await?;

        println!(
            "delegated to {} validator{}",
            delegations.len(),
            if delegations.len() == 1 { "" } else { "s" }
        );
        for (validator, delegation) in delegations {
            let staked = delegation.staked;
            let liquid: u64 = delegation
                .liquid
                .iter()
                .map(|(_, amount)| -> u64 { (*amount).into() })
                .sum();
            if staked == 0 && liquid == 0 {
                continue;
            }

            let liquid_nom = delegation
                .liquid
                .iter()
                .find(|(denom, _)| *denom == Nom::INDEX)
                .unwrap()
                .1;
            let liquid_nbtc = delegation
                .liquid
                .iter()
                .find(|(denom, _)| *denom == Nbtc::INDEX)
                .unwrap_or(&(0, 0.into()))
                .1;

            println!(
                "- {validator}: staked={staked} {MAIN_NATIVE_TOKEN_DENOM}, liquid={liquid_nom} {MAIN_NATIVE_TOKEN_DENOM},{liquid_nbtc} {BTC_NATIVE_TOKEN_DENOM}",
            );
        }

        Ok(())
    }
}

#[derive(Parser, Debug)]
pub struct UnbondingPeriodCmd {
    #[clap(flatten)]
    config: nomic::network::Config,
}

impl UnbondingPeriodCmd {
    async fn run(&self) -> Result<()> {
        let unbonding_seconds = self
            .config
            .client()
            .query(|app: InnerApp| Ok(app.staking.unbonding_seconds))
            .await?;

        println!("unbonding period: {}", unbonding_seconds);
        Ok(())
    }
}

#[derive(Parser, Debug)]
pub struct ValidatorsCmd {
    #[clap(flatten)]
    config: nomic::network::Config,
}

impl ValidatorsCmd {
    async fn run(&self) -> Result<()> {
        let mut validators: Vec<ValidatorQueryInfo> = self
            .config
            .client()
            .query(|app: InnerApp| app.staking.all_validators())
            .await?;

        validators.sort_by(|a, b| b.amount_staked.cmp(&a.amount_staked));

        for validator in validators {
            let bytes: Vec<u8> = validator.info.into();
            let info: DeclareInfo = serde_json::from_slice(bytes.as_slice()).unwrap();
            println!(
                "- {}\n\tVOTING POWER: {}\n\tMONIKER: {}\n\tDETAILS: {}",
                validator.address, validator.amount_staked, info.moniker, info.details
            );
        }

        Ok(())
    }
}

#[derive(Parser, Debug)]
pub struct DelegateCmd {
    validator_addr: Address,
    amount: u64,

    #[clap(flatten)]
    config: nomic::network::Config,
}

impl DelegateCmd {
    async fn run(&self) -> Result<()> {
        Ok(self
            .config
            .client()
            .with_wallet(wallet())
            .call(
                |app| build_call!(app.accounts.take_as_funding((self.amount + MIN_FEE).into())),
                |app| {
                    build_call!(app
                        .staking
                        .delegate_from_self(self.validator_addr, self.amount.into()))
                },
            )
            .await?)
    }
}

#[derive(Parser, Debug)]
pub struct DeclareCmd {
    consensus_key: String,
    amount: u64,
    commission_rate: Decimal,
    commission_max: Decimal,
    commission_max_change: Decimal,
    min_self_delegation: u64,
    moniker: String,
    website: String,
    identity: String,
    details: String,

    #[clap(flatten)]
    config: nomic::network::Config,
}

#[derive(Debug, Serialize, Deserialize)]
pub struct DeclareInfo {
    pub moniker: String,
    pub website: String,
    pub identity: String,
    pub details: String,
}

impl DeclareCmd {
    async fn run(&self) -> Result<()> {
        let consensus_key: [u8; 32] = base64::decode(&self.consensus_key)
            .map_err(|_| orga::Error::App("invalid consensus key".to_string()))?
            .try_into()
            .map_err(|_| orga::Error::App("invalid consensus key".to_string()))?;

        let info = DeclareInfo {
            moniker: self.moniker.clone(),
            website: self.website.clone(),
            identity: self.identity.clone(),
            details: self.details.clone(),
        };
        let info_json = serde_json::to_string(&info)
            .map_err(|_| orga::Error::App("invalid json".to_string()))?;
        let info_bytes = info_json.as_bytes().to_vec();

        let declaration = Declaration {
            consensus_key,
            amount: self.amount.into(),
            validator_info: info_bytes.try_into().unwrap(),
            commission: Commission {
                rate: self.commission_rate,
                max: self.commission_max,
                max_change: self.commission_max_change,
            },
            min_self_delegation: self.min_self_delegation.into(),
        };

        // declare with nBTC if amount is 0
        if self.amount == 0 {
            return Ok(self
                .config
                .client()
                .with_wallet(wallet())
                .call(
                    |app| build_call!(app.declare_with_nbtc(declaration.clone())),
                    |app| build_call!(app.app_noop()),
                )
                .await?);
        }

        Ok(self
            .config
            .client()
            .with_wallet(wallet())
            .call(
                |app: &InnerApp| {
                    build_call!(app.accounts.take_as_funding((self.amount + MIN_FEE).into()))
                },
                |app: &InnerApp| build_call!(app.staking.declare_self(declaration.clone())),
            )
            .await?)
    }
}

#[derive(Parser, Debug)]
pub struct EditCmd {
    commission_rate: Decimal,
    min_self_delegation: u64,
    moniker: String,
    website: String,
    identity: String,
    details: String,

    #[clap(flatten)]
    config: nomic::network::Config,
}

impl EditCmd {
    async fn run(&self) -> Result<()> {
        let info = DeclareInfo {
            moniker: self.moniker.clone(),
            website: self.website.clone(),
            identity: self.identity.clone(),
            details: self.details.clone(),
        };
        let info_json = serde_json::to_string(&info)
            .map_err(|_| orga::Error::App("invalid json".to_string()))?;
        let info_bytes = info_json.as_bytes().to_vec();

        Ok(self
            .config
            .client()
            .with_wallet(wallet())
            .call(
                |app| build_call!(app.accounts.take_as_funding(MIN_FEE.into())),
                |app| {
                    build_call!(app.staking.edit_validator_self(
                        self.commission_rate,
                        self.min_self_delegation.into(),
                        info_bytes.clone().try_into().unwrap()
                    ))
                },
            )
            .await?)
    }
}

#[derive(Parser, Debug)]
pub struct UnbondCmd {
    validator_addr: Address,
    amount: u64,

    #[clap(flatten)]
    config: nomic::network::Config,
}

impl UnbondCmd {
    async fn run(&self) -> Result<()> {
        Ok(self
            .config
            .client()
            .with_wallet(wallet())
            .call(
                |app| build_call!(app.accounts.take_as_funding(MIN_FEE.into())),
                |app| {
                    build_call!(app
                        .staking
                        .unbond_self(self.validator_addr, self.amount.into()))
                },
            )
            .await?)
    }
}

#[derive(Parser, Debug)]
pub struct RedelegateCmd {
    src_validator_addr: Address,
    dest_validator_addr: Address,
    amount: u64,

    #[clap(flatten)]
    config: nomic::network::Config,
}

impl RedelegateCmd {
    async fn run(&self) -> Result<()> {
        Ok(self
            .config
            .client()
            .with_wallet(wallet())
            .call(
                |app| build_call!(app.accounts.take_as_funding(MIN_FEE.into())),
                |app| {
                    build_call!(app.staking.redelegate_self(
                        self.src_validator_addr,
                        self.dest_validator_addr,
                        self.amount.into()
                    ))
                },
            )
            .await?)
    }
}

#[derive(Parser, Debug)]
pub struct UnjailCmd {
    #[clap(flatten)]
    config: nomic::network::Config,
}

impl UnjailCmd {
    async fn run(&self) -> Result<()> {
        Ok(self
            .config
            .client()
            .with_wallet(wallet())
            .call(
                |app| build_call!(app.accounts.take_as_funding(MIN_FEE.into())),
                |app| build_call!(app.staking.unjail()),
            )
            .await?)
    }
}

#[derive(Parser, Debug)]
pub struct ClaimCmd {
    #[clap(flatten)]
    config: nomic::network::Config,
}

impl ClaimCmd {
    async fn run(&self) -> Result<()> {
        Ok(self
            .config
            .client()
            .with_wallet(wallet())
            .call(
                |app| build_call!(app.staking.claim_all()),
                |app| build_call!(app.deposit_rewards()),
            )
            .await?)
    }
}

#[derive(Parser, Debug)]
pub struct RelayerCmd {
    #[clap(short = 'p', long, default_value_t = 8332)]
    rpc_port: u16,

    #[clap(short = 'H', long)]
    rpc_host: Option<String>,

    #[clap(short = 'u', long)]
    rpc_user: Option<String>,

    #[clap(short = 'P', long)]
    rpc_pass: Option<String>,

    #[clap(flatten)]
    config: nomic::network::Config,
}

impl RelayerCmd {
    async fn btc_client(&self) -> Result<BtcClient> {
        let rpc_url = format!(
            "http://{}:{}",
            self.rpc_host.clone().unwrap_or("localhost".to_string()),
            self.rpc_port
        );
        let auth = match (self.rpc_user.clone(), self.rpc_pass.clone()) {
            (Some(user), Some(pass)) => Auth::UserPass(user, pass),
            _ => Auth::None,
        };

        let btc_client = BtcClient::new(rpc_url, auth)
            .await
            .map_err(|e| orga::Error::App(e.to_string()))?;

        Ok(btc_client)
    }

    async fn run(&self) -> Result<()> {
        let create_relayer = async || {
            let btc_client = self.btc_client().await.unwrap();

            Relayer::new(btc_client, self.config.node.as_ref().unwrap().to_string())
        };

        let mut relayer = create_relayer().await;
        let headers = relayer.start_header_relay();

        let relayer_dir_path = self.config.home_expect()?.join("relayer");
        if !relayer_dir_path.exists() {
            std::fs::create_dir(&relayer_dir_path)?;
        }

        let relayer = create_relayer().await;
        let deposits = relayer.start_deposit_relay(relayer_dir_path.clone(), 60 * 60 * 12);

        let mut relayer = create_relayer().await;
        let recovery_txs = relayer.start_recovery_tx_relay(relayer_dir_path);

        let mut relayer = create_relayer().await;
        let checkpoints = relayer.start_checkpoint_relay();

        let mut relayer = create_relayer().await;
        let checkpoint_confs = relayer.start_checkpoint_conf_relay();

        let mut relayer = create_relayer().await;
        let emdis = relayer.start_emergency_disbursal_transaction_relay();

        let relaunch = relaunch_on_migrate(&self.config);

        futures::try_join!(
            headers,
            deposits,
            recovery_txs,
            checkpoints,
            checkpoint_confs,
            emdis,
            relaunch
        )
        .unwrap();

        Ok(())
    }
}

#[derive(Parser, Debug)]
pub struct SignerCmd {
    #[clap(flatten)]
    config: nomic::network::Config,

    #[clap(long)]
    reset_limits_at_index: Option<u32>,

    /// Limits the fraction of the total reserve that may be withdrawn within
    /// the trailing 24-hour period
    #[clap(long, default_value_t = 0.1)]
    max_withdrawal_rate: f64,

    /// Limits the maximum allowed signatory set change within 24 hours
    ///
    /// The Total Variation Distance between a day-old signatory set and the
    /// newly-proposed signatory set may not exceed this value
    #[clap(long, default_value_t = 0.1)]
    max_sigset_change_rate: f64,

    /// The minimum number of Bitcoin blocks that must be mined before the signer will contribute its
    /// signature to the current signing checkpoint. This setting can be used to change the rate at which the
    /// network produces checkpoints (higher values cause less frequent checkpoints).
    ///
    /// Signatures will always be contributed to previously completed checkpoints.
    #[clap(long, default_value_t = 6)]
    min_blocks_per_checkpoint: u64,

    #[clap(long)]
    prometheus_addr: Option<std::net::SocketAddr>,

    #[clap(long)]
    xpriv_paths: Vec<PathBuf>,
}

impl SignerCmd {
    async fn run(&self) -> Result<()> {
        let signer_dir_path = self.config.home_expect()?.join("signer");
        if !signer_dir_path.exists() {
            std::fs::create_dir(&signer_dir_path)?;
        }

        let default_key_path = signer_dir_path.join("xpriv");

        let signer = Signer::load_xprivs(
            my_address(),
            default_key_path,
            self.xpriv_paths.clone(),
            self.max_withdrawal_rate,
            self.max_sigset_change_rate,
            self.min_blocks_per_checkpoint,
            self.reset_limits_at_index,
            // TODO: check for custom RPC port, allow config, etc
            || nomic::app_client("http://localhost:26657").with_wallet(wallet()),
            self.prometheus_addr,
        )?
        .start();

        let relaunch = relaunch_on_migrate(&self.config);

        futures::try_join!(signer, relaunch).unwrap();

        Ok(())
    }
}

#[derive(Parser, Debug)]
pub struct SetSignatoryKeyCmd {
    xpriv_path: Option<PathBuf>,

    #[clap(flatten)]
    config: nomic::network::Config,
}

impl SetSignatoryKeyCmd {
    async fn run(&self) -> Result<()> {
        let xpriv = match self.xpriv_path.clone() {
            Some(xpriv_path) => load_bitcoin_key(xpriv_path)?,
            None => load_or_generate(
                self.config.home_expect().unwrap().join("signer/xpriv"),
                nomic::bitcoin::NETWORK,
            )?,
        };

        let xpub = ExtendedPubKey::from_priv(&secp256k1::Secp256k1::new(), &xpriv);

        self.config
            .client()
            .with_wallet(wallet())
            .call(
                |app| build_call!(app.accounts.take_as_funding(MIN_FEE.into())),
                |app| build_call!(app.bitcoin.set_signatory_key(xpub.into())),
            )
            .await?;

        Ok(())
    }
}

async fn deposit(
    dest: Dest,
    client: AppClient<InnerApp, InnerApp, HttpClient, Nom, orga::client::wallet::Unsigned>,
    relayers: Vec<String>,
) -> Result<()> {
    if relayers.is_empty() {
        return Err(nomic::error::Error::Orga(orga::Error::App(format!(
            "No relayers configured, please specify at least one with --btc-relayer"
        ))));
    }

    let (sigset, threshold) = client
        .query(|app: InnerApp| {
            Ok((
                app.bitcoin.checkpoints.active_sigset()?,
                app.bitcoin.checkpoints.config.sigset_threshold,
            ))
        })
        .await?;
    let script = sigset.output_script(dest.commitment_bytes()?.as_slice(), threshold)?;
    let btc_addr = bitcoin::Address::from_script(&script, nomic::bitcoin::NETWORK).unwrap();

    let mut successes = 0;
    let required_successes = relayers.len() * 2 / 3 + 1;
    for relayer in relayers {
        let client = reqwest::Client::new();
        let res = client
            .post(format!("{}/address", relayer))
            .query(&[
                ("sigset_index", sigset.index().to_string()),
                ("deposit_addr", btc_addr.to_string()),
            ])
            .body(dest.encode()?)
            .send()
            .await
            .map_err(|err| nomic::error::Error::Orga(orga::Error::App(err.to_string())))?;
        log::debug!("Relayer response status code: {}", res.status());
        if res.status() == 200 {
            successes += 1;
        }
    }

    if successes < required_successes {
        return Err(nomic::error::Error::Orga(orga::Error::App(format!(
            "Failed to broadcast deposit address to relayers"
        ))));
    }

    println!("Deposit address: {}", btc_addr);
    println!("Expiration: 5 days from now");
    // TODO: show real expiration
    Ok(())
}

#[derive(Parser, Debug)]
pub struct DepositCmd {
    address: Option<Address>,

    #[clap(flatten)]
    config: nomic::network::Config,
}

impl DepositCmd {
    async fn run(&self) -> Result<()> {
        let dest_addr = self.address.unwrap_or_else(my_address);

        deposit(
            Dest::Address(dest_addr),
            self.config.client(),
            self.config.btc_relayer.clone(),
        )
        .await
    }
}

#[derive(Parser, Debug)]
pub struct InterchainDepositCmd {
    address: String,
    channel: String,
    memo: String,

    #[clap(flatten)]
    config: nomic::network::Config,
}

const ONE_DAY_NS: u64 = 86400 * 1_000_000_000;
impl InterchainDepositCmd {
    async fn run(&self) -> Result<()> {
        use orga::encoding::Adapter;

        let now_ns = SystemTime::now()
            .duration_since(SystemTime::UNIX_EPOCH)
            .unwrap()
            .as_secs()
            * 1_000_000_000;
        let dest = Dest::Ibc(nomic::app::IbcDest {
            source_port: "transfer".try_into().unwrap(),
            source_channel: self.channel.clone().try_into().unwrap(),
            sender: Adapter(my_address().to_string().into()),
            receiver: Adapter(self.address.clone().into()),
            timeout_timestamp: now_ns + ONE_DAY_NS,
            memo: self.memo.clone().try_into().unwrap(),
        });

        deposit(dest, self.config.client(), self.config.btc_relayer.clone()).await
    }
}

#[derive(Parser, Debug)]
pub struct WithdrawCmd {
    dest: bitcoin::Address,
    amount: u64,

    #[clap(flatten)]
    config: nomic::network::Config,
}

impl WithdrawCmd {
    async fn run(&self) -> Result<()> {
        let script = self.dest.script_pubkey();

        self.config
            .client()
            .with_wallet(wallet())
            .call(
                |app| build_call!(app.withdraw_nbtc(Adapter::new(script), self.amount.into())),
                |app| build_call!(app.app_noop()),
            )
            .await?;

        Ok(())
    }
}

// #[derive(Parser, Debug)]
// pub struct IbcTransferNbtcCmd {
//     to: Address,
//     amount: u64,

//     #[clap(flatten)]
//     config: nomic::network::Config,
// }

// impl IbcTransferNbtcCmd {
//     async fn run(&self) -> Result<()> {
//         Ok(self
//             .config
//             .client()
//             .with_wallet(wallet())
//             .call(
//                 |app| build_call!(app.ibc_transfer_nbtc(self.to, self.amount.into())),
//                 |app| build_call!(app.app_noop()),
//             )
//             .await?)
//     }
// }

#[derive(Parser, Debug)]
pub struct IbcWithdrawNbtcCmd {
    amount: u64,

    #[clap(flatten)]
    config: nomic::network::Config,
}

impl IbcWithdrawNbtcCmd {
    async fn run(&self) -> Result<()> {
        Ok(self
            .config
            .client()
            .with_wallet(wallet())
            .call(
                |app| build_call!(app.ibc_withdraw_nbtc(self.amount.into())),
                |app| build_call!(app.app_noop()),
            )
            .await?)
    }
}

#[derive(Parser, Debug)]
pub struct GrpcCmd {
    #[clap(default_value_t = 9001)]
    port: u16,

    #[clap(short)]
    grpc_host: Option<String>,

    #[clap(flatten)]
    config: nomic::network::Config,
}

impl GrpcCmd {
    async fn run(&self) -> Result<()> {
        use orga::ibc::GrpcOpts;
        std::panic::set_hook(Box::new(|_| {}));
        orga::ibc::start_grpc(
            // TODO: support configuring RPC address
            || nomic::app_client("http://localhost:26657").sub(|app| app.ibc.ctx),
            &GrpcOpts {
                host: self.grpc_host.to_owned().unwrap_or("127.0.0.1".to_string()),
                port: self.port,
                chain_id: self.config.chain_id.clone().unwrap(),
            },
        )
        .await;

        Ok(())
    }
}

#[derive(Parser, Debug)]
pub struct IbcTransferCmd {
    receiver: String,
    amount: u64,
    channel_id: ChannelId,
    port_id: PortId,
    memo: String,
    timeout_seconds: u64,
    #[clap(flatten)]
    config: nomic::network::Config,
}

impl IbcTransferCmd {
    async fn run(&self) -> Result<()> {
        use orga::encoding::Adapter as EdAdapter;

        let my_address = my_address();
        let amount = self.amount;
        let now_ns = Timestamp::now().nanoseconds();
        let timeout_timestamp = self.timeout_seconds * 1_000_000_000 + now_ns;

        let ibc_dest = IbcDest {
            source_port: self.port_id.to_string().try_into()?,
            source_channel: self.channel_id.to_string().try_into()?,
            receiver: EdAdapter(self.receiver.clone().into()),
            sender: EdAdapter(my_address.to_string().into()),
            timeout_timestamp,
            memo: self.memo.clone().try_into()?,
        };

        Ok(self
            .config
            .client()
            .with_wallet(wallet())
            .call(
                |app| build_call!(app.ibc_transfer_nbtc(ibc_dest, amount.into())),
                |app| build_call!(app.app_noop()),
            )
            .await?)
    }
}

#[derive(Parser, Debug)]
pub struct ExportCmd {
    #[clap(flatten)]
    config: nomic::network::Config,
}

impl ExportCmd {
    async fn run(&self) -> Result<()> {
        let home = self.config.home_expect()?;

        let store_path = home.join("merk");
        let store = Store::new(orga::store::BackingStore::Merk(orga::store::Shared::new(
            MerkStore::open_readonly(store_path),
        )));
        let root_bytes = store.get(&[])?.unwrap();

        let app =
            orga::plugins::ABCIPlugin::<nomic::app::App>::load(store, &mut root_bytes.as_slice())?;

        serde_json::to_writer_pretty(std::io::stdout(), &app).unwrap();

        Ok(())
    }
}

#[derive(Parser, Debug)]
pub struct UpgradeStatusCmd {
    #[clap(flatten)]
    config: nomic::network::Config,
}

impl UpgradeStatusCmd {
    async fn run(&self) -> Result<()> {
        use orga::coins::VersionedAddress;
        use std::collections::{HashMap, HashSet};
        let client = self.config.client();
        let tm_client =
            tendermint_rpc::HttpClient::new(self.config.node.as_ref().unwrap().as_str()).unwrap();
        let curr_height = tm_client
            .status()
            .await
            .unwrap()
            .sync_info
            .latest_block_height;
        let validators = tm_client
            .validators(curr_height, tendermint_rpc::Paging::All)
            .await
            .unwrap()
            .validators;

        let mut vp_map: HashMap<[u8; 32], u64> = HashMap::new();
        let mut total_vp = 0;
        for validator in validators {
            vp_map.insert(
                validator.pub_key.to_bytes().try_into().unwrap(),
                validator.power(),
            );
            total_vp += validator.power();
        }

        let (delay_seconds, threshold, current_version) = client
            .query(|app: InnerApp| {
                let current_version = app.upgrade.current_version.get(())?.unwrap();
                Ok((
                    app.upgrade.activation_delay_seconds,
                    app.upgrade.threshold,
                    current_version.to_vec(),
                ))
            })
            .await?;

        let next_version: orga::upgrade::Version = vec![current_version[0] + 1].try_into().unwrap();
        let mut signals: Vec<([u8; 32], i64)> = client
            .query(|app: InnerApp| {
                let mut signals = vec![];
                for entry in app.upgrade.signals.iter()? {
                    let (pubkey, signal) = entry?;
                    if signal.version == next_version {
                        signals.push((*pubkey, signal.time));
                    }
                }
                Ok(signals)
            })
            .await?;

        signals.sort_by(|a, b| a.1.cmp(&b.1));
        let mut signaled_vp = 0;
        let mut activation_time = None;
        let threshold: f64 = threshold.to_string().parse().unwrap();

        for (pubkey, time) in signals.iter() {
            signaled_vp += vp_map.get(pubkey).unwrap_or(&0);
            let frac = signaled_vp as f64 / total_vp as f64;
            if frac >= threshold && activation_time.is_none() {
                activation_time.replace(time + delay_seconds);
            }
        }
        let frac = signaled_vp as f64 / total_vp as f64;

        if frac < 0.01 {
            println!("No upgrade in progress");
            return Ok(());
        }

        let validators: Vec<ValidatorQueryInfo> = client
            .query(|app: InnerApp| app.staking.all_validators())
            .await?;

        let mut validator_names: HashMap<orga::coins::VersionedAddress, (String, u64)> =
            HashMap::new();
        validators
            .into_iter()
            .filter(|v| v.in_active_set)
            .for_each(|v| {
                let bytes: Vec<u8> = v.info.into();
                let name = if let Ok(info) =
                    serde_json::from_slice::<'_, serde_json::Value>(bytes.as_slice())
                {
                    info.get("moniker")
                        .and_then(|v| v.as_str())
                        .unwrap_or(v.address.to_string().as_str())
                        .to_string()
                } else {
                    v.address.to_string()
                };

                validator_names.insert(v.address, (name, v.amount_staked.into()));
            });

        let mut consensus_keys: HashMap<VersionedAddress, [u8; 32]> = HashMap::new();
        for (address, _) in validator_names.iter() {
            let consensus_key = client
                .query(|app: InnerApp| app.staking.consensus_key((*address).into()))
                .await?;
            consensus_keys.insert(*address, consensus_key);
        }
        let mut signaled_cons_keys: HashSet<[u8; 32]> = HashSet::new();

        for (cons_key, _) in signals.iter() {
            signaled_cons_keys.insert(*cons_key);
        }

        let mut entries = validator_names.iter().collect::<Vec<_>>();
        entries.sort_by(|(_, (_, a)), (_, (_, b))| b.cmp(a));

        println!("");
        println!("Upgraded:");
        for (addr, (name, power)) in entries.iter() {
            let cons_key = consensus_keys.get(addr).unwrap();
            if signaled_cons_keys.contains(cons_key) {
                println!(
                    "✅ {} ({:.2}%)",
                    name,
                    (*power as f64 / total_vp as f64) * 100.0
                );
            }
        }
        println!("");
        println!("Not upgraded:");
        for (addr, (name, power)) in entries.iter() {
            let cons_key = consensus_keys.get(addr).unwrap();
            if !signaled_cons_keys.contains(cons_key) {
                println!(
                    "❌ {} ({:.2}%)",
                    name,
                    (*power as f64 / total_vp as f64) * 100.0
                );
            }
        }
        println!("");

        println!(
            "Upgrade has been signaled by {:.2}% of voting power",
            frac * 100.0
        );

        if let Some(t) = activation_time {
            use chrono::prelude::*;
            let mut activation_date = chrono::Utc.timestamp_opt(t, 0).unwrap();
            if activation_date.hour() > 17
                || activation_date.hour() == 17 && activation_date.minute() >= 10
            {
                activation_date = activation_date
                    .checked_add_days(chrono::Days::new(1))
                    .unwrap();
            }
            activation_date = activation_date
                .with_hour(17)
                .unwrap()
                .with_minute(0)
                .unwrap()
                .with_second(0)
                .unwrap();

            while !nomic::app::in_upgrade_window(activation_date.timestamp()) {
                activation_date = activation_date
                    .checked_add_days(chrono::Days::new(1))
                    .unwrap();
            }
            println!("Upgrade will activate at {}", activation_date);
        } else {
            println!("Upgrade requires {:.2}% of voting power", threshold * 100.0);
        }

        Ok(())
    }
}

#[derive(Parser, Debug)]
pub struct RelayOpKeysCmd {
    client_id: String,
    rpc_url: String,
}

impl RelayOpKeysCmd {
    async fn run(&self) -> Result<()> {
        use nomic::cosmos::relay_op_keys;
        log::info!("Relaying operator keys for client {}", self.client_id);
        let bytes = format!("{}/", self.client_id).as_bytes().to_vec();
        let client_id = Decode::decode(&mut bytes.as_slice())?;
        relay_op_keys(
            || nomic::app_client("http://localhost:26657").with_wallet(wallet()),
            client_id,
            self.rpc_url.as_str(),
        )
        .await?;

        log::info!("Finished relaying operator keys");

        Ok(())
    }
}

#[derive(Parser, Debug)]
pub struct SetRecoveryAddressCmd {
    address: bitcoin::Address,

    #[clap(flatten)]
    config: nomic::network::Config,
}

impl SetRecoveryAddressCmd {
    async fn run(&self) -> Result<()> {
        let script = self.address.script_pubkey();
        Ok(self
            .config
            .client()
            .with_wallet(wallet())
            .call(
                |app| build_call!(app.app_noop()),
                |app| {
                    build_call!(app
                        .bitcoin
                        .set_recovery_script(nomic::bitcoin::adapter::Adapter::new(script.clone())))
                },
            )
            .await?)
    }
}

#[derive(Parser, Debug)]
pub struct SigningStatusCmd {
    #[clap(flatten)]
    config: nomic::network::Config,
}

impl SigningStatusCmd {
    async fn run(&self) -> Result<()> {
        use bitcoin::util::bip32::ChildNumber;
        let home = self.config.home_expect()?;

        let store_path = home.join("merk");
        let store = Store::new(orga::store::BackingStore::Merk(orga::store::Shared::new(
            MerkStore::open_readonly(store_path),
        )));
        let root_bytes = store.get(&[])?.unwrap();

        let app =
            orga::plugins::ABCIPlugin::<nomic::app::App>::load(store, &mut root_bytes.as_slice())?;

        let app = app
            .inner
            .inner
            .into_inner()
            .inner
            .inner
            .inner
            .inner
            .inner
            .inner;
        let Some(signing) = app.bitcoin.checkpoints.signing()? else {
            println!("No signing checkpoint");
            return Ok(());
        };
        let batch = signing.current_batch()?.unwrap();
        let mut lowest_index = 0;
        let mut lowest_frac = 2.0;
        let tx = batch.front()?.unwrap();
        for (index, inp) in (tx.input.iter()?).enumerate() {
            let inp = inp?;
            let sigs = &inp.signatures;
            let threshold = sigs.threshold;
            let signed = sigs.signed;
            let frac = signed as f64 / threshold as f64;
            if frac < lowest_frac {
                lowest_frac = frac;
                lowest_index = index as u64;
            }
        }
        let res_out = tx.input.get(lowest_index)?.unwrap();
        let sigs = &res_out.signatures;
        let sig_keys = &app.bitcoin.signatory_keys;
        let sigset_index = res_out.sigset_index;

        let secp = bitcoin::secp256k1::Secp256k1::verification_only();
        let mut missing_cons_keys = vec![];
        for entry in sig_keys.map().iter()? {
            use nomic::bitcoin::threshold_sig::Pubkey;
            let (k, xpub) = entry?;

            let derive_path = [ChildNumber::from_normal_idx(sigset_index)?];
            let pubkey: Pubkey = xpub.derive_pub(&secp, &derive_path)?.public_key.into();
            let needs_to_sign = sigs.needs_sig(pubkey)?;
            if needs_to_sign {
                missing_cons_keys.push((k, *xpub));
            }
        }
        let all_vals = app.staking.all_validators()?;
        for val in all_vals {
            if val.amount_staked == 0 {
                continue;
            }
            let cons_key = app.staking.consensus_key(val.address.into())?;
            if missing_cons_keys.iter().any(|v| *v.0 == cons_key) {
                let json: serde_json::Value =
                    serde_json::from_str(String::from_utf8(val.info.to_vec()).unwrap().as_str())
                        .unwrap();
                let name = json.get("moniker").unwrap().to_string();
                println!("Missing signature from {}", name);
            }
        }

        println!(
            "Checkpoint is at {:.2}% of the minimum required voting power",
            lowest_frac * 100.0
        );

        Ok(())
    }
}

#[derive(Parser, Debug)]
<<<<<<< HEAD
pub struct BitcoinConfigCmd {
=======
pub struct RecoverDepositCmd {
    #[clap(short = 'p', long, default_value_t = 8332)]
    rpc_port: u16,
    #[clap(short = 'u', long)]
    rpc_user: Option<String>,
    #[clap(short = 'P', long)]
    rpc_pass: Option<String>,

    #[clap(long)]
    channel: Option<String>,
    #[clap(long)]
    remote_addr: Option<String>,
    #[clap(long)]
    remote_prefix: Option<String>,

    #[clap(long)]
    nomic_addr: Address,
    #[clap(long)]
    deposit_addr: bitcoin::Address,
    #[clap(long)]
    block_hash: bitcoin::BlockHash,
    #[clap(long)]
    txid: bitcoin::Txid,
    #[clap(long)]
    vout: u32,

    #[clap(long)]
    reserve_script_path: PathBuf,

>>>>>>> de4cd2b9
    #[clap(flatten)]
    config: nomic::network::Config,
}

<<<<<<< HEAD
impl BitcoinConfigCmd {
    async fn run(&self) -> Result<()> {
        let client = self.config.client();
        let config: Config = client.query(|app: InnerApp| Ok(app.bitcoin.config)).await?;
        let value = json!(config);
        println!("{}", value);

        Ok(())
    }
=======
impl RecoverDepositCmd {
    async fn btc_client(&self) -> Result<BtcClient> {
        let rpc_url = format!("http://localhost:{}", self.rpc_port);
        let auth = match (self.rpc_user.clone(), self.rpc_pass.clone()) {
            (Some(user), Some(pass)) => Auth::UserPass(user, pass),
            _ => Auth::None,
        };

        let btc_client = BtcClient::new(rpc_url, auth)
            .await
            .map_err(|e| orga::Error::App(e.to_string()))?;

        Ok(btc_client)
    }

    async fn relay_deposit(&self, dest: Dest, sigset_index: u32) -> Result<()> {
        let nomic_client = self.config.client();
        let btc_client = self.btc_client().await?;

        let block_height = btc_client.get_block_info(&self.block_hash).await?.height as u32;

        let tx = btc_client
            .get_raw_transaction(&self.txid, Some(&self.block_hash))
            .await?;

        let proof_bytes = btc_client
            .get_tx_out_proof(&[tx.txid()], Some(&self.block_hash))
            .await?;
        let proof = ::bitcoin::MerkleBlock::consensus_decode(&mut proof_bytes.as_slice())?.txn;
        {
            let mut tx_bytes = vec![];
            tx.consensus_encode(&mut tx_bytes)?;
            let tx = ::bitcoin::Transaction::consensus_decode(&mut tx_bytes.as_slice())?;
            let tx = Adapter::new(tx);
            let proof = Adapter::new(proof);

            let dest2 = dest.clone();
            nomic_client
                .call(
                    move |app| {
                        build_call!(app.relay_deposit(
                            tx,
                            block_height,
                            proof,
                            self.vout,
                            sigset_index,
                            dest2
                        ))
                    },
                    |app| build_call!(app.app_noop()),
                )
                .await?;
        }

        log::info!(
            "Relayed deposit: {} sats, {:?}",
            tx.output[self.vout as usize].value,
            dest
        );

        Ok(())
    }

    async fn run(&self) -> Result<()> {
        let mut remote_addr = self.remote_addr.clone();
        if let Some(remote_prefix) = &self.remote_prefix {
            let data = bech32::decode(&self.nomic_addr.to_string()).unwrap().1;
            remote_addr =
                Some(bech32::encode(remote_prefix, data, bech32::Variant::Bech32).unwrap());
        }

        if self.channel.is_some() != remote_addr.is_some() {
            return Err(nomic::error::Error::Orga(orga::Error::App(
                "Both --channel and --remote-prefix or --remote-addr must be specified".to_string(),
            )));
        }

        let threshold = self
            .config
            .client()
            .query(|app| Ok(app.bitcoin.checkpoints.config.sigset_threshold))
            .await?;

        // TODO: support passing in script csv by path
        let sigsets: Vec<(u32, SignatorySet)> = std::fs::read_to_string(&self.reserve_script_path)?
            .lines()
            .map(|line| {
                let mut split = line.split(',');
                (split.next().unwrap(), split.next().unwrap())
            })
            .map(|(i, script_hex)| {
                let i = i.parse::<u32>().unwrap();
                let script = bitcoin::Script::from(hex::decode(script_hex).unwrap());
                let (sigset, _) = SignatorySet::from_script(&script, threshold).unwrap();
                (i, sigset)
            })
            .collect();

        dbg!(sigsets.len());

        if let (Some(channel), Some(remote_addr)) = (self.channel.as_ref(), remote_addr.as_ref()) {
            let now = SystemTime::now()
                .duration_since(UNIX_EPOCH)
                .unwrap()
                .as_secs();
            let start = (now + 60 * 60 * 24 * 7 - (now % (60 * 60))) * 1_000_000_000;
            let mut dest = Dest::Ibc(IbcDest {
                source_port: "transfer".to_string().try_into().unwrap(),
                source_channel: channel.bytes().collect::<Vec<_>>().try_into().unwrap(),
                receiver: orga::encoding::Adapter(remote_addr.to_string().into()),
                sender: orga::encoding::Adapter(self.nomic_addr.to_string().into()),
                timeout_timestamp: start,
                memo: "".to_string().try_into().unwrap(),
            });

            dbg!(&dest);

            let mut i = 0;
            let mut dest_bytes = dest.commitment_bytes().unwrap();
            loop {
                for (sigset_index, sigset) in sigsets.iter() {
                    if i % 10_000 == 0 {
                        if let Dest::Ibc(dest) = &dest {
                            println!("{} {}", i, dest.timeout_timestamp);
                        } else {
                            unreachable!()
                        }
                    }

                    let script = sigset.output_script(&dest_bytes, threshold).unwrap();
                    let addr =
                        bitcoin::Address::from_script(&script, nomic::bitcoin::NETWORK).unwrap();
                    if addr.to_string().to_lowercase()
                        == self.deposit_addr.to_string().to_lowercase()
                    {
                        if let Dest::Ibc(ibc_dest) = &dest {
                            println!(
                                "Found at sigset index {}, timeout_timestamp {}",
                                sigset_index, ibc_dest.timeout_timestamp,
                            );
                        } else {
                            unreachable!()
                        }

                        return self.relay_deposit(dest, *sigset_index).await;
                    }

                    i += 1;
                }

                if let Dest::Ibc(ibc_dest) = &mut dest {
                    ibc_dest.timeout_timestamp -= 60 * 60 * 1_000_000_000;
                    dest_bytes = dest.commitment_bytes().unwrap();
                } else {
                    unreachable!()
                }
            }
        }

        let dest = Dest::Address(self.nomic_addr);
        let dest_bytes = dest.commitment_bytes().unwrap();

        for (sigset_index, sigset) in sigsets.iter() {
            let script = sigset.output_script(&dest_bytes, threshold).unwrap();
            let addr = bitcoin::Address::from_script(&script, nomic::bitcoin::NETWORK).unwrap();
            if addr.to_string().to_lowercase() == self.deposit_addr.to_string().to_lowercase() {
                println!("Found at sigset index {}", sigset_index,);
                return self.relay_deposit(dest, *sigset_index).await;
            }
        }

        Err(nomic::error::Error::Orga(orga::Error::App(
            "Deposit address not found in any sigset".to_string(),
        )))
    }
}

#[derive(Parser, Debug)]
pub struct PayToFeePoolCmd {
    amount: u64,

    #[clap(flatten)]
    config: nomic::network::Config,
}

impl PayToFeePoolCmd {
    async fn run(&self) -> Result<()> {
        Ok(self
            .config
            .client()
            .with_wallet(wallet())
            .call(
                |app| build_call!(app.bitcoin.transfer_to_fee_pool(self.amount.into())),
                |app| build_call!(app.app_noop()),
            )
            .await?)
    }
>>>>>>> de4cd2b9
}

pub fn main() {
    if std::env::var("NOMIC_LOG_SIMPLE").is_ok() {
        pretty_env_logger::formatted_builder()
    } else {
        pretty_env_logger::formatted_timed_builder()
    }
    .filter_level(log::LevelFilter::Info)
    .parse_env("NOMIC_LOG")
    .init();

    let backtrace_enabled = std::env::var("RUST_BACKTRACE").is_ok();

    let panic_handler = if backtrace_enabled {
        Some(std::panic::take_hook())
    } else {
        None
    };
    std::panic::set_hook(Box::new(move |info| {
        log::error!("{}", info);
        if let Some(f) = panic_handler.as_ref() {
            f(info)
        }
        std::process::exit(1);
    }));

    let opts = Opts::parse();
    if let Err(err) = opts.cmd.run(&opts.config) {
        log::error!("{}", err);
        std::process::exit(1);
    };
}<|MERGE_RESOLUTION|>--- conflicted
+++ resolved
@@ -14,12 +14,9 @@
 use nomic::app::IbcDest;
 use nomic::app::InnerApp;
 use nomic::app::Nom;
-<<<<<<< HEAD
-use nomic::bitcoin::Config;
-=======
 use nomic::bitcoin::adapter::Adapter;
 use nomic::bitcoin::signatory::SignatorySet;
->>>>>>> de4cd2b9
+use nomic::bitcoin::Config;
 use nomic::bitcoin::Nbtc;
 use nomic::bitcoin::{relayer::Relayer, signer::Signer};
 use nomic::constants::BTC_NATIVE_TOKEN_DENOM;
@@ -115,12 +112,9 @@
     RelayOpKeys(RelayOpKeysCmd),
     SetRecoveryAddress(SetRecoveryAddressCmd),
     SigningStatus(SigningStatusCmd),
-<<<<<<< HEAD
     BitcoinConfig(BitcoinConfigCmd),
-=======
     RecoverDeposit(RecoverDepositCmd),
     PayToFeePool(PayToFeePoolCmd),
->>>>>>> de4cd2b9
 }
 
 impl Command {
@@ -181,12 +175,9 @@
                 RelayOpKeys(cmd) => cmd.run().await,
                 SetRecoveryAddress(cmd) => cmd.run().await,
                 SigningStatus(cmd) => cmd.run().await,
-<<<<<<< HEAD
                 BitcoinConfig(cmd) => cmd.run().await,
-=======
                 RecoverDeposit(cmd) => cmd.run().await,
                 PayToFeePool(cmd) => cmd.run().await,
->>>>>>> de4cd2b9
             }
         })
     }
@@ -465,15 +456,6 @@
                         std::fs::create_dir_all(&bin_dir)?;
                     }
 
-<<<<<<< HEAD
-                let bin_name = env!("NOMIC_LEGACY_VERSION").trim().replace(' ', "-");
-                let bin_path = bin_dir.join(bin_name);
-                let bin_bytes = include_bytes!(env!("NOMIC_LEGACY_PATH"));
-                if !bin_path.exists() {
-                    log::debug!("Writing legacy binary to {}...", bin_path.display());
-                    std::fs::write(&bin_path, bin_bytes).unwrap();
-                    std::fs::set_permissions(bin_path, Permissions::from_mode(0o777)).unwrap();
-=======
                     let bin_name = env!("NOMIC_LEGACY_BUILD_VERSION").trim().replace(' ', "-");
                     let bin_path = bin_dir.join(bin_name);
                     let bin_bytes = include_bytes!(env!("NOMIC_LEGACY_BUILD_PATH"));
@@ -482,7 +464,6 @@
                         std::fs::write(&bin_path, bin_bytes).unwrap();
                         std::fs::set_permissions(bin_path, Permissions::from_mode(0o777)).unwrap();
                     }
->>>>>>> de4cd2b9
                 }
             }
 
@@ -1895,9 +1876,12 @@
 }
 
 #[derive(Parser, Debug)]
-<<<<<<< HEAD
 pub struct BitcoinConfigCmd {
-=======
+    #[clap(flatten)]
+    config: nomic::network::Config,
+}
+
+#[derive(Parser, Debug)]
 pub struct RecoverDepositCmd {
     #[clap(short = 'p', long, default_value_t = 8332)]
     rpc_port: u16,
@@ -1927,12 +1911,10 @@
     #[clap(long)]
     reserve_script_path: PathBuf,
 
->>>>>>> de4cd2b9
-    #[clap(flatten)]
-    config: nomic::network::Config,
-}
-
-<<<<<<< HEAD
+    #[clap(flatten)]
+    config: nomic::network::Config,
+}
+
 impl BitcoinConfigCmd {
     async fn run(&self) -> Result<()> {
         let client = self.config.client();
@@ -1942,7 +1924,8 @@
 
         Ok(())
     }
-=======
+}
+
 impl RecoverDepositCmd {
     async fn btc_client(&self) -> Result<BtcClient> {
         let rpc_url = format!("http://localhost:{}", self.rpc_port);
@@ -2140,7 +2123,6 @@
             )
             .await?)
     }
->>>>>>> de4cd2b9
 }
 
 pub fn main() {
