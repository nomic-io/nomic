use crate::{
    babylon::Babylon,
    bitcoin::{
        adapter::Adapter,
        header_queue::{WorkHeader, WrappedHeader},
    },
    incentives::Incentives,
};

<<<<<<< HEAD
use super::{InnerAppV0, InnerAppV1, InnerAppV2, InnerAppV3, InnerAppV4, InnerAppV5, InnerAppV6};
=======
use super::{InnerAppV5, InnerAppV6};
>>>>>>> eab3d596
use bitcoin::{
    util::{uint::Uint256, BitArray},
    BlockHeader,
};
use orga::{
    coins::Take,
    ibc::Ibc,
    migrate::{Migrate, MigrateFrom},
    state::State,
    store::Store,
    upgrade::Upgrade,
    Result,
};

impl MigrateFrom<InnerAppV5> for InnerAppV6 {
    #[allow(unused_mut)]
    fn migrate_from(mut other: InnerAppV5) -> Result<Self> {
        #[cfg(not(feature = "testnet"))]
        {
            other.bitcoin.checkpoints.config.max_age = 60 * 60 * 24 * 30 * 12;
            other.bitcoin.headers.config.max_length = 52_560;

            // remove headers and revert to checkpoint so we can regain history which was
            // pruned
            other
                .bitcoin
                .headers
                .deque
                .retain_unordered(|_| Ok(false))?;
            let checkpoint_json = include_str!("../bitcoin/checkpoint.json");
            let header: (u32, BlockHeader) = serde_json::from_str(checkpoint_json)?;
            let wrapped_header = WrappedHeader::new(Adapter::new(header.1), header.0);
            let work_header = WorkHeader::new(wrapped_header.clone(), wrapped_header.work());
            other.bitcoin.headers.current_work = Adapter::new(work_header.work());
            other.bitcoin.headers.deque.push_back(work_header)?;

            // backfill checkpoint history
            use bitcoin::hashes::hex::FromHex;
            let scripts = include_str!("../../stakenet_reserve_scripts.csv")
                .lines()
                .map(|line| {
                    let mut parts = line.split(',');
                    parts.next().unwrap();
                    parts.next().unwrap()
                })
                .map(|script_hex| bitcoin::Script::from_hex(script_hex).unwrap());
            other.bitcoin.checkpoints.backfill(
                5276,
                scripts,
                other.bitcoin.checkpoints.config.sigset_threshold,
            )?;
        }

        Ok(Self {
            accounts: other.accounts,
            staking: other.staking,
            airdrop: other.airdrop,
            community_pool: other.community_pool,
            incentive_pool: other.incentive_pool,
            staking_rewards: other.staking_rewards,
            dev_rewards: other.dev_rewards,
            community_pool_rewards: other.community_pool_rewards,
            incentive_pool_rewards: other.incentive_pool_rewards,
            bitcoin: other.bitcoin,
            reward_timer: other.reward_timer,
            upgrade: other.upgrade,
            incentives: other.incentives,
            ibc: other.ibc,
            cosmos: other.cosmos,
            #[cfg(feature = "ethereum")]
            ethereum: Default::default(), // TODO
        })
    }
}

impl MigrateFrom<InnerAppV5> for InnerAppV6 {
    fn migrate_from(other: InnerAppV5) -> Result<Self> {
        Ok(Self {
            accounts: other.accounts,
            staking: other.staking,
            airdrop: other.airdrop,
            community_pool: other.community_pool,
            incentive_pool: other.incentive_pool,
            staking_rewards: other.staking_rewards,
            dev_rewards: other.dev_rewards,
            community_pool_rewards: other.community_pool_rewards,
            incentive_pool_rewards: other.incentive_pool_rewards,
            bitcoin: other.bitcoin,
            reward_timer: other.reward_timer,
            upgrade: other.upgrade,
            incentives: other.incentives,
            ibc: other.ibc,
            cosmos: other.cosmos,
            babylon: Default::default(),
            frost: Default::default(),
        })
    }
}<|MERGE_RESOLUTION|>--- conflicted
+++ resolved
@@ -7,11 +7,7 @@
     incentives::Incentives,
 };
 
-<<<<<<< HEAD
-use super::{InnerAppV0, InnerAppV1, InnerAppV2, InnerAppV3, InnerAppV4, InnerAppV5, InnerAppV6};
-=======
-use super::{InnerAppV5, InnerAppV6};
->>>>>>> eab3d596
+use super::{InnerAppV5, InnerAppV6, InnerAppV7};
 use bitcoin::{
     util::{uint::Uint256, BitArray},
     BlockHeader,
@@ -87,8 +83,8 @@
     }
 }
 
-impl MigrateFrom<InnerAppV5> for InnerAppV6 {
-    fn migrate_from(other: InnerAppV5) -> Result<Self> {
+impl MigrateFrom<InnerAppV6> for InnerAppV7 {
+    fn migrate_from(other: InnerAppV6) -> Result<Self> {
         Ok(Self {
             accounts: other.accounts,
             staking: other.staking,
@@ -107,6 +103,7 @@
             cosmos: other.cosmos,
             babylon: Default::default(),
             frost: Default::default(),
+            ethereum: other.ethereum,
         })
     }
 }