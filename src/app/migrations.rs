--- conflicted
+++ resolved
@@ -1,12 +1,6 @@
-<<<<<<< HEAD
-use super::{InnerAppV0, InnerAppV1, InnerAppV2, InnerAppV3, InnerAppV4};
-=======
-use crate::{
-    bitcoin::{
-        adapter::Adapter,
-        header_queue::{WorkHeader, WrappedHeader},
-    },
-    incentives::Incentives,
+use crate::bitcoin::{
+    adapter::Adapter,
+    header_queue::{WorkHeader, WrappedHeader},
 };
 
 use super::{InnerAppV0, InnerAppV1, InnerAppV2, InnerAppV3, InnerAppV4, InnerAppV5};
@@ -14,7 +8,6 @@
     util::{uint::Uint256, BitArray},
     BlockHeader,
 };
->>>>>>> de4cd2b9
 use orga::{
     coins::Take,
     ibc::Ibc,
@@ -128,26 +121,17 @@
                 scripts,
                 other.bitcoin.checkpoints.config.sigset_threshold,
             )?;
-
-            other
-                .ibc
-                .update_client_from_header(0, 1, include_str!("../../kujira-header.json"))?;
         }
 
         Ok(Self {
             accounts: other.accounts,
             staking: other.staking,
-            airdrop: other.airdrop,
             community_pool: other.community_pool,
-            incentive_pool: other.incentive_pool,
             staking_rewards: other.staking_rewards,
-            dev_rewards: other.dev_rewards,
             community_pool_rewards: other.community_pool_rewards,
-            incentive_pool_rewards: other.incentive_pool_rewards,
             bitcoin: other.bitcoin,
             reward_timer: other.reward_timer,
             upgrade: other.upgrade,
-            incentives: other.incentives,
             ibc: other.ibc,
             cosmos: other.cosmos,
         })
