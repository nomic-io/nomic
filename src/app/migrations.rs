use crate::{
    bitcoin::{
        adapter::Adapter,
        header_queue::{WorkHeader, WrappedHeader},
    },
    incentives::Incentives,
};

use super::{InnerAppV4, InnerAppV5};
use bitcoin::{
    util::{uint::Uint256, BitArray},
    BlockHeader,
};
use orga::{
    coins::Take,
    ibc::Ibc,
    migrate::{Migrate, MigrateFrom},
    state::State,
    store::Store,
    upgrade::Upgrade,
    Result,
};

impl MigrateFrom<InnerAppV4> for InnerAppV5 {
    #[allow(unused_mut)]
    fn migrate_from(mut other: InnerAppV4) -> Result<Self> {
<<<<<<< HEAD
        #[cfg(not(feature = "testnet"))]
        {
            other.bitcoin.checkpoints.config.max_age = 60 * 60 * 24 * 30 * 4;
            other.bitcoin.headers.config.max_length = 24_192;

            // remove headers and revert to checkpoint so we can regain history which was
            // pruned
            other
                .bitcoin
                .headers
                .deque
                .retain_unordered(|_| Ok(false))?;
            let checkpoint_json = include_str!("../bitcoin/checkpoint.json");
            let header: (u32, BlockHeader) = serde_json::from_str(checkpoint_json)?;
            let wrapped_header = WrappedHeader::new(Adapter::new(header.1), header.0);
            let work_header = WorkHeader::new(wrapped_header.clone(), wrapped_header.work());
            other.bitcoin.headers.current_work = Adapter::new(work_header.work());
            other.bitcoin.headers.deque.push_back(work_header)?;

            // backfill checkpoint history
            use bitcoin::hashes::hex::FromHex;
            let scripts = include_str!("../../stakenet_reserve_scripts.csv")
                .lines()
                .map(|line| {
                    let mut parts = line.split(',');
                    parts.next().unwrap();
                    parts.next().unwrap()
                })
                .map(|script_hex| bitcoin::Script::from_hex(script_hex).unwrap());
            other.bitcoin.checkpoints.backfill(
                4285,
                scripts,
                other.bitcoin.checkpoints.config.sigset_threshold,
            )?;
        }

        Ok(Self {
            accounts: other.accounts,
            staking: other.staking,
            airdrop: other.airdrop,
            community_pool: other.community_pool,
            incentive_pool: other.incentive_pool,
            staking_rewards: other.staking_rewards,
            dev_rewards: other.dev_rewards,
            community_pool_rewards: other.community_pool_rewards,
            incentive_pool_rewards: other.incentive_pool_rewards,
            bitcoin: other.bitcoin,
            reward_timer: other.reward_timer,
            upgrade: other.upgrade,
            incentives: other.incentives,
            ibc: other.ibc,
            cosmos: other.cosmos,
            #[cfg(feature = "ethereum")]
            ethereum: Default::default(), // TODO
        })
=======
        unreachable!()
>>>>>>> 7b0e87f6
    }
}<|MERGE_RESOLUTION|>--- conflicted
+++ resolved
@@ -24,64 +24,6 @@
 impl MigrateFrom<InnerAppV4> for InnerAppV5 {
     #[allow(unused_mut)]
     fn migrate_from(mut other: InnerAppV4) -> Result<Self> {
-<<<<<<< HEAD
-        #[cfg(not(feature = "testnet"))]
-        {
-            other.bitcoin.checkpoints.config.max_age = 60 * 60 * 24 * 30 * 4;
-            other.bitcoin.headers.config.max_length = 24_192;
-
-            // remove headers and revert to checkpoint so we can regain history which was
-            // pruned
-            other
-                .bitcoin
-                .headers
-                .deque
-                .retain_unordered(|_| Ok(false))?;
-            let checkpoint_json = include_str!("../bitcoin/checkpoint.json");
-            let header: (u32, BlockHeader) = serde_json::from_str(checkpoint_json)?;
-            let wrapped_header = WrappedHeader::new(Adapter::new(header.1), header.0);
-            let work_header = WorkHeader::new(wrapped_header.clone(), wrapped_header.work());
-            other.bitcoin.headers.current_work = Adapter::new(work_header.work());
-            other.bitcoin.headers.deque.push_back(work_header)?;
-
-            // backfill checkpoint history
-            use bitcoin::hashes::hex::FromHex;
-            let scripts = include_str!("../../stakenet_reserve_scripts.csv")
-                .lines()
-                .map(|line| {
-                    let mut parts = line.split(',');
-                    parts.next().unwrap();
-                    parts.next().unwrap()
-                })
-                .map(|script_hex| bitcoin::Script::from_hex(script_hex).unwrap());
-            other.bitcoin.checkpoints.backfill(
-                4285,
-                scripts,
-                other.bitcoin.checkpoints.config.sigset_threshold,
-            )?;
-        }
-
-        Ok(Self {
-            accounts: other.accounts,
-            staking: other.staking,
-            airdrop: other.airdrop,
-            community_pool: other.community_pool,
-            incentive_pool: other.incentive_pool,
-            staking_rewards: other.staking_rewards,
-            dev_rewards: other.dev_rewards,
-            community_pool_rewards: other.community_pool_rewards,
-            incentive_pool_rewards: other.incentive_pool_rewards,
-            bitcoin: other.bitcoin,
-            reward_timer: other.reward_timer,
-            upgrade: other.upgrade,
-            incentives: other.incentives,
-            ibc: other.ibc,
-            cosmos: other.cosmos,
-            #[cfg(feature = "ethereum")]
-            ethereum: Default::default(), // TODO
-        })
-=======
         unreachable!()
->>>>>>> 7b0e87f6
     }
 }