#![allow(clippy::redundant_closure_call)] // TODO: fix bitcoin-script then remove this
#![allow(unused_imports)] // TODO

use std::cmp::Ordering;

use crate::bitcoin::threshold_sig::Pubkey;
use crate::error::Error;
use crate::error::Result;
use bitcoin::blockdata::opcodes::all::{
    OP_ADD, OP_CHECKSIG, OP_DROP, OP_ELSE, OP_ENDIF, OP_GREATERTHAN, OP_IF, OP_SWAP,
};
use bitcoin::blockdata::opcodes::{self, OP_FALSE};
use bitcoin::blockdata::script::{read_scriptint, Instruction, Instructions};
use bitcoin::secp256k1::Context as SecpContext;
use bitcoin::secp256k1::PublicKey;
use bitcoin::secp256k1::Secp256k1;
use bitcoin::secp256k1::Verification;
#[cfg(feature = "full")]
use bitcoin::util::bip32::ChildNumber;
use bitcoin::Script;
use bitcoin_script::bitcoin_script as script;
#[cfg(feature = "full")]
use orga::collections::Map;
#[cfg(feature = "full")]
use orga::context::Context;
use orga::encoding::Encode;
use orga::orga;
#[cfg(feature = "full")]
use orga::plugins::Time;
#[cfg(feature = "full")]
use orga::plugins::Validators;
use orga::Error as OrgaError;

use super::ConsensusKey;
use super::Xpub;

/// The maximum number of signatories in a signatory set.
///
/// Signatory sets will be constructed by iterating over the validator set in
/// descending order of voting power, skipping any validators which have not
/// submitted a signatory xpub.
///
/// This constant should be chosen to balance the tradeoff between the
/// decentralization of the signatory set and the size of the resulting script
/// (affecting fees).
///
/// It is expected that future versions of this protocol will use aggregated
/// signatures, allowing for more signatories to be included without making an
/// impact on script size and fees.
pub const MAX_SIGNATORIES: u64 = 20;

/// A signatory in a signatory set, consisting of a public key and voting power.
#[orga]
#[derive(Clone, Debug, PartialOrd, PartialEq, Eq, Ord)]
pub struct Signatory {
    pub voting_power: u64,
    pub pubkey: Pubkey,
}

/// Deterministically derive the public key for a signatory in a signatory set,
/// based on the current signatory set index.
pub fn derive_pubkey<T>(secp: &Secp256k1<T>, xpub: Xpub, sigset_index: u32) -> Result<PublicKey>
where
    T: SecpContext + Verification,
{
    Ok(xpub
        .derive_pub(
            secp,
            &[bitcoin::util::bip32::ChildNumber::from_normal_idx(
                sigset_index,
            )?],
        )?
        .public_key)
}

/// A signatory set is a set of signers who secure a UTXO in the network
/// reserve.
///
/// Bitcoin scripts can be generated from a signatory set, which can be used to
/// create a UTXO which can be only spent by a threshold of the signatories,
/// based on voting power.
#[orga]
#[derive(Clone, Debug, PartialEq, Eq)]
pub struct SignatorySet {
    /// The time at which this signatory set was created, in seconds.
    ///
    /// This is used to enforce that deposits can not be relayed against old
    /// signatory sets (see [`MAX_DEPOSIT_AGE`]).
    pub create_time: u64,

    /// The total voting power of the validators participating in this set. If a
    /// validator has not submitted their signatory xpub, they will not be
    /// included.
    pub present_vp: u64,

    /// The total voting power of the validator set at the time this signatory
    /// set was created. This is used to ensure a sufficient quorum of
    /// validators have submitted a signatory xpub.
    pub possible_vp: u64,

    /// The index of this signatory set.
    pub index: u32,

    /// The signatories in this set, sorted by voting power.
    pub signatories: Vec<Signatory>,
}

impl SignatorySet {
    /// Creates a signatory set based on the current validator set.
    #[cfg(feature = "full")]
    pub fn from_validator_ctx(index: u32, sig_keys: &Map<ConsensusKey, Xpub>) -> Result<Self> {
        let time: &mut Time = Context::resolve()
            .ok_or_else(|| OrgaError::App("No time context found".to_string()))?;

        let mut sigset = SignatorySet {
            create_time: time.seconds as u64,
            present_vp: 0,
            possible_vp: 0,
            index,
            signatories: vec![],
        };

        let validators: &mut Validators = Context::resolve().ok_or_else(|| {
            Error::Orga(orga::Error::App("No validator context found".to_string()))
        })?;
        let val_set = validators.current_set();
        let val_iter = val_set
            .as_ref()
            .ok_or_else(|| {
                Error::Orga(orga::Error::App(
                    "Could not access validator set".to_string(),
                ))
            })?
            .iter()?;

        let secp = bitcoin::secp256k1::Secp256k1::verification_only();
        let derive_path = [ChildNumber::from_normal_idx(index)?];

        for entry in val_iter {
            let entry = entry?;
            let consensus_key = entry.pubkey;

            sigset.possible_vp += entry.power;

            let signatory_key = match sig_keys.get(consensus_key)? {
                Some(xpub) => xpub.derive_pub(&secp, &derive_path)?.public_key.into(),
                None => continue,
            };

            let signatory = Signatory {
                voting_power: entry.power,
                pubkey: signatory_key,
            };
            sigset.insert(signatory);
        }

        sigset.sort_and_truncate();

        Ok(sigset)
    }

    pub fn from_script(
        script: &bitcoin::Script,
        threshold_ratio: (u64, u64),
    ) -> Result<(Self, Vec<u8>)> {
        trait Iter<'a> = Iterator<
            Item = std::result::Result<Instruction<'a>, bitcoin::blockdata::script::Error>,
        >;

        fn take_instruction<'a>(ins: &mut impl Iter<'a>) -> Result<Instruction<'a>> {
            ins.next()
                .ok_or_else(|| orga::Error::App("Unexpected end of script".to_string()))?
                .map_err(|_| orga::Error::App("Failed to read script".to_string()).into())
        }

        fn take_bytes<'a>(ins: &mut impl Iter<'a>) -> Result<&'a [u8]> {
            let instruction = take_instruction(ins)?;

            let Instruction::PushBytes(bytes) = instruction else {
                return Err(Error::Orga(orga::Error::App(
                    "Expected OP_PUSHBYTES".to_string(),
                )));
            };

            Ok(bytes)
        }

        fn take_key<'a>(ins: &mut impl Iter<'a>) -> Result<Pubkey> {
            let bytes = take_bytes(ins)?;

            if bytes.len() != 33 {
                return Err(Error::Orga(orga::Error::App(
                    "Expected 33 bytes".to_string(),
                )));
            }

            Ok(Pubkey::try_from_slice(bytes)?)
        }

        fn take_number<'a>(ins: &mut impl Iter<'a>) -> Result<i64> {
            let bytes = take_bytes(ins)?;
            read_scriptint(bytes)
                .map_err(|_| orga::Error::App("Failed to read scriptint".to_string()).into())
        }

        fn take_op<'a>(ins: &mut impl Iter<'a>, expected_op: opcodes::All) -> Result<opcodes::All> {
            let instruction = take_instruction(ins)?;

            let expected_op_str = format!("{:?}", expected_op);
            let op = match instruction {
                Instruction::Op(op) => op,
                Instruction::PushBytes(&[]) => OP_FALSE,
                _ => {
                    return Err(Error::Orga(orga::Error::App(format!(
<<<<<<< HEAD
                        "Expected {}",
                        expected_op_str
=======
                        "Expected {:?}",
                        expected_op
>>>>>>> 84a08dc2
                    ))))
                }
            };

            if op != expected_op {
                let expected = format!("{:?}", expected_op);
                return Err(Error::Orga(orga::Error::App(format!(
<<<<<<< HEAD
                    "Expected {}",
                    expected
=======
                    "Expected {:?}",
                    expected_op
>>>>>>> 84a08dc2
                ))));
            }

            Ok(op)
        }

        fn take_first_signatory<'a>(ins: &mut impl Iter<'a>) -> Result<Signatory> {
            let pubkey = take_key(ins)?;
            take_op(ins, OP_CHECKSIG)?;
            take_op(ins, OP_IF)?;
            let voting_power = take_number(ins)?;
            take_op(ins, OP_ELSE)?;
            take_op(ins, OP_FALSE)?;
            take_op(ins, OP_ENDIF)?;

            Ok::<_, Error>(Signatory {
                pubkey,
                voting_power: voting_power as u64,
            })
        }

        fn take_nth_signatory<'a>(ins: &mut impl Iter<'a>) -> Result<Signatory> {
            take_op(ins, OP_SWAP)?;
            let pubkey = take_key(ins)?;
            take_op(ins, OP_CHECKSIG)?;
            take_op(ins, OP_IF)?;
            let voting_power = take_number(ins)?;
            take_op(ins, OP_ADD)?;
            take_op(ins, OP_ENDIF)?;

            Ok::<_, Error>(Signatory {
                pubkey,
                voting_power: voting_power as u64,
            })
        }

        fn take_threshold<'a>(ins: &mut impl Iter<'a>) -> Result<u64> {
            let threshold = take_number(ins)?;
            take_op(ins, OP_GREATERTHAN)?;
            Ok(threshold as u64)
        }

        fn take_commitment<'a>(ins: &mut impl Iter<'a>) -> Result<&'a [u8]> {
            let bytes = take_bytes(ins)?;
            take_op(ins, OP_DROP)?;
            Ok(bytes)
        }

        let mut ins = script.instructions().peekable();
        let mut sigs = vec![take_first_signatory(&mut ins)?];
        loop {
            let next = ins
                .peek()
                .ok_or_else(|| {
                    Error::Orga(orga::Error::App("Unexpected end of script".to_string()))
                })?
                .clone()
                .map_err(|_| Error::Orga(orga::Error::App("Failed to read script".to_string())))?;

            if let Instruction::Op(opcodes::all::OP_SWAP) = next {
                sigs.push(take_nth_signatory(&mut ins)?);
            } else {
                break;
            }
        }

        let expected_threshold = take_threshold(&mut ins)?;
        let commitment = take_commitment(&mut ins)?;

        assert!(ins.next().is_none());

        let total_vp: u64 = sigs.iter().map(|s| s.voting_power).sum();
        let mut sigset = Self {
            signatories: sigs,
            present_vp: total_vp,
            possible_vp: total_vp,
            create_time: 0,
            index: 0,
        };

        for _ in 0..100 {
            let actual_threshold = sigset.signature_threshold(threshold_ratio);
            match actual_threshold.cmp(&expected_threshold) {
                Ordering::Equal => break,
                Ordering::Less => {
                    sigset.present_vp += 1;
                    sigset.possible_vp += 1;
                }
                Ordering::Greater => {
                    sigset.present_vp -= 1;
                    sigset.possible_vp -= 1;
                }
            }
        }

        assert_eq!(
            sigset.signature_threshold(threshold_ratio),
            expected_threshold,
        );
        assert_eq!(&sigset.redeem_script(commitment, threshold_ratio)?, script);

        Ok((sigset, commitment.to_vec()))
    }

    /// Inserts a signatory into the set. This may cause the signatory set to be
    /// unsorted.
    #[cfg(feature = "full")]
    fn insert(&mut self, signatory: Signatory) {
        self.present_vp += signatory.voting_power;
        self.signatories.push(signatory);
    }

    /// Sorts the signatories in the set by voting power, and truncates the set
    /// to the maximum number of signatories.
    #[cfg(feature = "full")]
    fn sort_and_truncate(&mut self) {
        self.signatories.sort_by(|a, b| b.cmp(a));

        if self.signatories.len() as u64 > MAX_SIGNATORIES {
            for removed in self.signatories.drain(MAX_SIGNATORIES as usize..) {
                self.present_vp -= removed.voting_power;
            }
        }
    }

    /// The voting power threshold required to spend outputs secured by this
    /// signatory set.
    pub fn signature_threshold(&self, (numerator, denominator): (u64, u64)) -> u64 {
        ((self.present_vp as u128) * numerator as u128 / denominator as u128) as u64
    }

    /// The quorum threshold required for the signatory set to be valid.
    pub fn quorum_threshold(&self) -> u64 {
        self.possible_vp / 2
    }

    /// The total amount of voting power of validators participating in the set.
    /// Validators who have not submitted a signatory xpub are not included.
    pub fn present_vp(&self) -> u64 {
        self.present_vp
    }

    /// The total amount of voting power of the validator set at the time this
    /// signatory set was created. This is used to ensure a sufficient quorum of
    /// validators have submitted a signatory xpub.
    pub fn possible_vp(&self) -> u64 {
        self.possible_vp
    }

    /// Whether the signatory set has a sufficient quorum of validators who have
    /// submitted a signatory xpub.
    ///
    /// If this returns `false`, this signatory set should not be used to secure
    /// a UTXO.
    pub fn has_quorum(&self) -> bool {
        self.present_vp >= self.quorum_threshold()
    }

    /// The number of signatories in the set.
    // TODO: remove this attribute, not sure why clippy is complaining when is_empty is defined
    #[allow(clippy::len_without_is_empty)]
    pub fn len(&self) -> usize {
        self.signatories.len()
    }

    /// Whether the set is empty.
    pub fn is_empty(&self) -> bool {
        self.len() == 0
    }

    /// Builds a Bitcoin script which can be used to spend a UTXO secured by
    /// this signatory set.
    ///
    /// This script is essentially a weighted multisig script, where each
    /// signatory has a weight equal to their voting power. It is specified in
    /// the input witness when the UTXO is spent. The output contains a hash of
    /// this script, since it is a pay-to-witness-script-hash (P2WSH) output.
    pub fn redeem_script(&self, dest: &[u8], threshold: (u64, u64)) -> Result<Script> {
        // We will truncate voting power values to 23 bits, to reduce the amount
        // of bytes used in the resulting encoded script. In practice, this
        // should be enough precision for effective voting power threshold
        // checking. We use 23 bits since Bitcoin script reserves one bit as the
        // sign bit, making our resulting integer value use 3 bytes. The value
        // returned here is the number of bits of precision to remove from our
        // 64-bit voting power values.
        let truncation = self.get_truncation(23);

        let mut iter = self.signatories.iter();

        // First signatory
        let signatory = iter.next().ok_or_else(|| {
            OrgaError::App("Cannot create redeem script for empty signatory set".to_string())
        })?;
        let truncated_voting_power = signatory.voting_power >> truncation;
        // Push the pubkey onto the stack, check the signature against it, and
        // leave the voting power on the stack if the signature was valid,
        // otherwise leave 0 (this number will be an accumulator of voting power
        // which had valid signatures, and will be added to as we check the
        // remaining signatures).
        let script = script! {
            <signatory.pubkey.as_slice()> OP_CHECKSIG
            OP_IF
                <truncated_voting_power as i64>
            OP_ELSE
                0
            OP_ENDIF
        };
        let mut bytes = script.into_bytes();

        // All other signatories
        for signatory in iter {
            let truncated_voting_power = signatory.voting_power >> truncation;
            // Swap to move the current voting power accumulator down the stack
            // (leaving the next signature at the top of the stack), push the
            // pubkey onto the stack, check the signature against it, and add to
            // the voting power accumulator if the signature was valid.
            let script = script! {
                OP_SWAP
                <signatory.pubkey.as_slice()> OP_CHECKSIG
                OP_IF
                    <truncated_voting_power as i64> OP_ADD
                OP_ENDIF
            };
            bytes.extend(&script.into_bytes());
        }

        // Threshold check
        let truncated_threshold = self.signature_threshold(threshold) >> truncation;
        // Check that accumulator of voting power which had valid signatures
        // (now a final sum) is greater than the threshold.
        let script = script! {
            <truncated_threshold as i64> OP_GREATERTHAN
        };
        bytes.extend(&script.into_bytes());

        // Depositor data commitment
        let data = &dest.encode()?[..];
        // Add a commitment of arbitrary data so that deposits can be tied to a
        // specific destination, then remove it from the stack so that the final
        // value on the stack is the threshold check result.
        let script = script!(<data> OP_DROP);
        bytes.extend(&script.into_bytes());

        Ok(bytes.into())
    }

    /// Hashes the weighted multisig redeem script to create a P2WSH output
    /// script, which is what is used as the script pubkey in deposit outputs
    /// and reserve outputs.
    pub fn output_script(&self, dest: &[u8], threshold: (u64, u64)) -> Result<Script> {
        Ok(self.redeem_script(dest, threshold)?.to_v0_p2wsh())
    }

    /// Calculates the number of bits of precision to remove from voting power
    /// values in order to have a maximum of `target_precision` bits of
    /// precision.
    fn get_truncation(&self, target_precision: u32) -> u32 {
        let vp_bits = u64::BITS - self.present_vp.leading_zeros();
        vp_bits.saturating_sub(target_precision)
    }

    /// The time at which this signatory set was created, in seconds.
    pub fn create_time(&self) -> u64 {
        self.create_time
    }

    /// The index of this signatory set.
    pub fn index(&self) -> u32 {
        self.index
    }

    /// An iterator over the signatories in this set.
    pub fn iter(&self) -> impl Iterator<Item = &Signatory> {
        self.signatories.iter()
    }

    /// The estimated size of a witness containing the redeem script and
    /// signatures for this signatory set, in virtual bytes.
    ///
    /// This represents the worst-case, where there is a signature for each
    /// signatory. In practice, we could trim this down by removing signatures
    /// for signatories beyond the threshold, but for fee estimation we err on
    /// the side of paying too much.
    pub fn est_witness_vsize(&self) -> u64 {
        self.signatories.len() as u64 * 79 + 39
    }
}

#[cfg(test)]
mod tests {
    use super::*;

    // #[test]
    // #[should_panic(expected = "Cannot build script for empty signatory set")]
    // fn redeem_script_empty() {
    //     let sigs = SignatorySet::new();
    //     sigs.redeem_script(vec![1, 2, 3]);
    // }

    // #[test]
    // fn redeem_script_fixture() {
    //     let mut signatories = SignatorySet::new();
    //     signatories.set(mock_signatory(1, 5_000_000));
    //     signatories.set(mock_signatory(2, 15_000_000));
    //     signatories.set(mock_signatory(3, 20_000_000));
    //     signatories.set(mock_signatory(4, 60_000_000));
    //     let script = redeem_script(&signatories, vec![1, 2, 3]);

    //     assert_eq!(
    //         script,
    //         script! {
    //             0x03462779ad4aad39514614751a71085f2f10e1c7a593e4e030efb5b8721ce55b0b OP_CHECKSIG
    //             OP_IF
    //                 3750000
    //             OP_ELSE
    //                 0
    //             OP_ENDIF

    //             OP_SWAP
    //             0x02531fe6068134503d2723133227c867ac8fa6c83c537e9a44c3c5bdbdcb1fe337 OP_CHECKSIG
    //             OP_IF
    //                 1250000 OP_ADD
    //             OP_ENDIF

    //             OP_SWAP
    //             0x024d4b6cd1361032ca9bd2aeb9d900aa4d45d9ead80ac9423374c451a7254d0766 OP_CHECKSIG
    //             OP_IF
    //                 937500 OP_ADD
    //             OP_ENDIF

    //             OP_SWAP
    //             0x031b84c5567b126440995d3ed5aaba0565d71e1834604819ff9c17f5e9d5dd078f OP_CHECKSIG
    //             OP_IF
    //                 312500 OP_ADD
    //             OP_ENDIF

    //             4166666 OP_GREATERTHAN

    //             0x010203 OP_DROP
    //         }
    //     );

    //     assert_eq!(
    //         script.into_bytes(),
    //         vec![
    //             33, 3, 70, 39, 121, 173, 74, 173, 57, 81, 70, 20, 117, 26, 113, 8, 95, 47, 16, 225,
    //             199, 165, 147, 228, 224, 48, 239, 181, 184, 114, 28, 229, 91, 11, 172, 99, 3, 112,
    //             56, 57, 103, 0, 104, 124, 33, 2, 83, 31, 230, 6, 129, 52, 80, 61, 39, 35, 19, 50,
    //             39, 200, 103, 172, 143, 166, 200, 60, 83, 126, 154, 68, 195, 197, 189, 189, 203,
    //             31, 227, 55, 172, 99, 3, 208, 18, 19, 147, 104, 124, 33, 2, 77, 75, 108, 209, 54,
    //             16, 50, 202, 155, 210, 174, 185, 217, 0, 170, 77, 69, 217, 234, 216, 10, 201, 66,
    //             51, 116, 196, 81, 167, 37, 77, 7, 102, 172, 99, 3, 28, 78, 14, 147, 104, 124, 33,
    //             3, 27, 132, 197, 86, 123, 18, 100, 64, 153, 93, 62, 213, 170, 186, 5, 101, 215, 30,
    //             24, 52, 96, 72, 25, 255, 156, 23, 245, 233, 213, 221, 7, 143, 172, 99, 3, 180, 196,
    //             4, 147, 104, 3, 10, 148, 63, 160, 3, 1, 2, 3, 117
    //         ]
    //     );
    // }

    // #[test]
    // fn output_script_fixture() {
    //     let script = output_script(&mock_signatory_set(4), vec![1, 2, 3]);

    //     assert_eq!(
    //         script,
    //         bitcoin_script! {
    //             0 0x73155f74ccee5011c3c62776c15abcc0d4e19eb3e1764609cf3e90e7cb81db4a
    //         }
    //     );
    //     assert_eq!(
    //         script.into_bytes(),
    //         vec![
    //             0, 32, 115, 21, 95, 116, 204, 238, 80, 17, 195, 198, 39, 118, 193, 90, 188, 192,
    //             212, 225, 158, 179, 225, 118, 70, 9, 207, 62, 144, 231, 203, 129, 219, 74
    //         ]
    //     );
    // }

    // #[test]
    // fn truncation() {
    //     // total less than target precision (10, 4 bits)
    //     let mut signatories = SignatorySet::new();
    //     signatories.set(mock_signatory(1, 10));
    //     assert_eq!(get_truncation(&signatories, 23), 0);

    //     // total greater than target precision (100M, 27 bits)
    //     let mut signatories = SignatorySet::new();
    //     signatories.set(mock_signatory(1, 100_000_000));
    //     assert_eq!(get_truncation(&signatories, 23), 4);
    // }

    use bitcoin::hashes::hex::FromHex;

    use crate::bitcoin::{signatory::Signatory, threshold_sig::Pubkey};

    use super::SignatorySet;

    fn mock_signatory_set() -> SignatorySet {
        let pk = |bytes| Pubkey::new(bytes).unwrap().into();
        let sigsets = SignatorySet {
            create_time: 0,
            present_vp: 12000,
            possible_vp: 12000,
            index: 25,
            signatories: vec![
                Signatory {
                    voting_power: 3000,
                    pubkey: pk([
                        3, 144, 133, 164, 227, 11, 15, 32, 57, 222, 17, 218, 214, 79, 52, 149, 38,
                        2, 111, 79, 87, 97, 245, 111, 169, 180, 238, 39, 224, 105, 176, 180, 137,
                    ]),
                },
                Signatory {
                    voting_power: 4000,
                    pubkey: pk([
                        3, 119, 35, 166, 180, 67, 152, 140, 51, 249, 141, 208, 60, 212, 134, 142,
                        244, 196, 239, 254, 145, 69, 173, 168, 87, 3, 61, 4, 39, 64, 235, 183, 78,
                    ]),
                },
                Signatory {
                    voting_power: 5000,
                    pubkey: pk([
                        2, 42, 187, 47, 134, 233, 86, 222, 154, 32, 48, 177, 77, 19, 39, 220, 123,
                        106, 30, 198, 20, 232, 248, 204, 95, 82, 54, 94, 0, 40, 251, 133, 106,
                    ]),
                },
            ],
        };
        sigsets
    }

    #[test]
    fn test_redeem_script_creation() {
        let sigsets = mock_signatory_set();
        let script = sigsets.redeem_script(
            &[
                19, 147, 69, 143, 37, 59, 136, 7, 10, 113, 245, 63, 123, 14, 25, 150, 162, 72, 106,
                16, 123, 127, 34, 111, 110, 139, 181, 102, 8, 1, 206, 250,
            ],
            (2, 3),
        );

        let into_script_result: Result<Script> = script.into();
        let final_script = into_script_result.unwrap();
        let script_gen_by_js_lib = [
            33, 3, 144, 133, 164, 227, 11, 15, 32, 57, 222, 17, 218, 214, 79, 52, 149, 38, 2, 111,
            79, 87, 97, 245, 111, 169, 180, 238, 39, 224, 105, 176, 180, 137, 172, 99, 2, 184, 11,
            103, 0, 104, 124, 33, 3, 119, 35, 166, 180, 67, 152, 140, 51, 249, 141, 208, 60, 212,
            134, 142, 244, 196, 239, 254, 145, 69, 173, 168, 87, 3, 61, 4, 39, 64, 235, 183, 78,
            172, 99, 2, 160, 15, 147, 104, 124, 33, 2, 42, 187, 47, 134, 233, 86, 222, 154, 32, 48,
            177, 77, 19, 39, 220, 123, 106, 30, 198, 20, 232, 248, 204, 95, 82, 54, 94, 0, 40, 251,
            133, 106, 172, 99, 2, 136, 19, 147, 104, 2, 64, 31, 160, 32, 19, 147, 69, 143, 37, 59,
            136, 7, 10, 113, 245, 63, 123, 14, 25, 150, 162, 72, 106, 16, 123, 127, 34, 111, 110,
            139, 181, 102, 8, 1, 206, 250, 117,
        ];
        assert_eq!(final_script.clone().into_bytes(), script_gen_by_js_lib);
    }

    #[test]
    fn test_output_script() {
        let sigsets = mock_signatory_set();
        let output_script = sigsets
            .output_script(
                &[
                    19, 147, 69, 143, 37, 59, 136, 7, 10, 113, 245, 63, 123, 14, 25, 150, 162, 72,
                    106, 16, 123, 127, 34, 111, 110, 139, 181, 102, 8, 1, 206, 250,
                ],
                (2, 3),
            )
            .unwrap();
        let addr =
            bitcoin::Address::from_script(&output_script, bitcoin::Network::Bitcoin).unwrap();
        assert_eq!(
            addr.to_string(),
            "bc1q7vdh8ttns5k2u5acel8yddjw0shens4zmyun4n06gd5mjeq3y4kq9lhw09".to_string()
        );
    }

    #[test]
    fn from_script() {
        let script = bitcoin::Script::from_hex("21028891f36b691a40036f2b3ecb17c13780a932503ef2c39f3faed9b95bf71ea27fac630339e0116700687c2102f6fee7ad7dc87d0a636ae1584273c849bf540f4c1780434a0430888b0c5b151cac63033c910e93687c2102d207371a1e9a588e447d91dc12a8f3479f1f9ff8da748aae04bb5d07f0737790ac630371730893687c2103713e9bb6025fa9dc3c26507762cffd2a9524ff48f1d84c6753caa581347e5e10ac63031def0793687c2103d8fc0412a866bfb14d3fbc9e1b714ca31141d0f7e211d0fa634d53dda9789ecaac6303d1f00693687c2102c7961e04206af92f4b4cf3f19b43722f301e4915a49f5ca2908d9af5ce343830ac6303496f0693687c2103205472bb87799cb9140b5d471cc045b65821a4e75591026a8411ee3ac3e27027ac6303fe500693687c2102c923df10e8141072504b1f9513ee6796dc4d748d774ce9396942b63d42d3d575ac6303ed1f0593687c21031e8124547a5f28e04652d61fab1053ba8af41b682ccecdf5fa58595add7c7d9eac6303d4a00493687c21038060738940b9b3513851aa45df9f8b9d8e3304ef5abc5f8c1928bf4f1c8601adac630347210493687c21022e1efe78c688bceb7a36bf8af0e905da65e1942b84afe31716a356a91c0d9c05ac6303c5620393687c21020598956ed409e190b763bed8ed1ec3a18138c582c761eb8a4cf60861bfb44f13ac6303b3550393687c2102c8b2e54cafced96b1438e9ee6ebddc27c4aca68f14b2199eb8b8da111b584c2cac63036c330393687c2102d8a4c0accefa93b6a8d390a81dbffa4d05cd0a844371b2bed0ba1b1b65e14300ac6303521d0393687c2102460ccc0db97b1027e4fe2ab178f015a786b6b8f016b580f495dde3230f34984cac630304060393687c2102def64dfc155e17988ea6dee5a5659e2ec0a19fce54af90ca84dcd4df53b1a222ac630341d20293687c21030c9057c92c19f749c891037379766c0642d03bd1c50e3b262fc7d954c232f4d8ac630356c30293687c21027e1ebe3dd4fbbf250a8161a8a7af19815d5c07363e220f28f81c535c3950c7cbac6303d3ab0293687c210235e1d72961cb475971e2bc437ac21f9be13c83f1aa039e64f406aae87e2b4816ac6303bdaa0293687c210295d565c8ae94d46d439b4591dcd146742f918893292c23c49d000c4023bad4ffac630308aa029368030fb34aa0010075").unwrap();

        let (sigset, commitment) = SignatorySet::from_script(&script, (2, 3)).unwrap();

        let pk = |bytes| Pubkey::new(bytes).unwrap().into();
        assert_eq!(
            sigset,
            SignatorySet {
                create_time: 0,
                present_vp: 7343255,
                possible_vp: 7343255,
                index: 0,
                signatories: vec![
                    Signatory {
                        voting_power: 1171513,
                        pubkey: pk([
                            2, 136, 145, 243, 107, 105, 26, 64, 3, 111, 43, 62, 203, 23, 193, 55,
                            128, 169, 50, 80, 62, 242, 195, 159, 63, 174, 217, 185, 91, 247, 30,
                            162, 127
                        ])
                    },
                    Signatory {
                        voting_power: 954684,
                        pubkey: pk([
                            2, 246, 254, 231, 173, 125, 200, 125, 10, 99, 106, 225, 88, 66, 115,
                            200, 73, 191, 84, 15, 76, 23, 128, 67, 74, 4, 48, 136, 139, 12, 91, 21,
                            28
                        ])
                    },
                    Signatory {
                        voting_power: 553841,
                        pubkey: pk([
                            2, 210, 7, 55, 26, 30, 154, 88, 142, 68, 125, 145, 220, 18, 168, 243,
                            71, 159, 31, 159, 248, 218, 116, 138, 174, 4, 187, 93, 7, 240, 115,
                            119, 144
                        ])
                    },
                    Signatory {
                        voting_power: 519965,
                        pubkey: pk([
                            3, 113, 62, 155, 182, 2, 95, 169, 220, 60, 38, 80, 119, 98, 207, 253,
                            42, 149, 36, 255, 72, 241, 216, 76, 103, 83, 202, 165, 129, 52, 126,
                            94, 16
                        ])
                    },
                    Signatory {
                        voting_power: 454865,
                        pubkey: pk([
                            3, 216, 252, 4, 18, 168, 102, 191, 177, 77, 63, 188, 158, 27, 113, 76,
                            163, 17, 65, 208, 247, 226, 17, 208, 250, 99, 77, 83, 221, 169, 120,
                            158, 202
                        ])
                    },
                    Signatory {
                        voting_power: 421705,
                        pubkey: pk([
                            2, 199, 150, 30, 4, 32, 106, 249, 47, 75, 76, 243, 241, 155, 67, 114,
                            47, 48, 30, 73, 21, 164, 159, 92, 162, 144, 141, 154, 245, 206, 52, 56,
                            48
                        ])
                    },
                    Signatory {
                        voting_power: 413950,
                        pubkey: pk([
                            3, 32, 84, 114, 187, 135, 121, 156, 185, 20, 11, 93, 71, 28, 192, 69,
                            182, 88, 33, 164, 231, 85, 145, 2, 106, 132, 17, 238, 58, 195, 226,
                            112, 39
                        ])
                    },
                    Signatory {
                        voting_power: 335853,
                        pubkey: pk([
                            2, 201, 35, 223, 16, 232, 20, 16, 114, 80, 75, 31, 149, 19, 238, 103,
                            150, 220, 77, 116, 141, 119, 76, 233, 57, 105, 66, 182, 61, 66, 211,
                            213, 117
                        ])
                    },
                    Signatory {
                        voting_power: 303316,
                        pubkey: pk([
                            3, 30, 129, 36, 84, 122, 95, 40, 224, 70, 82, 214, 31, 171, 16, 83,
                            186, 138, 244, 27, 104, 44, 206, 205, 245, 250, 88, 89, 90, 221, 124,
                            125, 158
                        ])
                    },
                    Signatory {
                        voting_power: 270663,
                        pubkey: pk([
                            3, 128, 96, 115, 137, 64, 185, 179, 81, 56, 81, 170, 69, 223, 159, 139,
                            157, 142, 51, 4, 239, 90, 188, 95, 140, 25, 40, 191, 79, 28, 134, 1,
                            173
                        ])
                    },
                    Signatory {
                        voting_power: 221893,
                        pubkey: pk([
                            2, 46, 30, 254, 120, 198, 136, 188, 235, 122, 54, 191, 138, 240, 233,
                            5, 218, 101, 225, 148, 43, 132, 175, 227, 23, 22, 163, 86, 169, 28, 13,
                            156, 5
                        ])
                    },
                    Signatory {
                        voting_power: 218547,
                        pubkey: pk([
                            2, 5, 152, 149, 110, 212, 9, 225, 144, 183, 99, 190, 216, 237, 30, 195,
                            161, 129, 56, 197, 130, 199, 97, 235, 138, 76, 246, 8, 97, 191, 180,
                            79, 19
                        ])
                    },
                    Signatory {
                        voting_power: 209772,
                        pubkey: pk([
                            2, 200, 178, 229, 76, 175, 206, 217, 107, 20, 56, 233, 238, 110, 189,
                            220, 39, 196, 172, 166, 143, 20, 178, 25, 158, 184, 184, 218, 17, 27,
                            88, 76, 44
                        ])
                    },
                    Signatory {
                        voting_power: 204114,
                        pubkey: pk([
                            2, 216, 164, 192, 172, 206, 250, 147, 182, 168, 211, 144, 168, 29, 191,
                            250, 77, 5, 205, 10, 132, 67, 113, 178, 190, 208, 186, 27, 27, 101,
                            225, 67, 0
                        ])
                    },
                    Signatory {
                        voting_power: 198148,
                        pubkey: pk([
                            2, 70, 12, 204, 13, 185, 123, 16, 39, 228, 254, 42, 177, 120, 240, 21,
                            167, 134, 182, 184, 240, 22, 181, 128, 244, 149, 221, 227, 35, 15, 52,
                            152, 76
                        ])
                    },
                    Signatory {
                        voting_power: 184897,
                        pubkey: pk([
                            2, 222, 246, 77, 252, 21, 94, 23, 152, 142, 166, 222, 229, 165, 101,
                            158, 46, 192, 161, 159, 206, 84, 175, 144, 202, 132, 220, 212, 223, 83,
                            177, 162, 34
                        ])
                    },
                    Signatory {
                        voting_power: 181078,
                        pubkey: pk([
                            3, 12, 144, 87, 201, 44, 25, 247, 73, 200, 145, 3, 115, 121, 118, 108,
                            6, 66, 208, 59, 209, 197, 14, 59, 38, 47, 199, 217, 84, 194, 50, 244,
                            216
                        ])
                    },
                    Signatory {
                        voting_power: 175059,
                        pubkey: pk([
                            2, 126, 30, 190, 61, 212, 251, 191, 37, 10, 129, 97, 168, 167, 175, 25,
                            129, 93, 92, 7, 54, 62, 34, 15, 40, 248, 28, 83, 92, 57, 80, 199, 203
                        ])
                    },
                    Signatory {
                        voting_power: 174781,
                        pubkey: pk([
                            2, 53, 225, 215, 41, 97, 203, 71, 89, 113, 226, 188, 67, 122, 194, 31,
                            155, 225, 60, 131, 241, 170, 3, 158, 100, 244, 6, 170, 232, 126, 43,
                            72, 22
                        ])
                    },
                    Signatory {
                        voting_power: 174600,
                        pubkey: pk([
                            2, 149, 213, 101, 200, 174, 148, 212, 109, 67, 155, 69, 145, 220, 209,
                            70, 116, 47, 145, 136, 147, 41, 44, 35, 196, 157, 0, 12, 64, 35, 186,
                            212, 255
                        ])
                    }
                ]
            }
        );
        assert_eq!(commitment, vec![0]);
    }
}<|MERGE_RESOLUTION|>--- conflicted
+++ resolved
@@ -206,33 +206,21 @@
         fn take_op<'a>(ins: &mut impl Iter<'a>, expected_op: opcodes::All) -> Result<opcodes::All> {
             let instruction = take_instruction(ins)?;
 
-            let expected_op_str = format!("{:?}", expected_op);
             let op = match instruction {
                 Instruction::Op(op) => op,
                 Instruction::PushBytes(&[]) => OP_FALSE,
                 _ => {
                     return Err(Error::Orga(orga::Error::App(format!(
-<<<<<<< HEAD
-                        "Expected {}",
-                        expected_op_str
-=======
                         "Expected {:?}",
                         expected_op
->>>>>>> 84a08dc2
                     ))))
                 }
             };
 
             if op != expected_op {
-                let expected = format!("{:?}", expected_op);
                 return Err(Error::Orga(orga::Error::App(format!(
-<<<<<<< HEAD
-                    "Expected {}",
-                    expected
-=======
                     "Expected {:?}",
                     expected_op
->>>>>>> 84a08dc2
                 ))));
             }
 
