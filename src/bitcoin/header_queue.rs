use crate::bitcoin::adapter::Adapter;
use crate::error::{Error, Result};
use bitcoin::blockdata::block::BlockHeader;
use bitcoin::consensus::Encodable;
use bitcoin::util::uint::Uint256;
use bitcoin::BlockHash;
use bitcoin::TxMerkleNode;
use orga::collections::Deque;
<<<<<<< HEAD
use orga::encoding::LengthVec;
=======
use orga::describe::Describe;
use orga::encoding::{self as ed, LengthVec};
use orga::migrate::Migrate;
>>>>>>> e3965b59
use orga::orga;
use orga::prelude::*;
use orga::Error as OrgaError;
use orga::Result as OrgaResult;

const MAX_LENGTH: u64 = 4032;
const MAX_RELAY: u64 = 250;
const MAX_TIME_INCREASE: u32 = 2 * 60 * 60;
const RETARGET_INTERVAL: u32 = 2016;
const TARGET_SPACING: u32 = 10 * 60;
const TARGET_TIMESPAN: u32 = RETARGET_INTERVAL * TARGET_SPACING;
const MAX_TARGET: u32 = 0x1d00ffff;

#[orga(skip(Default))]
#[derive(Clone, Debug, PartialEq)]
pub struct WrappedHeader {
    height: u32,
    header: Adapter<BlockHeader>,
}

impl WrappedHeader {
    pub fn new(header: Adapter<BlockHeader>, height: u32) -> Self {
        WrappedHeader { height, header }
    }

    pub fn from_header(header: &BlockHeader, height: u32) -> Self {
        WrappedHeader {
            height,
            header: Adapter::new(*header),
        }
    }

    pub fn time(&self) -> u32 {
        self.header.time
    }

    pub fn target(&self) -> Uint256 {
        self.header.target()
    }

    pub fn block_hash(&self) -> BlockHash {
        self.header.block_hash()
    }

    pub fn prev_blockhash(&self) -> BlockHash {
        self.header.prev_blockhash
    }

    pub fn work(&self) -> Uint256 {
        self.header.work()
    }

    pub fn height(&self) -> u32 {
        self.height
    }

    pub fn bits(&self) -> u32 {
        self.header.bits
    }

    pub fn u256_from_compact(compact: u32) -> Uint256 {
        BlockHeader::u256_from_compact_target(compact)
    }

    pub fn compact_target_from_u256(target: &Uint256) -> u32 {
        BlockHeader::compact_target_from_u256(target)
    }

    fn u32_to_u256(value: u32) -> Uint256 {
        let bytes = value.to_be_bytes();
        let mut buffer = [0u8; 32];
        buffer[32 - bytes.len()..].copy_from_slice(&bytes);

        Uint256::from_be_bytes(buffer)
    }

    fn validate_pow(&self, required_target: &Uint256) -> Result<BlockHash> {
        Ok(self.header.validate_pow(required_target)?)
    }
}

#[derive(Debug)]
pub struct HeaderList(Vec<WrappedHeader>);

impl From<Vec<WrappedHeader>> for HeaderList {
    fn from(headers: Vec<WrappedHeader>) -> Self {
        HeaderList(headers)
    }
}

impl From<HeaderList> for Vec<WrappedHeader> {
    fn from(headers: HeaderList) -> Self {
        headers.0
    }
}

impl Encode for HeaderList {
    fn encode_into<W: std::io::Write>(&self, dest: &mut W) -> orga::encoding::Result<()> {
        // TODO: emit a more suitable error
        if self.0.len() >= 256 {
            return Err(orga::encoding::Error::UnexpectedByte(0));
        }
        dest.write_all(&[self.0.len() as u8])?;
        self.0.encode_into(dest)
    }

    fn encoding_length(&self) -> orga::encoding::Result<usize> {
        Ok(1 + self.0.encoding_length()?)
    }
}

impl Decode for HeaderList {
    fn decode<R: std::io::Read>(mut reader: R) -> orga::encoding::Result<Self> {
        let mut len = [0u8];
        reader.read_exact(&mut len[..])?;
        let len = len[0] as usize;

        let mut headers = Vec::with_capacity(len);
        for _ in 0..len {
            headers.push(WrappedHeader::decode(&mut reader)?);
        }
        Ok(HeaderList(headers))
    }
}

impl FromIterator<WrappedHeader> for HeaderList {
    fn from_iter<T: IntoIterator<Item = WrappedHeader>>(iter: T) -> Self {
        HeaderList(iter.into_iter().collect())
    }
}

impl Terminated for HeaderList {}

#[orga(skip(Default))]
#[derive(Clone, Debug)]
pub struct WorkHeader {
    chain_work: Adapter<Uint256>,
    header: WrappedHeader,
}

impl WorkHeader {
    pub fn new(header: WrappedHeader, chain_work: Uint256) -> WorkHeader {
        WorkHeader {
            header,
            chain_work: Adapter::new(chain_work),
        }
    }

    pub fn time(&self) -> u32 {
        self.header.time()
    }

    pub fn block_hash(&self) -> BlockHash {
        self.header.block_hash()
    }

    pub fn work(&self) -> Uint256 {
        self.header.work()
    }

    pub fn height(&self) -> u32 {
        self.header.height()
    }

    pub fn merkle_root(&self) -> TxMerkleNode {
        self.header.header.merkle_root
    }
}

// TODO: implement trait that returns constants for bitcoin::Network variants
<<<<<<< HEAD
#[orga(skip(Default))]
#[derive(Clone, Debug)]
=======

#[derive(Clone, Encode, Decode, State, Migrate, Serialize, Describe)]
>>>>>>> e3965b59
pub struct Config {
    pub max_length: u64,
    pub max_time_increase: u32,
    pub trusted_height: u32,
    pub retarget_interval: u32,
    pub target_spacing: u32,
    pub target_timespan: u32,
    pub max_target: u32,
    pub retargeting: bool,
    pub min_difficulty_blocks: bool,
    pub encoded_trusted_header: LengthVec<u8, u8>,
}

impl Default for Config {
    fn default() -> Self {
        match super::NETWORK {
            bitcoin::Network::Bitcoin => Config::mainnet(),
            bitcoin::Network::Testnet => Config::testnet(),
            bitcoin::Network::Regtest => Config::regtest(),
            _ => unimplemented!(),
        }
    }
}

// impl Describe for Config {
//     fn describe() -> orga::describe::Descriptor {
//         orga::describe::Builder::new::<()>().build()
//     }
// }

impl Config {
    pub fn mainnet() -> Self {
        let checkpoint_json = include_str!("./checkpoint.json");
        let checkpoint: (u32, BlockHeader) = serde_json::from_str(checkpoint_json).unwrap();
        let (height, header) = checkpoint;

        let mut header_bytes = vec![];
        header.consensus_encode(&mut header_bytes).unwrap();

        Self {
            max_length: MAX_LENGTH,
            max_time_increase: MAX_TIME_INCREASE,
            trusted_height: height,
            retarget_interval: RETARGET_INTERVAL,
            target_spacing: TARGET_SPACING,
            target_timespan: TARGET_TIMESPAN,
            max_target: MAX_TARGET,
            encoded_trusted_header: header_bytes.try_into().unwrap(),
            retargeting: true,
            min_difficulty_blocks: false,
        }
    }

    pub fn testnet() -> Self {
        let checkpoint_json = include_str!("./testnet_checkpoint.json");
        let checkpoint: (u32, BlockHeader) = serde_json::from_str(checkpoint_json).unwrap();
        let (height, header) = checkpoint;

        let mut header_bytes = vec![];
        header.consensus_encode(&mut header_bytes).unwrap();

        Self {
            max_length: MAX_LENGTH,
            max_time_increase: MAX_TIME_INCREASE,
            retarget_interval: RETARGET_INTERVAL,
            target_spacing: TARGET_SPACING,
            target_timespan: TARGET_TIMESPAN,
            max_target: MAX_TARGET,
            trusted_height: height,
            encoded_trusted_header: header_bytes.try_into().unwrap(),
            retargeting: true,
            min_difficulty_blocks: true,
        }
    }
<<<<<<< HEAD
=======
}

#[derive(Clone, Serialize)]
pub struct Network(bitcoin::Network);

impl Migrate for Network {}

impl From<bitcoin::Network> for Network {
    fn from(value: bitcoin::Network) -> Self {
        Network(value)
    }
}
>>>>>>> e3965b59

    pub fn regtest() -> Self {
        let checkpoint_json = include_str!("./testnet_checkpoint.json");
        let checkpoint: (u32, BlockHeader) = serde_json::from_str(checkpoint_json).unwrap();
        let (height, header) = checkpoint;

        let mut header_bytes = vec![];
        header.consensus_encode(&mut header_bytes).unwrap();

        Self {
            max_length: MAX_LENGTH,
            max_time_increase: MAX_TIME_INCREASE,
            retarget_interval: RETARGET_INTERVAL,
            target_spacing: TARGET_SPACING,
            target_timespan: TARGET_TIMESPAN,
            max_target: MAX_TARGET,
            trusted_height: height,
            encoded_trusted_header: header_bytes.try_into().unwrap(),
            retargeting: false,
            min_difficulty_blocks: true,
        }
    }
}

#[orga(skip(Default))]
pub struct HeaderQueue {
    pub(super) deque: Deque<WorkHeader>,
    pub(super) current_work: Adapter<Uint256>,
    config: Config,
}

impl Default for HeaderQueue {
    fn default() -> Self {
        let mut deque = Deque::default();
        let config = Config::default();
        let decoded_adapter: Adapter<BlockHeader> =
            Decode::decode(config.encoded_trusted_header.as_slice()).unwrap();
        let wrapped_header = WrappedHeader::new(decoded_adapter, config.trusted_height);
        let work_header = WorkHeader::new(wrapped_header.clone(), wrapped_header.work());
        let current_work = Adapter::new(work_header.work());
        deque.push_front(work_header).unwrap();
        Self {
            deque,
            current_work,
            config,
        }
    }
}

// impl State for HeaderQueue {
//     fn attach(&mut self, store: Store) -> OrgaResult<()> {
//         self.deque.attach(store.sub(&[0]))?;
//         self.current_work.attach(store.sub(&[1]))?;

//         let height = self
//             .height()
//             .map_err(|err| orga::Error::App(err.to_string()))?;

//         if height == 0 {
//             let decoded_adapter: Adapter<BlockHeader> =
//                 Decode::decode(self.config.encoded_trusted_header.as_slice())?;
//             let wrapped_header = WrappedHeader::new(decoded_adapter, self.config.trusted_height);
//             let work_header = WorkHeader::new(wrapped_header.clone(), wrapped_header.work());
//             self.current_work = Adapter::new(work_header.work());
//             self.deque.push_front(work_header.into())?;
//         }

//         Ok(())
//     }

//     #[inline]
//     fn flush<W: std::io::Write>(self, out: &mut W) -> OrgaResult<()> {
//         self.deque.flush(out)?;
//         self.current_work.flush(out)?;

//         Ok(())
//     }

//     fn load(store: Store, bytes: &mut &[u8]) -> OrgaResult<Self> {
//         let mut loader = ::orga::state::Loader::new(store, bytes, 0);
//         Ok(Self {
//             deque: loader.load_child()?,
//             current_work: loader.load_child()?,
//             config: Config::testnet(),
//         })
//     }
// }

#[orga]
impl HeaderQueue {
    #[call]
    pub fn add(&mut self, headers: HeaderList) -> Result<()> {
        super::exempt_from_fee()?;

        let headers: Vec<_> = headers.into();

        if headers.len() as u64 > MAX_RELAY {
            return Err(
                OrgaError::App("Exceeded maximum amount of relayed headers".to_string()).into(),
            );
        }

        self.add_into_iter(headers)
            .map_err(|err| OrgaError::App(err.to_string()).into())
    }

    pub fn add_into_iter<T>(&mut self, headers: T) -> Result<()>
    where
        T: IntoIterator<Item = WrappedHeader>,
    {
        let headers: Vec<WrappedHeader> = headers.into_iter().collect();
        let current_height = self.height()?;

        let first = headers
            .first()
            .ok_or_else(|| Error::Header("Passed header list empty".into()))?;

        let mut removed_work = Uint256::default();
        if first.height <= current_height {
            let first_replaced = self
                .get_by_height(first.height)?
                .ok_or_else(|| Error::Header("Header not found".into()))?;

            if first_replaced.block_hash() == first.block_hash() {
                return Err(Error::Header("Provided redudant header.".into()));
            }

            removed_work = self.pop_back_to(first.height)?;
        }

        let added_work = self.verify_and_add_headers(&headers)?;

        if added_work <= removed_work {
            return Err(Error::Header(
                "New best chain must include more work than old best chain.".into(),
            ));
        }

        while self.len() > self.config.max_length {
            let header = match self.deque.pop_front()? {
                Some(inner) => inner,
                None => {
                    break;
                }
            };
            // TODO: do we really want to subtract work when pruning?
            let current_work = *self.current_work - header.work();
            self.current_work = Adapter::new(current_work);
        }

        Ok(())
    }

    fn verify_and_add_headers(&mut self, headers: &[WrappedHeader]) -> Result<Uint256> {
        let first_height = headers
            .first()
            .ok_or_else(|| Error::Header("Passed header list is empty".into()))?
            .height;
        if first_height == 0 {
            return Err(Error::Header("Headers must start after height 0".into()));
        }

        let prev_header = [self
            .get_by_height(first_height - 1)?
            .ok_or_else(|| Error::Header("Headers not connect to chain".into()))?
            .header];

        let headers = prev_header.iter().chain(headers.iter()).zip(headers.iter());

        let mut work = Uint256::default();

        for (prev_header, header) in headers {
            if header.height() != prev_header.height() + 1 {
                return Err(Error::Header("Non-consecutive headers passed".into()));
            }

            if header.prev_blockhash() != prev_header.block_hash() {
                return Err(Error::Header(
                    "Passed header references incorrect previous block hash".into(),
                ));
            }

            if self.deque.len() >= 11 {
                self.validate_time(header)?;
            }

            let target = self.get_next_target(header, prev_header)?;
            header.validate_pow(&target)?;

            let header_work = header.work();
            work = work + header_work;

            let chain_work = *self.current_work + header_work;
            let work_header = WorkHeader::new(header.clone(), chain_work);
            self.deque.push_back(work_header)?;
            self.current_work = Adapter::new(chain_work);
        }

        Ok(work)
    }

    fn get_next_target(
        &self,
        header: &WrappedHeader,
        previous_header: &WrappedHeader,
    ) -> Result<Uint256> {
        if header.height() % self.config.retarget_interval == 0 {
            let first_reorg_height = header.height() - self.config.retarget_interval;
            return self.calculate_next_target(previous_header, first_reorg_height);
        }

        if !self.config.min_difficulty_blocks {
            return Ok(previous_header.target());
        }

        if header.time() > previous_header.time() + self.config.target_spacing * 2 {
            return Ok(WrappedHeader::u256_from_compact(self.config.max_target));
        }

        let mut current_header_index = previous_header.height();
        let mut current_header = previous_header.to_owned();

        while current_header_index > 0
            && current_header_index % self.config.retarget_interval != 0
            && current_header.bits() == self.config.max_target
        {
            current_header_index -= 1;

            current_header = match self.get_by_height(current_header_index)? {
                Some(inner) => inner.header.clone(),
                None => {
                    return Err(Error::Header("No previous header exists".into()));
                }
            };
        }
        Ok(WrappedHeader::u256_from_compact(current_header.bits()))
    }

    fn calculate_next_target(
        &self,
        header: &WrappedHeader,
        first_reorg_height: u32,
    ) -> Result<Uint256> {
        if !self.config.retargeting {
            return Ok(WrappedHeader::u256_from_compact(header.bits()));
        }

        if header.height() < self.config.retarget_interval {
            return Err(Error::Header("Invalid trusted header. Trusted header have height which is a multiple of the retarget interval".into()));
        }

        let prev_retarget = match self.get_by_height(first_reorg_height)? {
            Some(inner) => inner.time(),
            None => {
                return Err(Error::Header(
                    "No previous retargeting header exists".into(),
                ));
            }
        };

        let mut timespan = header.time() - prev_retarget;

        if timespan < self.config.target_timespan / 4 {
            timespan = self.config.target_timespan / 4;
        }

        if timespan > self.config.target_timespan * 4 {
            timespan = self.config.target_timespan * 4;
        }

        let target_timespan = WrappedHeader::u32_to_u256(self.config.target_timespan);
        let timespan = WrappedHeader::u32_to_u256(timespan);

        let target = header.target() * timespan / target_timespan;
        let target_u32 = BlockHeader::compact_target_from_u256(&target);
        let target = WrappedHeader::u256_from_compact(target_u32);

        if target > WrappedHeader::u256_from_compact(self.config.max_target) {
            Ok(WrappedHeader::u256_from_compact(self.config.max_target))
        } else {
            Ok(target)
        }
    }

    fn pop_back_to(&mut self, height: u32) -> Result<Uint256> {
        let mut work = Uint256::default();

        while self.height()? >= height {
            let header = self
                .deque
                .pop_back()?
                .ok_or_else(|| Error::Header("Removed all headers".into()))?;

            work = work + header.work();
        }

        Ok(work)
    }

    fn validate_time(&self, current_header: &WrappedHeader) -> Result<()> {
        let mut prev_stamps: Vec<u32> = Vec::with_capacity(11);

        for i in 0..11 {
            let index = self.height()? - i;

            let current_item = match self.get_by_height(index)? {
                Some(inner) => inner,
                None => return Err(Error::Header("Deque does not contain any elements".into())),
            };
            prev_stamps.push(current_item.time());
        }

        prev_stamps.sort_unstable();

        let median_stamp = match prev_stamps.get(5) {
            Some(inner) => inner,
            None => {
                return Err(Error::Header("Median timestamp does not exist".into()));
            }
        };

        if current_header.time() <= *median_stamp {
            return Err(Error::Header("Header contains an invalid timestamp".into()));
        }

        // if max(current_header.time(), previous_header.time())
        //     - min(current_header.time(), previous_header.time())
        //     > self.config.max_time_increase
        // {
        //     return Err(Error::Header(
        //         "Timestamp is too far ahead of previous timestamp".into(),
        //     ));
        // }

        Ok(())
    }

    #[query]
    pub fn height(&self) -> Result<u32> {
        match self.deque.back()? {
            Some(inner) => Ok((*inner).height()),
            None => Ok(0),
        }
    }

    #[query]
    pub fn hash(&self) -> Result<Vec<u8>> {
        match self.deque.back()? {
            Some(inner) => Ok((*inner).block_hash().to_vec()),
            None => Err(Error::Header("HeaderQueue is empty".into())),
        }
    }

    // TODO: remove this attribute, not sure why clippy is complaining when is_empty is defined
    #[allow(clippy::len_without_is_empty)]
    pub fn len(&self) -> u64 {
        self.deque.len()
    }

    pub fn is_empty(&self) -> bool {
        self.len() == 0
    }

    #[query]
    pub fn get_by_height(&self, height: u32) -> Result<Option<WorkHeader>> {
        let initial_height = match self.deque.front()? {
            Some(inner) => inner.height(),
            None => return Err(Error::Header("Queue does not contain any headers".into())),
        };

        if height < initial_height {
            return Err(Error::Header(
                "Passed index is greater than initial height. Referenced header does not exist on the Header Queue".into(),
            ));
        }

        match self.deque.get((height - initial_height) as u64)? {
            Some(inner) => Ok(Some((*inner).clone())),
            None => Ok(None),
        }
    }

    #[query]
    pub fn trusted_height(&self) -> u32 {
        self.config.trusted_height
    }

    pub fn configure(&mut self, config: Config) -> OrgaResult<()> {
        if !self.deque.is_empty() {
            while !self.deque.is_empty() {
                self.deque.pop_back()?;
            }
        }

        let decoded_adapter: Adapter<BlockHeader> =
            Decode::decode(config.encoded_trusted_header.as_slice())?;
        let wrapped_header = WrappedHeader::new(decoded_adapter, config.trusted_height);
        let work_header = WorkHeader::new(wrapped_header.clone(), wrapped_header.work());

        self.current_work = Adapter::new(wrapped_header.work());
        self.deque.pop_back()?;

        self.deque.push_front(work_header)?;

        self.config = config;

        Ok(())
    }

    pub fn network(&self) -> bitcoin::Network {
        super::NETWORK
    }
}

#[cfg(test)]
mod test {
    use super::*;
    use bitcoin::hash_types::TxMerkleNode;
    use bitcoin::hashes::hex::FromHex;
    use bitcoin::hashes::sha256d::Hash;
    use bitcoin::BlockHash;
    use chrono::{TimeZone, Utc};
    use orga::context::Context;
    use orga::plugins::Paid;
    use serial_test::serial;

    #[test]
    fn primitive_adapter_encode_decode() {
        let stamp = Utc.with_ymd_and_hms(2009, 1, 10, 17, 39, 13).unwrap();
        //Bitcoin block 42
        let header = BlockHeader {
            version: 0x1,
            prev_blockhash: BlockHash::from_hash(
                Hash::from_hex("00000000ad2b48c7032b6d7d4f2e19e54d79b1c159f5599056492f2cd7bb528b")
                    .unwrap(),
            ),
            merkle_root: "27c4d937dca276fb2b61e579902e8a876fd5b5abc17590410ced02d5a9f8e483"
                .parse()
                .unwrap(),
            time: stamp.timestamp() as u32,
            bits: 486_604_799,
            nonce: 3_600_650_283,
        };

        let adapter = Adapter::new(header);
        let encoded_adapter = adapter.encode().unwrap();

        let decoded_adapter: Adapter<BlockHeader> =
            Decode::decode(encoded_adapter.as_slice()).unwrap();

        assert_eq!(*decoded_adapter, header);
    }

    #[test]
    #[serial]
    fn add_multiple() {
        let ctx = Paid::default();
        Context::add(ctx);

        let stamp = Utc.with_ymd_and_hms(2009, 1, 10, 17, 44, 37).unwrap();

        let header_43 = BlockHeader {
            version: 0x1,
            prev_blockhash: BlockHash::from_hash(
                Hash::from_hex("00000000314e90489514c787d615cea50003af2023796ccdd085b6bcc1fa28f5")
                    .unwrap(),
            ),
            merkle_root: TxMerkleNode::from_hash(
                Hash::from_hex("2f5c03ce19e9a855ac93087a1b68fe6592bcf4bd7cbb9c1ef264d886a785894e")
                    .unwrap(),
            ),
            time: stamp.timestamp() as u32,
            bits: 486_604_799,
            nonce: 2_093_702_200,
        };

        let stamp = Utc.with_ymd_and_hms(2009, 1, 10, 17, 59, 21).unwrap();

        let header_44 = BlockHeader {
            version: 0x1,
            prev_blockhash: BlockHash::from_hash(
                Hash::from_hex("00000000ac21f2862aaab177fd3c5c8b395de842f84d88c9cf3420b2d393e550")
                    .unwrap(),
            ),
            merkle_root: TxMerkleNode::from_hash(
                Hash::from_hex("439aee1e1aa6923ad61c1990459f88de1faa3e18b4ee125f99b94b82e1e0af5f")
                    .unwrap(),
            ),
            time: stamp.timestamp() as u32,
            bits: 486_604_799,
            nonce: 429_798_192,
        };

        let stamp = Utc.with_ymd_and_hms(2009, 1, 10, 18, 11, 8).unwrap();

        let header_45 = BlockHeader {
            version: 0x1,
            prev_blockhash: BlockHash::from_hash(
                Hash::from_hex("000000002978eecde8d020f7f057083bc990002fff495121d7dc1c26d00c00f8")
                    .unwrap(),
            ),
            merkle_root: TxMerkleNode::from_hash(
                Hash::from_hex("f69778085f1e78a1ea1cfcfe3b61ffb5c99870f5ae382e41ec43cf165d66a6d9")
                    .unwrap(),
            ),
            time: stamp.timestamp() as u32,
            bits: 486_604_799,
            nonce: 2_771_238_433,
        };

        let stamp = Utc.with_ymd_and_hms(2009, 1, 10, 18, 23, 13).unwrap();

        let header_46 = BlockHeader {
            version: 0x1,
            prev_blockhash: BlockHash::from_hash(
                Hash::from_hex("000000009189006e461d2f4037a819d00217412ac01900ddbf09461100b836bb")
                    .unwrap(),
            ),
            merkle_root: TxMerkleNode::from_hash(
                Hash::from_hex("ddd4d06365155ab4caaaee552fb3d8643207bd06efe14f920698a6dd4eb22ffa")
                    .unwrap(),
            ),
            time: stamp.timestamp() as u32,
            bits: 486_604_799,
            nonce: 1_626_117_377,
        };

        let stamp = Utc.with_ymd_and_hms(2009, 1, 10, 18, 41, 28).unwrap();

        let header_47 = BlockHeader {
            version: 0x1,
            prev_blockhash: BlockHash::from_hash(
                Hash::from_hex("0000000002d5f429a2e3a9d9f82b777469696deb64038803c87833aa8ee9c08e")
                    .unwrap(),
            ),
            merkle_root: TxMerkleNode::from_hash(
                Hash::from_hex("d17b9c9c609309049dfb9005edd7011f02d7875ca7dab6effddf4648bb70eff6")
                    .unwrap(),
            ),
            time: stamp.timestamp() as u32,
            bits: 486_604_799,
            nonce: 2_957_174_816,
        };

        let stamp = Utc.with_ymd_and_hms(2009, 1, 10, 18, 45, 40).unwrap();

        let header_48 = BlockHeader {
            version: 0x1,
            prev_blockhash: BlockHash::from_hash(
                Hash::from_hex("000000001a5c4531f86aa874e711e1882038336e2610f70ce750cdd690c57a81")
                    .unwrap(),
            ),
            merkle_root: TxMerkleNode::from_hash(
                Hash::from_hex("32edede0b7d0c37340a665de057f418df634452f6bb80dcb8a5ff0aeddf1158a")
                    .unwrap(),
            ),
            time: stamp.timestamp() as u32,
            bits: 486_604_799,
            nonce: 3_759_171_867,
        };

        let stamp = Utc.with_ymd_and_hms(2009, 1, 10, 18, 56, 42).unwrap();

        let header_49 = BlockHeader {
            version: 0x1,
            prev_blockhash: BlockHash::from_hash(
                Hash::from_hex("0000000088960278f4060b8747027b2aac0eb443aedbb1b75d1a72cf71826e89")
                    .unwrap(),
            ),
            merkle_root: TxMerkleNode::from_hash(
                Hash::from_hex("194c9715279d8626bc66f2b6552f2ae67b3df3a00b88553245b12bffffad5b59")
                    .unwrap(),
            ),
            time: stamp.timestamp() as u32,
            bits: 486_604_799,
            nonce: 3_014_810_412,
        };

        let header_list = vec![
            WrappedHeader::new(Adapter::new(header_43), 43),
            WrappedHeader::new(Adapter::new(header_44), 44),
            WrappedHeader::new(Adapter::new(header_45), 45),
            WrappedHeader::new(Adapter::new(header_46), 46),
            WrappedHeader::new(Adapter::new(header_47), 47),
            WrappedHeader::new(Adapter::new(header_48), 48),
            WrappedHeader::new(Adapter::new(header_49), 49),
        ];

        let test_config = Config {
            max_length: 2000,
            max_time_increase: 8 * 60 * 60,
            trusted_height: 42,
            retarget_interval: 2016,
            target_spacing: 10 * 60,
            target_timespan: 2016 * (10 * 60),
            max_target: 0x1d00ffff,
            retargeting: true,
            min_difficulty_blocks: false,
            encoded_trusted_header: vec![
                1, 0, 0, 0, 139, 82, 187, 215, 44, 47, 73, 86, 144, 89, 245, 89, 193, 177, 121, 77,
                229, 25, 46, 79, 125, 109, 43, 3, 199, 72, 43, 173, 0, 0, 0, 0, 131, 228, 248, 169,
                213, 2, 237, 12, 65, 144, 117, 193, 171, 181, 213, 111, 135, 138, 46, 144, 121,
                229, 97, 43, 251, 118, 162, 220, 55, 217, 196, 39, 65, 221, 104, 73, 255, 255, 0,
                29, 43, 144, 157, 214,
            ]
            .try_into()
            .unwrap(),
        };
        let mut q = HeaderQueue::default();
        q.configure(test_config).unwrap();
        q.add(header_list.into()).unwrap();
    }

    #[test]
    fn add_into_iterator() {
        let stamp = Utc.with_ymd_and_hms(2009, 1, 10, 17, 44, 37).unwrap();

        let header = BlockHeader {
            version: 0x1,
            prev_blockhash: BlockHash::from_hash(
                Hash::from_hex("00000000314e90489514c787d615cea50003af2023796ccdd085b6bcc1fa28f5")
                    .unwrap(),
            ),
            merkle_root: TxMerkleNode::from_hash(
                Hash::from_hex("2f5c03ce19e9a855ac93087a1b68fe6592bcf4bd7cbb9c1ef264d886a785894e")
                    .unwrap(),
            ),
            time: stamp.timestamp() as u32,
            bits: 486_604_799,
            nonce: 2_093_702_200,
        };

        let test_config = Config {
            max_length: 2000,
            max_time_increase: 8 * 60 * 60,
            trusted_height: 42,
            retarget_interval: 2016,
            target_spacing: 10 * 60,
            target_timespan: 2016 * (10 * 60),
            max_target: 0x1d00ffff,
            retargeting: true,
            min_difficulty_blocks: false,
            encoded_trusted_header: vec![
                1, 0, 0, 0, 139, 82, 187, 215, 44, 47, 73, 86, 144, 89, 245, 89, 193, 177, 121, 77,
                229, 25, 46, 79, 125, 109, 43, 3, 199, 72, 43, 173, 0, 0, 0, 0, 131, 228, 248, 169,
                213, 2, 237, 12, 65, 144, 117, 193, 171, 181, 213, 111, 135, 138, 46, 144, 121,
                229, 97, 43, 251, 118, 162, 220, 55, 217, 196, 39, 65, 221, 104, 73, 255, 255, 0,
                29, 43, 144, 157, 214,
            ]
            .try_into()
            .unwrap(),
        };

        let adapter = Adapter::new(header);
        let header_list = [WrappedHeader::new(adapter, 43)];
        let mut q = HeaderQueue::default();
        q.configure(test_config).unwrap();
        q.add_into_iter(header_list).unwrap();
    }

    #[test]
    #[should_panic(expected = "Bitcoin(BlockBadTarget)")]
    fn add_wrong_bits_non_retarget() {
        let stamp = Utc.with_ymd_and_hms(2009, 1, 10, 17, 44, 37).unwrap();

        let header = BlockHeader {
            version: 0x1,
            prev_blockhash: BlockHash::from_hash(
                Hash::from_hex("00000000314e90489514c787d615cea50003af2023796ccdd085b6bcc1fa28f5")
                    .unwrap(),
            ),
            merkle_root: TxMerkleNode::from_hash(
                Hash::from_hex("2f5c03ce19e9a855ac93087a1b68fe6592bcf4bd7cbb9c1ef264d886a785894e")
                    .unwrap(),
            ),
            time: stamp.timestamp() as u32,
            bits: 486_604_420,
            nonce: 2_093_702_200,
        };

        let test_config = Config {
            max_length: 2000,
            max_time_increase: 8 * 60 * 60,
            trusted_height: 42,
            retarget_interval: 2016,
            target_spacing: 10 * 60,
            target_timespan: 2016 * (10 * 60),
            max_target: 0x1d00ffff,
            retargeting: true,
            min_difficulty_blocks: false,
            encoded_trusted_header: vec![
                1, 0, 0, 0, 139, 82, 187, 215, 44, 47, 73, 86, 144, 89, 245, 89, 193, 177, 121, 77,
                229, 25, 46, 79, 125, 109, 43, 3, 199, 72, 43, 173, 0, 0, 0, 0, 131, 228, 248, 169,
                213, 2, 237, 12, 65, 144, 117, 193, 171, 181, 213, 111, 135, 138, 46, 144, 121,
                229, 97, 43, 251, 118, 162, 220, 55, 217, 196, 39, 65, 221, 104, 73, 255, 255, 0,
                29, 43, 144, 157, 214,
            ]
            .try_into()
            .unwrap(),
        };

        let adapter = Adapter::new(header);
        let header_list = [WrappedHeader::new(adapter, 43)];
        let mut q = HeaderQueue::default();
        q.configure(test_config).unwrap();
        q.add_into_iter(header_list).unwrap();
    }
}<|MERGE_RESOLUTION|>--- conflicted
+++ resolved
@@ -6,13 +6,9 @@
 use bitcoin::BlockHash;
 use bitcoin::TxMerkleNode;
 use orga::collections::Deque;
-<<<<<<< HEAD
-use orga::encoding::LengthVec;
-=======
 use orga::describe::Describe;
 use orga::encoding::{self as ed, LengthVec};
 use orga::migrate::Migrate;
->>>>>>> e3965b59
 use orga::orga;
 use orga::prelude::*;
 use orga::Error as OrgaError;
@@ -183,13 +179,8 @@
 }
 
 // TODO: implement trait that returns constants for bitcoin::Network variants
-<<<<<<< HEAD
 #[orga(skip(Default))]
 #[derive(Clone, Debug)]
-=======
-
-#[derive(Clone, Encode, Decode, State, Migrate, Serialize, Describe)]
->>>>>>> e3965b59
 pub struct Config {
     pub max_length: u64,
     pub max_time_increase: u32,
@@ -264,21 +255,6 @@
             min_difficulty_blocks: true,
         }
     }
-<<<<<<< HEAD
-=======
-}
-
-#[derive(Clone, Serialize)]
-pub struct Network(bitcoin::Network);
-
-impl Migrate for Network {}
-
-impl From<bitcoin::Network> for Network {
-    fn from(value: bitcoin::Network) -> Self {
-        Network(value)
-    }
-}
->>>>>>> e3965b59
 
     pub fn regtest() -> Self {
         let checkpoint_json = include_str!("./testnet_checkpoint.json");
