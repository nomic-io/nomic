use crate::bitcoin::adapter::Adapter;
use crate::error::{Error, Result};
use bitcoin::blockdata::block::BlockHeader;
use bitcoin::consensus::Encodable;
use bitcoin::util::uint::Uint256;
use bitcoin::BlockHash;
use bitcoin::TxMerkleNode;
use orga::collections::Deque;
use orga::encoding::LengthVec;
use orga::migrate::MigrateFrom;
use orga::orga;
use orga::prelude::*;
use orga::Error as OrgaError;
use orga::Result as OrgaResult;

<<<<<<< HEAD
const MAX_LENGTH: u64 = 4032;
const MAX_RELAY: u64 = 1000;
=======
const MAX_LENGTH: u64 = 24_192; // ~6 months
const MAX_RELAY: u64 = 250;
>>>>>>> de4cd2b9
const MAX_TIME_INCREASE: u32 = 2 * 60 * 60;
const RETARGET_INTERVAL: u32 = 2016;
const TARGET_SPACING: u32 = 10 * 60;
const TARGET_TIMESPAN: u32 = RETARGET_INTERVAL * TARGET_SPACING;
const MAX_TARGET: u32 = 0x1d00ffff;

/// A wrapper around a bitcoin::BlockHeader that implements the core orga
/// traits, and includes the block's height.
#[orga(skip(Default))]
#[derive(Clone, Debug, PartialEq)]
pub struct WrappedHeader {
    height: u32,
    header: Adapter<BlockHeader>,
}

impl WrappedHeader {
    /// Create a new WrappedHeader from an Adapter<bitcoin::BlockHeader> and a
    /// height.
    pub fn new(header: Adapter<BlockHeader>, height: u32) -> Self {
        WrappedHeader { height, header }
    }

    /// Create a new WrappedHeader from a bitcoin::BlockHeader and a height.
    pub fn from_header(header: &BlockHeader, height: u32) -> Self {
        WrappedHeader {
            height,
            header: Adapter::new(*header),
        }
    }

    /// The timestamp of the block header.
    pub fn time(&self) -> u32 {
        self.header.time
    }

    /// The target - the value the hash must be less than to be valid
    /// proof-of-work.
    pub fn target(&self) -> Uint256 {
        self.header.target()
    }

    /// The block hash.
    pub fn block_hash(&self) -> BlockHash {
        self.header.block_hash()
    }

    /// The previous block hash.
    pub fn prev_blockhash(&self) -> BlockHash {
        self.header.prev_blockhash
    }

    /// The total estimated number of work (measured in hashes) represented by
    /// the block header's proof-of-work.
    pub fn work(&self) -> Uint256 {
        self.header.work()
    }

    /// The height of the block header.
    pub fn height(&self) -> u32 {
        self.height
    }

    /// The target, in compact form.
    pub fn bits(&self) -> u32 {
        self.header.bits
    }

    /// Converts a compact target to a Uint256.
    pub fn u256_from_compact(compact: u32) -> Uint256 {
        BlockHeader::u256_from_compact_target(compact)
    }

    /// Converts a Uint256 to a compact target.
    pub fn compact_target_from_u256(target: &Uint256) -> u32 {
        BlockHeader::compact_target_from_u256(target)
    }

    /// Converts a u32 to a Uint256.
    fn u32_to_u256(value: u32) -> Uint256 {
        let bytes = value.to_be_bytes();
        let mut buffer = [0u8; 32];
        buffer[32 - bytes.len()..].copy_from_slice(&bytes);

        Uint256::from_be_bytes(buffer)
    }

    /// Validates the proof-of-work of the block header, returning an error if
    /// the proof-of-work is invalid.
    fn validate_pow(&self, required_target: &Uint256) -> Result<BlockHash> {
        Ok(self.header.validate_pow(required_target)?)
    }
}

/// A list of WrappedHeaders.
// TODO: remove this in favor of e.g. `LengthVec<u8, WrappedHeader>`
#[derive(Debug)]
pub struct HeaderList(Vec<WrappedHeader>);

impl From<Vec<WrappedHeader>> for HeaderList {
    fn from(headers: Vec<WrappedHeader>) -> Self {
        HeaderList(headers)
    }
}

impl From<HeaderList> for Vec<WrappedHeader> {
    fn from(headers: HeaderList) -> Self {
        headers.0
    }
}

impl Encode for HeaderList {
    fn encode_into<W: std::io::Write>(&self, dest: &mut W) -> orga::encoding::Result<()> {
        // TODO: emit a more suitable error
        if self.0.len() >= 256 {
            return Err(orga::encoding::Error::UnexpectedByte(0));
        }
        dest.write_all(&[self.0.len() as u8])?;
        self.0.encode_into(dest)
    }

    fn encoding_length(&self) -> orga::encoding::Result<usize> {
        Ok(1 + self.0.encoding_length()?)
    }
}

impl Decode for HeaderList {
    fn decode<R: std::io::Read>(mut reader: R) -> orga::encoding::Result<Self> {
        let mut len = [0u8];
        reader.read_exact(&mut len[..])?;
        let len = len[0] as usize;

        let mut headers = Vec::with_capacity(len);
        for _ in 0..len {
            headers.push(WrappedHeader::decode(&mut reader)?);
        }
        Ok(HeaderList(headers))
    }
}

impl FromIterator<WrappedHeader> for HeaderList {
    fn from_iter<T: IntoIterator<Item = WrappedHeader>>(iter: T) -> Self {
        HeaderList(iter.into_iter().collect())
    }
}

impl Terminated for HeaderList {}

/// A `WrappedHeader`, along with a total estimated amount of work (measured in
/// hashes) done in the header and previous headers.
#[orga(skip(Default))]
#[derive(Clone, Debug)]
pub struct WorkHeader {
    pub chain_work: Adapter<Uint256>,
    pub header: WrappedHeader,
}

impl WorkHeader {
    /// Create a new `WorkHeader`` from a `WrappedHeader` and a `Uint256`.
    pub fn new(header: WrappedHeader, chain_work: Uint256) -> WorkHeader {
        WorkHeader {
            header,
            chain_work: Adapter::new(chain_work),
        }
    }

    /// The timestamp of the block header.
    pub fn time(&self) -> u32 {
        self.header.time()
    }

    /// The target - the value the hash must be less than to be valid
    /// proof-of-work.
    pub fn block_hash(&self) -> BlockHash {
        self.header.block_hash()
    }

    /// The estimated amount of work (measured in hashes) done in the header,
    /// not including work done in any previous headers.
    pub fn work(&self) -> Uint256 {
        self.header.work()
    }

    /// The height of the block header.
    pub fn height(&self) -> u32 {
        self.header.height()
    }

    /// The Merkle root of the block header.
    pub fn merkle_root(&self) -> TxMerkleNode {
        self.header.header.merkle_root
    }
}

/// Configuration parameters for Bitcoin header processing.
// TODO: implement trait that returns constants for bitcoin::Network variants
#[orga(skip(Default))]
#[derive(Clone, Debug)]
pub struct Config {
    /// The maximum number of headers that can be stored in the header queue
    /// before pruning.
    pub max_length: u64,
    /// The maximum amount of time (in seconds) that can pass between the
    /// timestamp of the last header in the header queue and the timestamp of
    /// the next header to be added.
    pub max_time_increase: u32,
    /// The height of the trusted header.
    pub trusted_height: u32,
    /// The interval (in blocks) at which the difficulty target is adjusted.
    pub retarget_interval: u32,
    /// The target time interval (in seconds) between blocks.
    pub target_spacing: u32,
    /// The target amount of time (in seconds) that should pass between the
    /// timestamps of the first and last header in a retargeting period. This
    /// should be equivalent to `retarget_interval * target_spacing`.
    // TODO: derive from `retarget_interval` and `target_spacing`
    pub target_timespan: u32,
    /// The maximum target value.
    pub max_target: u32,
    /// Whether or not the header queue should retarget difficulty.
    pub retargeting: bool,
    /// Whether or not the header queue should drop back down to the minimum
    /// difficulty after a certain amount of time has passed (used in Bitcoin
    /// testnet).
    pub min_difficulty_blocks: bool,
    /// The trusted header (the header which populates the queue when it is
    /// newly created), as encoded bytes.
    pub encoded_trusted_header: LengthVec<u8, u8>,
}

impl Default for Config {
    fn default() -> Self {
        match super::NETWORK {
            bitcoin::Network::Bitcoin => Config::mainnet(),
            bitcoin::Network::Testnet => Config::testnet(),
            bitcoin::Network::Regtest => Config::regtest(),
            _ => unimplemented!(),
        }
    }
}

impl Config {
    pub fn mainnet() -> Self {
        let checkpoint_json = include_str!("./checkpoint.json");
        let checkpoint: (u32, BlockHeader) = serde_json::from_str(checkpoint_json).unwrap();
        let (height, header) = checkpoint;

        let mut header_bytes = vec![];
        header.consensus_encode(&mut header_bytes).unwrap();

        Self {
            max_length: MAX_LENGTH,
            max_time_increase: MAX_TIME_INCREASE,
            trusted_height: height,
            retarget_interval: RETARGET_INTERVAL,
            target_spacing: TARGET_SPACING,
            target_timespan: TARGET_TIMESPAN,
            max_target: MAX_TARGET,
            encoded_trusted_header: header_bytes.try_into().unwrap(),
            retargeting: true,
            min_difficulty_blocks: false,
        }
    }

    pub fn testnet() -> Self {
        let checkpoint_json = include_str!("./testnet_checkpoint.json");
        let checkpoint: (u32, BlockHeader) = serde_json::from_str(checkpoint_json).unwrap();
        let (height, header) = checkpoint;

        let mut header_bytes = vec![];
        header.consensus_encode(&mut header_bytes).unwrap();

        Self {
            max_length: MAX_LENGTH,
            max_time_increase: MAX_TIME_INCREASE,
            retarget_interval: RETARGET_INTERVAL,
            target_spacing: TARGET_SPACING,
            target_timespan: TARGET_TIMESPAN,
            max_target: MAX_TARGET,
            trusted_height: height,
            encoded_trusted_header: header_bytes.try_into().unwrap(),
            retargeting: true,
            min_difficulty_blocks: true,
        }
    }

    pub fn regtest() -> Self {
        let checkpoint_json = include_str!("./testnet_checkpoint.json");
        let checkpoint: (u32, BlockHeader) = serde_json::from_str(checkpoint_json).unwrap();
        let (height, header) = checkpoint;

        let mut header_bytes = vec![];
        header.consensus_encode(&mut header_bytes).unwrap();

        Self {
            max_length: MAX_LENGTH,
            max_time_increase: MAX_TIME_INCREASE,
            retarget_interval: RETARGET_INTERVAL,
            target_spacing: TARGET_SPACING,
            target_timespan: TARGET_TIMESPAN,
            max_target: MAX_TARGET,
            trusted_height: height,
            encoded_trusted_header: header_bytes.try_into().unwrap(),
            retargeting: false,
            min_difficulty_blocks: true,
        }
    }
}

/// A queue of Bitcoin block headers, along with the total estimated amount of
/// work (measured in hashes) done in the headers included in the queue.
///
/// The header queue is used to validate headers as they are received from the
/// Bitcoin network, ensuring each header is associated with a valid
/// proof-of-work and that the chain of headers is valid.
///
/// The queue is able to reorg if a new chain of headers is received that
/// contains more work than the current chain, however it can not process reorgs
/// that are deeper than the length of the queue (the length will be at the
/// configured pruning level based on the `max_length` config parameter).
#[orga(skip(Default), version = 1)]
pub struct HeaderQueue {
    pub(crate) deque: Deque<WorkHeader>,
    pub(crate) current_work: Adapter<Uint256>,
    pub(crate) config: Config,
}

impl MigrateFrom<HeaderQueueV0> for HeaderQueueV1 {
    fn migrate_from(_value: HeaderQueueV0) -> OrgaResult<Self> {
        unreachable!()
    }
}

impl Default for HeaderQueue {
    fn default() -> Self {
        let mut deque = Deque::default();
        let config = Config::default();
        let decoded_adapter: Adapter<BlockHeader> =
            Decode::decode(config.encoded_trusted_header.as_slice()).unwrap();
        let wrapped_header = WrappedHeader::new(decoded_adapter, config.trusted_height);
        let work_header = WorkHeader::new(wrapped_header.clone(), wrapped_header.work());
        let current_work = Adapter::new(work_header.work());
        deque.push_front(work_header).unwrap();
        Self {
            deque,
            current_work,
            config,
        }
    }
}

#[orga]
impl HeaderQueue {
    /// Verify and add a list of headers to the header queue.
    ///
    /// The headers must be consecutive and must bring the chain to a final
    /// state that has more work than the current chain.
    ///
    /// If the headers are valid, they will be added to the header queue. If the
    /// headers start from a height lower than the current height, the header
    /// queue will be reorged to the new chain.
    ///
    /// If the headers are invalid (e.g. by not including a valid proof-of-work,
    /// using a difficulty other than what was expected, using invalid
    /// timestamps, etc.), an error will be returned and the header queue will
    /// not be modified.
    #[call]
    pub fn add(&mut self, headers: HeaderList) -> Result<()> {
        super::exempt_from_fee()?;

        let headers: Vec<_> = headers.into();

        if headers.len() as u64 > MAX_RELAY {
            return Err(
                OrgaError::App("Exceeded maximum amount of relayed headers".to_string()).into(),
            );
        }

        self.add_into_iter(headers)
            .map_err(|err| OrgaError::App(err.to_string()).into())
    }

    /// Verify and add an iterator of headers to the header queue.
    ///
    /// The headers must be consecutive and must bring the chain to a final
    /// state that has more work than the current chain.
    ///
    /// If the headers are valid, they will be added to the header queue. If the
    /// headers start from a height lower than the current height, the header
    /// queue will be reorged to the new chain.
    ///
    /// If the headers are invalid (e.g. by not including a valid proof-of-work,
    /// using a difficulty other than what was expected, using invalid
    /// timestamps, etc.), an error will be returned and the header queue will
    /// not be modified.
    pub fn add_into_iter<T>(&mut self, headers: T) -> Result<()>
    where
        T: IntoIterator<Item = WrappedHeader>,
    {
        let headers: Vec<WrappedHeader> = headers.into_iter().collect();
        let current_height = self.height()?;

        let first = headers
            .first()
            .ok_or_else(|| Error::Header("Passed header list empty".into()))?;

        let mut removed_work = Uint256::default();
        if first.height <= current_height {
            let first_replaced = self
                .get_by_height(first.height)?
                .ok_or_else(|| Error::Header("Header not found".into()))?;

            if first_replaced.block_hash() == first.block_hash() {
                return Err(Error::Header("Provided redundant header.".into()));
            }

            removed_work = self.pop_back_to(first.height)?;
        }

        let added_work = self.verify_and_add_headers(&headers)?;
        if added_work <= removed_work {
            return Err(Error::Header(
                "New best chain must include more work than old best chain.".into(),
            ));
        }

        // Prune the header queue if it has grown too large.
        while self.len() > self.config.max_length {
            let header = match self.deque.pop_front()? {
                Some(inner) => inner,
                None => {
                    break;
                }
            };
            // TODO: do we really want to subtract work when pruning?
            let current_work = *self.current_work - header.work();
            self.current_work = Adapter::new(current_work);
        }

        Ok(())
    }

    /// Verify and add a list of headers to the header queue, returning the
    /// amount of additional estimated work added to the header queue.
    fn verify_and_add_headers(&mut self, headers: &[WrappedHeader]) -> Result<Uint256> {
        let first_height = headers
            .first()
            .ok_or_else(|| Error::Header("Passed header list is empty".into()))?
            .height;
        if first_height == 0 {
            return Err(Error::Header("Headers must start after height 0".into()));
        }

        let prev_header = [self
            .get_by_height(first_height - 1)?
            .ok_or_else(|| Error::Header("Headers not connect to chain".into()))?
            .header];

        let headers = prev_header.iter().chain(headers.iter()).zip(headers.iter());

        let mut work = Uint256::default();

        for (prev_header, header) in headers {
            if header.height() != prev_header.height() + 1 {
                return Err(Error::Header("Non-consecutive headers passed".into()));
            }

            if header.prev_blockhash() != prev_header.block_hash() {
                return Err(Error::Header(
                    "Passed header references incorrect previous block hash".into(),
                ));
            }

            if self.deque.len() >= 11 {
                self.validate_time(header)?;
            }

            let target = self.get_next_target(header, prev_header)?;
            header.validate_pow(&target)?;

            let header_work = header.work();
            work = work + header_work;

            let chain_work = *self.current_work + header_work;
            let work_header = WorkHeader::new(header.clone(), chain_work);
            self.deque.push_back(work_header)?;
            self.current_work = Adapter::new(chain_work);
        }

        Ok(work)
    }

    /// Calculate the expected next target based on the passed header and the
    /// previous header.
    fn get_next_target(
        &self,
        header: &WrappedHeader,
        previous_header: &WrappedHeader,
    ) -> Result<Uint256> {
        if header.height() % self.config.retarget_interval == 0 {
            let first_reorg_height = header.height() - self.config.retarget_interval;
            return self.calculate_next_target(previous_header, first_reorg_height);
        }

        if !self.config.min_difficulty_blocks {
            return Ok(previous_header.target());
        }

        if header.time() > previous_header.time() + self.config.target_spacing * 2 {
            return Ok(WrappedHeader::u256_from_compact(self.config.max_target));
        }

        let mut current_header_index = previous_header.height();
        let mut current_header = previous_header.to_owned();

        while current_header_index > 0
            && current_header_index % self.config.retarget_interval != 0
            && current_header.bits() == self.config.max_target
        {
            current_header_index -= 1;

            current_header = match self.get_by_height(current_header_index)? {
                Some(inner) => inner.header.clone(),
                None => {
                    return Err(Error::Header("No previous header exists".into()));
                }
            };
        }
        Ok(WrappedHeader::u256_from_compact(current_header.bits()))
    }

    /// Calculate the expected next target based on the passed header and the
    /// height of the previous retargeting header.
    fn calculate_next_target(
        &self,
        header: &WrappedHeader,
        first_reorg_height: u32,
    ) -> Result<Uint256> {
        if !self.config.retargeting {
            return Ok(WrappedHeader::u256_from_compact(header.bits()));
        }

        if header.height() < self.config.retarget_interval {
            return Err(Error::Header("Invalid trusted header. Trusted header have height which is a multiple of the retarget interval".into()));
        }

        let prev_retarget = match self.get_by_height(first_reorg_height)? {
            Some(inner) => inner.time(),
            None => {
                return Err(Error::Header(
                    "No previous retargeting header exists".into(),
                ));
            }
        };

        let mut timespan = header.time() - prev_retarget;

        if timespan < self.config.target_timespan / 4 {
            timespan = self.config.target_timespan / 4;
        }

        if timespan > self.config.target_timespan * 4 {
            timespan = self.config.target_timespan * 4;
        }

        let target_timespan = WrappedHeader::u32_to_u256(self.config.target_timespan);
        let timespan = WrappedHeader::u32_to_u256(timespan);

        let target = header.target() * timespan / target_timespan;
        let target_u32 = BlockHeader::compact_target_from_u256(&target);
        let target = WrappedHeader::u256_from_compact(target_u32);

        if target > WrappedHeader::u256_from_compact(self.config.max_target) {
            Ok(WrappedHeader::u256_from_compact(self.config.max_target))
        } else {
            Ok(target)
        }
    }

    /// Remove headers from the header queue until the height of the last header
    /// in the queue is equal to the passed height.
    fn pop_back_to(&mut self, height: u32) -> Result<Uint256> {
        let mut work = Uint256::default();

        while self.height()? >= height {
            let header = self
                .deque
                .pop_back()?
                .ok_or_else(|| Error::Header("Removed all headers".into()))?;

            work = work + header.work();
        }

        Ok(work)
    }

    /// Validate the timestamp of the passed header.
    fn validate_time(&self, current_header: &WrappedHeader) -> Result<()> {
        let mut prev_stamps: Vec<u32> = Vec::with_capacity(11);

        for i in 0..11 {
            let index = self.height()? - i;

            let current_item = match self.get_by_height(index)? {
                Some(inner) => inner,
                None => return Err(Error::Header("Deque does not contain any elements".into())),
            };
            prev_stamps.push(current_item.time());
        }

        prev_stamps.sort_unstable();

        let median_stamp = match prev_stamps.get(5) {
            Some(inner) => inner,
            None => {
                return Err(Error::Header("Median timestamp does not exist".into()));
            }
        };

        if current_header.time() <= *median_stamp {
            return Err(Error::Header("Header contains an invalid timestamp".into()));
        }

        // TODO: compare timestamps with max_time_increase over the current
        // clock time (not the previous header's time)
        // if max(current_header.time(), previous_header.time())
        //     - min(current_header.time(), previous_header.time())
        //     > self.config.max_time_increase
        // {
        //     return Err(Error::Header(
        //         "Timestamp is too far ahead of previous timestamp".into(),
        //     ));
        // }

        Ok(())
    }

    /// The height of the last header in the header queue.
    #[query]
    pub fn height(&self) -> Result<u32> {
        match self.deque.back()? {
            Some(inner) => Ok((*inner).height()),
            None => Ok(0),
        }
    }

    /// The hash of the last header in the header queue.
    #[query]
    pub fn hash(&self) -> Result<Vec<u8>> {
        match self.deque.back()? {
            Some(inner) => Ok((*inner).block_hash().to_vec()),
            None => Err(Error::Header("HeaderQueue is empty".into())),
        }
    }

    /// The number of headers in the header queue.
    // TODO: remove this attribute, not sure why clippy is complaining when is_empty is defined
    #[allow(clippy::len_without_is_empty)]
    pub fn len(&self) -> u64 {
        self.deque.len()
    }

    /// Whether or not the header queue is empty.
    ///
    /// This will always return `false`, as the header queue is initialized with
    /// a trusted header.
    pub fn is_empty(&self) -> bool {
        self.len() == 0
    }

    /// Get a header from the header queue by its height.
    ///
    /// If the header queue does not contain a header at the passed height,
    /// `None` will be returned.
    ///
    /// If the passed height is less than the initial height of the header queue,
    /// an error will be returned.
    #[query]
    pub fn get_by_height(&self, height: u32) -> Result<Option<WorkHeader>> {
        let initial_height = match self.deque.front()? {
            Some(inner) => inner.height(),
            None => return Err(Error::Header("Queue does not contain any headers".into())),
        };

        if height < initial_height {
            // TODO: error message is wrong
            // TODO: shouldn't this just return None?
            return Err(Error::Header(
                "Passed index is greater than initial height. Referenced header does not exist on the Header Queue".into(),
            ));
        }

        match self.deque.get((height - initial_height) as u64)? {
            Some(inner) => Ok(Some((*inner).clone())),
            None => Ok(None),
        }
    }

    /// The height of the configured trusted header.
    #[query]
    pub fn trusted_height(&self) -> u32 {
        self.config.trusted_height
    }

    /// Clears the header queue and configures it with the passed config,
    /// adding the trusted header to the queue.
    pub fn configure(&mut self, config: Config) -> OrgaResult<()> {
        if !self.deque.is_empty() {
            while !self.deque.is_empty() {
                self.deque.pop_back()?;
            }
        }

        let decoded_adapter: Adapter<BlockHeader> =
            Decode::decode(config.encoded_trusted_header.as_slice())?;
        let wrapped_header = WrappedHeader::new(decoded_adapter, config.trusted_height);
        let work_header = WorkHeader::new(wrapped_header.clone(), wrapped_header.work());

        self.current_work = Adapter::new(wrapped_header.work());
        self.deque.pop_back()?;

        self.deque.push_front(work_header)?;

        self.config = config;

        Ok(())
    }

    /// The network the header queue is configured for.
    pub fn network(&self) -> bitcoin::Network {
        // TODO: should be dynamic, from config
        super::NETWORK
    }
}

#[cfg(test)]
mod test {
    use super::*;
    use bitcoin::hash_types::TxMerkleNode;
    use bitcoin::hashes::hex::FromHex;
    use bitcoin::hashes::sha256d::Hash;
    use bitcoin::BlockHash;
    use chrono::{TimeZone, Utc};
    use orga::context::Context;
    use orga::plugins::Paid;
    use serial_test::serial;

    #[test]
    fn primitive_adapter_encode_decode() {
        let stamp = Utc.with_ymd_and_hms(2009, 1, 10, 17, 39, 13).unwrap();
        //Bitcoin block 42
        let header = BlockHeader {
            version: 0x1,
            prev_blockhash: BlockHash::from_hash(
                Hash::from_hex("00000000ad2b48c7032b6d7d4f2e19e54d79b1c159f5599056492f2cd7bb528b")
                    .unwrap(),
            ),
            merkle_root: "27c4d937dca276fb2b61e579902e8a876fd5b5abc17590410ced02d5a9f8e483"
                .parse()
                .unwrap(),
            time: stamp.timestamp() as u32,
            bits: 486_604_799,
            nonce: 3_600_650_283,
        };

        let adapter = Adapter::new(header);
        let encoded_adapter = adapter.encode().unwrap();

        let decoded_adapter: Adapter<BlockHeader> =
            Decode::decode(encoded_adapter.as_slice()).unwrap();

        assert_eq!(*decoded_adapter, header);
    }

    #[test]
    #[serial]
    fn add_multiple() {
        let ctx = Paid::default();
        Context::add(ctx);

        let stamp = Utc.with_ymd_and_hms(2009, 1, 10, 17, 44, 37).unwrap();

        let header_43 = BlockHeader {
            version: 0x1,
            prev_blockhash: BlockHash::from_hash(
                Hash::from_hex("00000000314e90489514c787d615cea50003af2023796ccdd085b6bcc1fa28f5")
                    .unwrap(),
            ),
            merkle_root: TxMerkleNode::from_hash(
                Hash::from_hex("2f5c03ce19e9a855ac93087a1b68fe6592bcf4bd7cbb9c1ef264d886a785894e")
                    .unwrap(),
            ),
            time: stamp.timestamp() as u32,
            bits: 486_604_799,
            nonce: 2_093_702_200,
        };

        let stamp = Utc.with_ymd_and_hms(2009, 1, 10, 17, 59, 21).unwrap();

        let header_44 = BlockHeader {
            version: 0x1,
            prev_blockhash: BlockHash::from_hash(
                Hash::from_hex("00000000ac21f2862aaab177fd3c5c8b395de842f84d88c9cf3420b2d393e550")
                    .unwrap(),
            ),
            merkle_root: TxMerkleNode::from_hash(
                Hash::from_hex("439aee1e1aa6923ad61c1990459f88de1faa3e18b4ee125f99b94b82e1e0af5f")
                    .unwrap(),
            ),
            time: stamp.timestamp() as u32,
            bits: 486_604_799,
            nonce: 429_798_192,
        };

        let stamp = Utc.with_ymd_and_hms(2009, 1, 10, 18, 11, 8).unwrap();

        let header_45 = BlockHeader {
            version: 0x1,
            prev_blockhash: BlockHash::from_hash(
                Hash::from_hex("000000002978eecde8d020f7f057083bc990002fff495121d7dc1c26d00c00f8")
                    .unwrap(),
            ),
            merkle_root: TxMerkleNode::from_hash(
                Hash::from_hex("f69778085f1e78a1ea1cfcfe3b61ffb5c99870f5ae382e41ec43cf165d66a6d9")
                    .unwrap(),
            ),
            time: stamp.timestamp() as u32,
            bits: 486_604_799,
            nonce: 2_771_238_433,
        };

        let stamp = Utc.with_ymd_and_hms(2009, 1, 10, 18, 23, 13).unwrap();

        let header_46 = BlockHeader {
            version: 0x1,
            prev_blockhash: BlockHash::from_hash(
                Hash::from_hex("000000009189006e461d2f4037a819d00217412ac01900ddbf09461100b836bb")
                    .unwrap(),
            ),
            merkle_root: TxMerkleNode::from_hash(
                Hash::from_hex("ddd4d06365155ab4caaaee552fb3d8643207bd06efe14f920698a6dd4eb22ffa")
                    .unwrap(),
            ),
            time: stamp.timestamp() as u32,
            bits: 486_604_799,
            nonce: 1_626_117_377,
        };

        let stamp = Utc.with_ymd_and_hms(2009, 1, 10, 18, 41, 28).unwrap();

        let header_47 = BlockHeader {
            version: 0x1,
            prev_blockhash: BlockHash::from_hash(
                Hash::from_hex("0000000002d5f429a2e3a9d9f82b777469696deb64038803c87833aa8ee9c08e")
                    .unwrap(),
            ),
            merkle_root: TxMerkleNode::from_hash(
                Hash::from_hex("d17b9c9c609309049dfb9005edd7011f02d7875ca7dab6effddf4648bb70eff6")
                    .unwrap(),
            ),
            time: stamp.timestamp() as u32,
            bits: 486_604_799,
            nonce: 2_957_174_816,
        };

        let stamp = Utc.with_ymd_and_hms(2009, 1, 10, 18, 45, 40).unwrap();

        let header_48 = BlockHeader {
            version: 0x1,
            prev_blockhash: BlockHash::from_hash(
                Hash::from_hex("000000001a5c4531f86aa874e711e1882038336e2610f70ce750cdd690c57a81")
                    .unwrap(),
            ),
            merkle_root: TxMerkleNode::from_hash(
                Hash::from_hex("32edede0b7d0c37340a665de057f418df634452f6bb80dcb8a5ff0aeddf1158a")
                    .unwrap(),
            ),
            time: stamp.timestamp() as u32,
            bits: 486_604_799,
            nonce: 3_759_171_867,
        };

        let stamp = Utc.with_ymd_and_hms(2009, 1, 10, 18, 56, 42).unwrap();

        let header_49 = BlockHeader {
            version: 0x1,
            prev_blockhash: BlockHash::from_hash(
                Hash::from_hex("0000000088960278f4060b8747027b2aac0eb443aedbb1b75d1a72cf71826e89")
                    .unwrap(),
            ),
            merkle_root: TxMerkleNode::from_hash(
                Hash::from_hex("194c9715279d8626bc66f2b6552f2ae67b3df3a00b88553245b12bffffad5b59")
                    .unwrap(),
            ),
            time: stamp.timestamp() as u32,
            bits: 486_604_799,
            nonce: 3_014_810_412,
        };

        let header_list = vec![
            WrappedHeader::new(Adapter::new(header_43), 43),
            WrappedHeader::new(Adapter::new(header_44), 44),
            WrappedHeader::new(Adapter::new(header_45), 45),
            WrappedHeader::new(Adapter::new(header_46), 46),
            WrappedHeader::new(Adapter::new(header_47), 47),
            WrappedHeader::new(Adapter::new(header_48), 48),
            WrappedHeader::new(Adapter::new(header_49), 49),
        ];

        let test_config = Config {
            max_length: 2000,
            max_time_increase: 8 * 60 * 60,
            trusted_height: 42,
            retarget_interval: 2016,
            target_spacing: 10 * 60,
            target_timespan: 2016 * (10 * 60),
            max_target: 0x1d00ffff,
            retargeting: true,
            min_difficulty_blocks: false,
            encoded_trusted_header: vec![
                1, 0, 0, 0, 139, 82, 187, 215, 44, 47, 73, 86, 144, 89, 245, 89, 193, 177, 121, 77,
                229, 25, 46, 79, 125, 109, 43, 3, 199, 72, 43, 173, 0, 0, 0, 0, 131, 228, 248, 169,
                213, 2, 237, 12, 65, 144, 117, 193, 171, 181, 213, 111, 135, 138, 46, 144, 121,
                229, 97, 43, 251, 118, 162, 220, 55, 217, 196, 39, 65, 221, 104, 73, 255, 255, 0,
                29, 43, 144, 157, 214,
            ]
            .try_into()
            .unwrap(),
        };
        let mut q = HeaderQueue::default();
        q.configure(test_config).unwrap();
        q.add(header_list.into()).unwrap();
    }

    #[test]
    fn add_into_iterator() {
        let stamp = Utc.with_ymd_and_hms(2009, 1, 10, 17, 44, 37).unwrap();

        let header = BlockHeader {
            version: 0x1,
            prev_blockhash: BlockHash::from_hash(
                Hash::from_hex("00000000314e90489514c787d615cea50003af2023796ccdd085b6bcc1fa28f5")
                    .unwrap(),
            ),
            merkle_root: TxMerkleNode::from_hash(
                Hash::from_hex("2f5c03ce19e9a855ac93087a1b68fe6592bcf4bd7cbb9c1ef264d886a785894e")
                    .unwrap(),
            ),
            time: stamp.timestamp() as u32,
            bits: 486_604_799,
            nonce: 2_093_702_200,
        };

        let test_config = Config {
            max_length: 2000,
            max_time_increase: 8 * 60 * 60,
            trusted_height: 42,
            retarget_interval: 2016,
            target_spacing: 10 * 60,
            target_timespan: 2016 * (10 * 60),
            max_target: 0x1d00ffff,
            retargeting: true,
            min_difficulty_blocks: false,
            encoded_trusted_header: vec![
                1, 0, 0, 0, 139, 82, 187, 215, 44, 47, 73, 86, 144, 89, 245, 89, 193, 177, 121, 77,
                229, 25, 46, 79, 125, 109, 43, 3, 199, 72, 43, 173, 0, 0, 0, 0, 131, 228, 248, 169,
                213, 2, 237, 12, 65, 144, 117, 193, 171, 181, 213, 111, 135, 138, 46, 144, 121,
                229, 97, 43, 251, 118, 162, 220, 55, 217, 196, 39, 65, 221, 104, 73, 255, 255, 0,
                29, 43, 144, 157, 214,
            ]
            .try_into()
            .unwrap(),
        };

        let adapter = Adapter::new(header);
        let header_list = [WrappedHeader::new(adapter, 43)];
        let mut q = HeaderQueue::default();
        q.configure(test_config).unwrap();
        q.add_into_iter(header_list).unwrap();
    }

    #[test]
    #[should_panic(expected = "Bitcoin(BlockBadTarget)")]
    fn add_wrong_bits_non_retarget() {
        let stamp = Utc.with_ymd_and_hms(2009, 1, 10, 17, 44, 37).unwrap();

        let header = BlockHeader {
            version: 0x1,
            prev_blockhash: BlockHash::from_hash(
                Hash::from_hex("00000000314e90489514c787d615cea50003af2023796ccdd085b6bcc1fa28f5")
                    .unwrap(),
            ),
            merkle_root: TxMerkleNode::from_hash(
                Hash::from_hex("2f5c03ce19e9a855ac93087a1b68fe6592bcf4bd7cbb9c1ef264d886a785894e")
                    .unwrap(),
            ),
            time: stamp.timestamp() as u32,
            bits: 486_604_420,
            nonce: 2_093_702_200,
        };

        let test_config = Config {
            max_length: 2000,
            max_time_increase: 8 * 60 * 60,
            trusted_height: 42,
            retarget_interval: 2016,
            target_spacing: 10 * 60,
            target_timespan: 2016 * (10 * 60),
            max_target: 0x1d00ffff,
            retargeting: true,
            min_difficulty_blocks: false,
            encoded_trusted_header: vec![
                1, 0, 0, 0, 139, 82, 187, 215, 44, 47, 73, 86, 144, 89, 245, 89, 193, 177, 121, 77,
                229, 25, 46, 79, 125, 109, 43, 3, 199, 72, 43, 173, 0, 0, 0, 0, 131, 228, 248, 169,
                213, 2, 237, 12, 65, 144, 117, 193, 171, 181, 213, 111, 135, 138, 46, 144, 121,
                229, 97, 43, 251, 118, 162, 220, 55, 217, 196, 39, 65, 221, 104, 73, 255, 255, 0,
                29, 43, 144, 157, 214,
            ]
            .try_into()
            .unwrap(),
        };

        let adapter = Adapter::new(header);
        let header_list = [WrappedHeader::new(adapter, 43)];
        let mut q = HeaderQueue::default();
        q.configure(test_config).unwrap();
        q.add_into_iter(header_list).unwrap();
    }
}<|MERGE_RESOLUTION|>--- conflicted
+++ resolved
@@ -13,13 +13,8 @@
 use orga::Error as OrgaError;
 use orga::Result as OrgaResult;
 
-<<<<<<< HEAD
-const MAX_LENGTH: u64 = 4032;
+const MAX_LENGTH: u64 = 24_192; // ~6 months
 const MAX_RELAY: u64 = 1000;
-=======
-const MAX_LENGTH: u64 = 24_192; // ~6 months
-const MAX_RELAY: u64 = 250;
->>>>>>> de4cd2b9
 const MAX_TIME_INCREASE: u32 = 2 * 60 * 60;
 const RETARGET_INTERVAL: u32 = 2016;
 const TARGET_SPACING: u32 = 10 * 60;
