use std::collections::HashMap;
use std::ops::Deref;

use self::checkpoint::Input;
use self::threshold_sig::Signature;
use crate::app::Dest;
use crate::bitcoin::checkpoint::BatchType;
use crate::constants::BTC_NATIVE_TOKEN_DENOM;
use crate::error::{Error, Result};
use adapter::Adapter;
use bitcoin::hashes::Hash;
use bitcoin::util::bip32::ChildNumber;
use bitcoin::util::bip32::ExtendedPubKey;
use bitcoin::Script;
use bitcoin::{util::merkleblock::PartialMerkleTree, Transaction};
use checkpoint::CheckpointQueue;
use header_queue::HeaderQueue;
use orga::coins::{Accounts, Address, Amount, Coin, Give, Symbol, Take};
use orga::collections::Map;
use orga::collections::{Deque, Next};
use orga::context::{Context, GetContext};
use orga::describe::Describe;
use orga::encoding::{Decode, Encode, LengthVec, Terminated};
use orga::migrate::{Migrate, MigrateFrom};
use orga::orga;
#[cfg(feature = "full")]
use orga::plugins::Validators;
use orga::plugins::{Paid, ValidatorEntry};
use orga::plugins::{Signer, Time};
use orga::prelude::FieldCall;
use orga::query::FieldQuery;
use orga::state::State;
use orga::store::Store;
use orga::{Error as OrgaError, Result as OrgaResult};
use outpoint_set::OutpointSet;
use serde::Serialize;
use signatory::SignatorySet;

pub mod adapter;
pub mod checkpoint;
#[cfg(feature = "full")]
pub mod deposit_index;
pub mod header_queue;
pub mod outpoint_set;
#[cfg(feature = "full")]
pub mod relayer;
pub mod signatory;
#[cfg(feature = "full")]
pub mod signer;
pub mod threshold_sig;

/// The symbol for nBTC, the network's native BTC token.
#[derive(State, Debug, Clone, Encode, Decode, Default, Migrate, Serialize)]
pub struct Nbtc(());
impl Symbol for Nbtc {
    const INDEX: u8 = 21;
    const NAME: &'static str = BTC_NATIVE_TOKEN_DENOM;
}

#[cfg(all(not(feature = "testnet"), not(feature = "devnet")))]
pub const NETWORK: ::bitcoin::Network = ::bitcoin::Network::Bitcoin;
#[cfg(all(feature = "testnet", not(feature = "devnet")))]
pub const NETWORK: ::bitcoin::Network = ::bitcoin::Network::Testnet;
#[cfg(all(feature = "devnet", feature = "testnet"))]
pub const NETWORK: ::bitcoin::Network = ::bitcoin::Network::Regtest;

// TODO: move to config
#[cfg(feature = "testnet")]
pub const SIGSET_THRESHOLD: (u64, u64) = (9, 10);
#[cfg(not(feature = "testnet"))]
pub const SIGSET_THRESHOLD: (u64, u64) = (2, 3);

/// The configuration parameters for the Bitcoin module.
#[orga(skip(Default), version = 4)]
pub struct Config {
    /// The minimum number of checkpoints that must be produced before
    /// withdrawals are enabled.
    pub min_withdrawal_checkpoints: u32,
    /// The minimum amount of BTC a deposit must send to be honored, in
    /// satoshis.
    pub min_deposit_amount: u64,
    /// The minimum amount of BTC a withdrawal must withdraw, in satoshis.
    pub min_withdrawal_amount: u64,
    /// The maximum length of a withdrawal output script, in bytes.
    pub max_withdrawal_script_length: u64,
    /// The fee charged for an nBTC transfer, in micro-satoshis.
    pub transfer_fee: u64,
    /// The minimum number of confirmations a Bitcoin block must have before it
    /// is considered finalized. Note that in the current implementation, the
    /// actual number of confirmations required is `min_confirmations + 1`.
    pub min_confirmations: u32,
    /// The number which amounts in satoshis are multiplied by to get the number
    /// of units held in nBTC accounts. In other words, the amount of
    /// subdivisions of satoshis which nBTC accounting uses.
    pub units_per_sat: u64,

    // (These fields were moved to `checkpoint::Config`)
    #[orga(version(V0, V1))]
    pub emergency_disbursal_min_tx_amt: u64,
    #[orga(version(V0, V1))]
    pub emergency_disbursal_lock_time_interval: u32,
    #[orga(version(V0, V1))]
    pub emergency_disbursal_max_tx_size: u64,

    /// If a signer does not submit signatures for this many consecutive
    /// checkpoints, they are considered offline and are removed from the
    /// signatory set (jailed) and slashed.
    #[orga(version(V1, V2, V3, V4))]
    pub max_offline_checkpoints: u32,
    /// The minimum number of confirmations a checkpoint must have on the
    /// Bitcoin network before it is considered confirmed. Note that in the
    /// current implementation, the actual number of confirmations required is
    /// `min_checkpoint_confirmations + 1`.
    #[orga(version(V2, V3, V4))]
    pub min_checkpoint_confirmations: u32,
    /// The maximum amount of BTC that can be held in the network, in satoshis.
    #[orga(version(V2, V3, V4))]
    pub capacity_limit: u64,
}

impl MigrateFrom<ConfigV0> for ConfigV1 {
    fn migrate_from(value: ConfigV0) -> OrgaResult<Self> {
        Ok(Self {
            min_withdrawal_checkpoints: value.min_withdrawal_checkpoints,
            min_deposit_amount: value.min_deposit_amount,
            min_withdrawal_amount: value.min_withdrawal_amount,
            max_withdrawal_script_length: value.max_withdrawal_script_length,
            transfer_fee: value.transfer_fee,
            min_confirmations: value.min_confirmations,
            units_per_sat: value.units_per_sat,
            emergency_disbursal_min_tx_amt: value.emergency_disbursal_min_tx_amt,
            emergency_disbursal_lock_time_interval: value.emergency_disbursal_lock_time_interval,
            emergency_disbursal_max_tx_size: value.emergency_disbursal_max_tx_size,
            max_offline_checkpoints: Config::default().max_offline_checkpoints,
        })
    }
}

impl MigrateFrom<ConfigV1> for ConfigV2 {
    fn migrate_from(value: ConfigV1) -> OrgaResult<Self> {
        Ok(Self {
            min_withdrawal_checkpoints: value.min_withdrawal_checkpoints,
            min_deposit_amount: value.min_deposit_amount,
            min_withdrawal_amount: value.min_withdrawal_amount,
            max_withdrawal_script_length: value.max_withdrawal_script_length,
            transfer_fee: value.transfer_fee,
            min_confirmations: value.min_confirmations,
            units_per_sat: value.units_per_sat,
            max_offline_checkpoints: value.max_offline_checkpoints,
            min_checkpoint_confirmations: Config::default().min_checkpoint_confirmations,
            capacity_limit: Config::bitcoin().capacity_limit,
        })
    }
}

impl MigrateFrom<ConfigV2> for ConfigV3 {
    fn migrate_from(value: ConfigV2) -> OrgaResult<Self> {
        // Migrating to set min_checkpoint_confirmations to 0 and testnet
        // capacity limit to 100 BTC
        Ok(Self {
            min_withdrawal_checkpoints: value.min_withdrawal_checkpoints,
            min_deposit_amount: value.min_deposit_amount,
            min_withdrawal_amount: value.min_withdrawal_amount,
            max_withdrawal_script_length: value.max_withdrawal_script_length,
            transfer_fee: value.transfer_fee,
            min_confirmations: value.min_confirmations,
            units_per_sat: value.units_per_sat,
            max_offline_checkpoints: value.max_offline_checkpoints,
            min_checkpoint_confirmations: 0,
            capacity_limit: Config::bitcoin().capacity_limit,
        })
    }
}

impl MigrateFrom<ConfigV3> for ConfigV4 {
    fn migrate_from(value: ConfigV3) -> OrgaResult<Self> {
        // Migrating to set min_checkpoint_confirmations to 0 and testnet
        // capacity limit to 100 BTC
        Ok(Self {
            min_withdrawal_checkpoints: value.min_withdrawal_checkpoints,
            min_deposit_amount: value.min_deposit_amount,
            min_withdrawal_amount: value.min_withdrawal_amount,
            max_withdrawal_amount: value.max_withdrawal_amount,
            max_withdrawal_script_length: value.max_withdrawal_script_length,
            transfer_fee: value.transfer_fee,
            min_confirmations: value.min_confirmations,
            units_per_sat: value.units_per_sat,
            max_offline_checkpoints: value.max_offline_checkpoints,
            min_checkpoint_confirmations: 0,
            capacity_limit: Self::default().capacity_limit,
        })
    }
}

impl Config {
    fn bitcoin() -> Self {
        Self {
            min_withdrawal_checkpoints: 4,
            min_deposit_amount: 1,
            min_withdrawal_amount: 600,
            max_withdrawal_script_length: 64,
            transfer_fee: 1_000_000,
            #[cfg(feature = "testnet")]
            min_confirmations: 0,
            #[cfg(not(feature = "testnet"))]
            min_confirmations: 1,
            units_per_sat: 1_000_000,
            max_offline_checkpoints: 20,
            min_checkpoint_confirmations: 0,
            #[cfg(feature = "testnet")]
            capacity_limit: 100 * 100_000_000, // 100 BTC
            #[cfg(not(feature = "testnet"))]
<<<<<<< HEAD
            capacity_limit: 19 * 100_000_000, // 19 BTC
=======
            capacity_limit: 19 * 100_000_000, // 21 BTC
>>>>>>> f2a3e6c6
        }
    }

    fn regtest() -> Self {
        Self {
            min_withdrawal_checkpoints: 1,
            max_offline_checkpoints: 1,
            ..Self::bitcoin()
        }
    }
}

impl Default for Config {
    fn default() -> Self {
        match NETWORK {
            bitcoin::Network::Regtest => Config::regtest(),
            bitcoin::Network::Testnet | bitcoin::Network::Bitcoin => Config::bitcoin(),
            _ => unimplemented!(),
        }
    }
}

/// Calculates the bridge fee for a deposit of the given amount of BTC, in
/// satoshis.
pub fn calc_deposit_fee(amount: u64) -> u64 {
    amount / 100
}

/// The main structure where Bitcoin bridge state is held.
///
/// This structure is the main entry point for interacting with the Bitcoin
/// bridge. It contains all of the state necessary to keep track of the Bitcoin
/// blockchain headers, relay deposit transactions, maintain nBTC accounts, and
/// coordinate the checkpointing process to manage the BTC reserve on the
/// Bitcoin blockchain.
#[orga(version = 1)]
pub struct Bitcoin {
    /// A light client of the Bitcoin blockchain, keeping track of the headers
    /// of the highest-work chain.
    #[call]
    pub headers: HeaderQueue,

    /// The set of outpoints which have been relayed to the bridge. This is used
    /// to prevent replay attacks of deposits.
    pub processed_outpoints: OutpointSet,

    /// The checkpoint queue, which manages the checkpointing process,
    /// periodically moving the reserve of BTC on the Bitcoin blockchain to
    /// collect incoming deposits, move the funds to the latest signatory set,
    /// and pay out requested withdrawals.
    #[call]
    pub checkpoints: CheckpointQueue,

    /// The map of nBTC accounts, which hold the nBTC balances of users.
    pub accounts: Accounts<Nbtc>,

    /// The public keys declared by signatories, which are used to sign Bitcoin
    /// transactions.
    // TODO: store recovery script data in account struct
    pub signatory_keys: SignatoryKeys,

    /// A pool of BTC where bridge fees are collected.
    pub(crate) reward_pool: Coin<Nbtc>,

    /// The recovery scripts for nBTC account holders, which are users' desired
    /// destinations for BTC to be paid out to in the emergency disbursal
    /// process if the network is halted.
    pub recovery_scripts: Map<Address, Adapter<Script>>,

    /// The configuration parameters for the Bitcoin module.
    pub config: Config,
}

impl MigrateFrom<BitcoinV0> for BitcoinV1 {
    fn migrate_from(_value: BitcoinV0) -> OrgaResult<Self> {
        unreachable!()
    }
}

/// A Tendermint/CometBFT public key.
pub type ConsensusKey = [u8; 32];

/// A Bitcoin extended public key, used to derive Bitcoin public keys which
/// signatories sign transactions with.
// #[derive(Call, Query, Clone, Debug, Client, PartialEq, Serialize)]
#[derive(Debug, PartialEq, Serialize, FieldCall, FieldQuery, Clone, Copy)]
pub struct Xpub {
    key: ExtendedPubKey,
}

impl Migrate for Xpub {}

impl Describe for Xpub {
    fn describe() -> orga::describe::Descriptor {
        orga::describe::Builder::new::<Self>().build()
    }
}

pub const XPUB_LENGTH: usize = 78;

impl Xpub {
    /// Creates a new `Xpub` from an `ExtendedPubKey`.
    pub fn new(key: ExtendedPubKey) -> Self {
        Xpub { key }
    }

    /// Gets the `ExtendedPubKey` from the `Xpub`.
    pub fn inner(&self) -> &ExtendedPubKey {
        &self.key
    }
}

impl State for Xpub {
    #[inline]
    fn attach(&mut self, _: Store) -> OrgaResult<()> {
        Ok(())
    }

    #[inline]
    fn flush<W: std::io::Write>(self, out: &mut W) -> OrgaResult<()> {
        Ok(self.encode_into(out)?)
    }

    fn load(_store: Store, bytes: &mut &[u8]) -> OrgaResult<Self> {
        Ok(Self::decode(bytes)?)
    }
}

impl Deref for Xpub {
    type Target = ExtendedPubKey;

    fn deref(&self) -> &Self::Target {
        &self.key
    }
}

impl Encode for Xpub {
    fn encode_into<W: std::io::Write>(&self, dest: &mut W) -> ed::Result<()> {
        let bytes = self.key.encode();
        dest.write_all(&bytes)?;
        Ok(())
    }

    fn encoding_length(&self) -> ed::Result<usize> {
        Ok(XPUB_LENGTH)
    }
}

impl Decode for Xpub {
    fn decode<R: std::io::Read>(mut input: R) -> ed::Result<Self> {
        let mut bytes = [0; XPUB_LENGTH];
        input.read_exact(&mut bytes)?;
        let key = ExtendedPubKey::decode(&bytes).map_err(|_| ed::Error::UnexpectedByte(32))?;
        Ok(Xpub { key })
    }
}

impl Terminated for Xpub {}

impl From<ExtendedPubKey> for Xpub {
    fn from(key: ExtendedPubKey) -> Self {
        Xpub { key }
    }
}

impl From<&ExtendedPubKey> for Xpub {
    fn from(key: &ExtendedPubKey) -> Self {
        Xpub { key: *key }
    }
}

/// Exempts a call from having to pay the transaction fee, by funding the fee
/// plugin with minted coins.
pub fn exempt_from_fee() -> Result<()> {
    let paid = Context::resolve::<Paid>()
        .ok_or_else(|| OrgaError::Coins("No Paid context found".into()))?;

    paid.give::<crate::app::Nom, _>(orga::plugins::MIN_FEE)?;

    Ok(())
}

#[orga]
impl Bitcoin {
    /// Sets the configuration parameters to the given values.
    pub fn configure(&mut self, config: Config) {
        self.config = config;
    }

    /// Gets the configuration parameters.
    pub fn config() -> Config {
        Config::default()
    }

    /// Called by validators to store their signatory public key, which will be
    /// used for their signing of Bitcoin transactions.
    ///
    /// Currently, validators may only set their signatory key once - key
    /// rotation is not yet supported.
    ///
    /// This call must be signed by an operator key associated with an account
    /// which has declared a validator.
    #[call]
    pub fn set_signatory_key(&mut self, _signatory_key: Xpub) -> Result<()> {
        #[cfg(feature = "full")]
        {
            exempt_from_fee()?;

            let signer = self
                .context::<Signer>()
                .ok_or_else(|| Error::Orga(OrgaError::App("No Signer context available".into())))?
                .signer
                .ok_or_else(|| Error::Orga(OrgaError::App("Call must be signed".into())))?;

            let validators: &mut Validators = self.context().ok_or_else(|| {
                Error::Orga(orga::Error::App("No validator context found".to_string()))
            })?;

            let consensus_key = validators.consensus_key(signer)?.ok_or_else(|| {
                Error::Orga(orga::Error::App(
                    "Signer does not have a consensus key".to_string(),
                ))
            })?;
            let regtest_mode = self.network() == bitcoin::Network::Regtest
                && _signatory_key.network == bitcoin::Network::Testnet;

            println!("network: {:?}", self.network());
            println!("signatory key network: {:?}", _signatory_key.network);

            if !regtest_mode && _signatory_key.network != self.network() {
                return Err(Error::Orga(orga::Error::App(
                    "Signatory key network does not match network".to_string(),
                )));
            }

            self.signatory_keys.insert(consensus_key, _signatory_key)?;
        }

        Ok(())
    }

    /// Called by users to set their recovery script, which is their desired
    /// destination paid out to in the emergency disbursal process if the the
    /// account has sufficient balance.
    #[call]
    pub fn set_recovery_script(&mut self, signatory_script: Adapter<Script>) -> Result<()> {
        #[cfg(feature = "full")]
        {
            if signatory_script.len() as u64 > self.config.max_withdrawal_script_length {
                return Err(Error::Orga(orga::Error::App(
                    "Script exceeds maximum length".to_string(),
                )));
            }

            let signer = self
                .context::<Signer>()
                .ok_or_else(|| Error::Orga(OrgaError::App("No Signer context available".into())))?
                .signer
                .ok_or_else(|| Error::Orga(OrgaError::App("Call must be signed".into())))?;

            self.recovery_scripts.insert(signer, signatory_script)?;
        }

        Ok(())
    }

    /// Returns `true` if the next call to `self.checkpoints.maybe_step()` will
    /// push a new checkpoint (along with advancing the current `Building`
    /// checkpoint to `Signing`). Returns `false` otherwise.
    #[cfg(feature = "full")]
    pub fn should_push_checkpoint(&mut self) -> Result<bool> {
        self.checkpoints.should_push(self.signatory_keys.map())
    }

    /// Verifies and processes a deposit of BTC into the reserve.
    ///
    /// This will check that the Bitcoin transaction has been sufficiently
    /// confirmed on the Bitcoin blockchain, then will add the deposit to the
    /// current `Building` checkpoint to be spent as an input. The deposit's
    /// committed destination will be credited once the checkpoint is fully
    /// signed.
    pub fn relay_deposit(
        &mut self,
        btc_tx: Adapter<Transaction>,
        btc_height: u32,
        btc_proof: Adapter<PartialMerkleTree>,
        btc_vout: u32,
        sigset_index: u32,
        dest: super::app::Dest,
    ) -> Result<()> {
        exempt_from_fee()?;

        let now = self
            .context::<Time>()
            .ok_or_else(|| Error::Orga(OrgaError::App("No time context available".to_string())))?
            .seconds as u64;

        let btc_header = self
            .headers
            .get_by_height(btc_height)?
            .ok_or_else(|| OrgaError::App("Invalid bitcoin block height".to_string()))?;

        if self.headers.height()? - btc_height < self.config.min_confirmations {
            return Err(OrgaError::App("Block is not sufficiently confirmed".to_string()).into());
        }

        let mut txids = vec![];
        let mut block_indexes = vec![];
        let proof_merkle_root = btc_proof
            .extract_matches(&mut txids, &mut block_indexes)
            .map_err(|_| Error::BitcoinMerkleBlockError)?;
        if proof_merkle_root != btc_header.merkle_root() {
            return Err(OrgaError::App(
                "Bitcoin merkle proof does not match header".to_string(),
            ))?;
        }
        if txids.len() != 1 {
            return Err(OrgaError::App(
                "Bitcoin merkle proof contains an invalid number of txids".to_string(),
            ))?;
        }
        if txids[0] != btc_tx.txid() {
            return Err(OrgaError::App(
                "Bitcoin merkle proof does not match transaction".to_string(),
            ))?;
        }

        if btc_vout as usize >= btc_tx.output.len() {
            return Err(OrgaError::App("Output index is out of bounds".to_string()))?;
        }
        let output = &btc_tx.output[btc_vout as usize];

        if output.value < self.config.min_deposit_amount {
            return Err(OrgaError::App(
                "Deposit amount is below minimum".to_string(),
            ))?;
        }

        let checkpoint = self.checkpoints.get(sigset_index)?;
        let sigset = checkpoint.sigset.clone();

        if now > sigset.deposit_timeout() {
            return Err(OrgaError::App("Deposit timeout has expired".to_string()))?;
        }

        let dest_bytes = dest.commitment_bytes()?;
        let expected_script =
            sigset.output_script(&dest_bytes, self.checkpoints.config.sigset_threshold)?;
        if output.script_pubkey != expected_script {
            return Err(OrgaError::App(
                "Output script does not match signature set".to_string(),
            ))?;
        }

        let prevout = bitcoin::OutPoint {
            txid: btc_tx.txid(),
            vout: btc_vout,
        };
        let input = Input::new(
            prevout,
            &sigset,
            &dest_bytes,
            output.value,
            self.checkpoints.config.sigset_threshold,
        )?;
        let input_size = input.est_vsize();

        let fee = input_size * checkpoint.fee_rate;
        let value = output.value.checked_sub(fee).ok_or_else(|| {
            OrgaError::App("Deposit amount is too small to pay its spending fee".to_string())
        })? * self.config.units_per_sat;

        let outpoint = (btc_tx.txid().into_inner(), btc_vout);
        if self.processed_outpoints.contains(outpoint)? {
            return Err(OrgaError::App(
                "Output has already been relayed".to_string(),
            ))?;
        }
        self.processed_outpoints
            .insert(outpoint, sigset.deposit_timeout())?;

        let mut building_mut = self.checkpoints.building_mut()?;
        if !building_mut.deposits_enabled {
            return Err(OrgaError::App(
                "Deposits are disabled for the given checkpoint".to_string(),
            ))?;
        }
        let mut building_checkpoint_batch = building_mut
            .batches
            .get_mut(BatchType::Checkpoint as u64)?
            .unwrap();
        let mut checkpoint_tx = building_checkpoint_batch.get_mut(0)?.unwrap();
        checkpoint_tx.input.push_back(input)?;

        let mut minted_nbtc = Nbtc::mint(value);
        let deposit_fee = minted_nbtc.take(calc_deposit_fee(value))?;
        self.reward_pool.give(deposit_fee)?;

        self.checkpoints
            .building_mut()?
            .insert_pending(dest, minted_nbtc)?;

        Ok(())
    }

    /// Records proof that a checkpoint produced by the network has been
    /// confirmed into a Bitcoin block.
    #[call]
    pub fn relay_checkpoint(
        &mut self,
        btc_height: u32,
        btc_proof: Adapter<PartialMerkleTree>,
        cp_index: u32,
    ) -> Result<()> {
        exempt_from_fee()?;

        if let Some(conf_index) = self.checkpoints.confirmed_index {
            if cp_index <= conf_index {
                return Err(OrgaError::App(
                    "Checkpoint has already been relayed".to_string(),
                ))?;
            }
        }

        let btc_header = self
            .headers
            .get_by_height(btc_height)?
            .ok_or_else(|| OrgaError::App("Invalid bitcoin block height".to_string()))?;

        if self.headers.height()? - btc_height < self.config.min_checkpoint_confirmations {
            return Err(OrgaError::App("Block is not sufficiently confirmed".to_string()).into());
        }

        let mut txids = vec![];
        let mut block_indexes = vec![];
        let proof_merkle_root = btc_proof
            .extract_matches(&mut txids, &mut block_indexes)
            .map_err(|_| Error::BitcoinMerkleBlockError)?;
        if proof_merkle_root != btc_header.merkle_root() {
            return Err(OrgaError::App(
                "Bitcoin merkle proof does not match header".to_string(),
            ))?;
        }
        if txids.len() != 1 {
            return Err(OrgaError::App(
                "Bitcoin merkle proof contains an invalid number of txids".to_string(),
            ))?;
        }

        let btc_tx = self.checkpoints.get(cp_index)?.checkpoint_tx()?;
        if txids[0] != btc_tx.txid() {
            return Err(OrgaError::App(
                "Bitcoin merkle proof does not match transaction".to_string(),
            ))?;
        }

        self.checkpoints.confirmed_index = Some(cp_index);
        log::info!(
            "Checkpoint {} confirmed at Bitcoin height {}",
            cp_index,
            btc_height
        );

        Ok(())
    }

    /// Initiates a withdrawal, adding an output to the current `Building`
    /// checkpoint to be paid out once the checkpoint is fully signed.
    pub fn withdraw(&mut self, script_pubkey: Adapter<Script>, amount: Amount) -> Result<()> {
        exempt_from_fee()?;

        let signer = self
            .context::<Signer>()
            .ok_or_else(|| Error::Orga(OrgaError::App("No Signer context available".into())))?
            .signer
            .ok_or_else(|| Error::Orga(OrgaError::App("Call must be signed".into())))?;

        self.accounts.withdraw(signer, amount)?.burn();

        self.add_withdrawal(script_pubkey, amount)
    }

    /// Adds an output to the current `Building` checkpoint to be paid out once
    /// the checkpoint is fully signed.
    pub fn add_withdrawal(&mut self, script_pubkey: Adapter<Script>, amount: Amount) -> Result<()> {
        if script_pubkey.len() as u64 > self.config.max_withdrawal_script_length {
            return Err(OrgaError::App("Script exceeds maximum length".to_string()).into());
        }

        if self.checkpoints.len()? < self.config.min_withdrawal_checkpoints {
            return Err(OrgaError::App(format!(
                "Withdrawals are disabled until the network has produced at least {} checkpoints",
                self.config.min_withdrawal_checkpoints
            ))
            .into());
        }

        let fee = (9 + script_pubkey.len() as u64) * self.checkpoints.building()?.fee_rate;
        let value: u64 = Into::<u64>::into(amount) / self.config.units_per_sat;
        let value = match value.checked_sub(fee) {
            None => {
                return Err(OrgaError::App(
                    "Withdrawal is too small to pay its miner fee".to_string(),
                )
                .into())
            }
            Some(value) => value,
        };

        if bitcoin::Amount::from_sat(value) <= script_pubkey.dust_value() {
            return Err(OrgaError::App(
                "Withdrawal is too small to pay its dust limit".to_string(),
            )
            .into());
        }

        if value < self.config.min_withdrawal_amount {
            return Err(OrgaError::App(
                "Withdrawal is smaller than than minimum amount".to_string(),
            )
            .into());
        }

        let output = bitcoin::TxOut {
            script_pubkey: script_pubkey.into_inner(),
            value,
        };

        let mut checkpoint = self.checkpoints.building_mut()?;
        let mut building_checkpoint_batch = checkpoint
            .batches
            .get_mut(BatchType::Checkpoint as u64)?
            .unwrap();
        let mut checkpoint_tx = building_checkpoint_batch.get_mut(0)?.unwrap();
        checkpoint_tx.output.push_back(Adapter::new(output))?;

        Ok(())
    }

    /// Transfers nBTC to another account.
    #[call]
    pub fn transfer(&mut self, to: Address, amount: Amount) -> Result<()> {
        exempt_from_fee()?;

        let signer = self
            .context::<Signer>()
            .ok_or_else(|| Error::Orga(OrgaError::App("No Signer context available".into())))?
            .signer
            .ok_or_else(|| Error::Orga(OrgaError::App("Call must be signed".into())))?;

        let transfer_fee = self
            .accounts
            .withdraw(signer, self.config.transfer_fee.into())?;
        self.reward_pool.give(transfer_fee)?;

        let dest = Dest::Address(to);
        let coins = self.accounts.withdraw(signer, amount)?;
        self.checkpoints
            .building_mut()?
            .insert_pending(dest, coins)?;

        Ok(())
    }

    /// Called by signatories to submit their signatures for the current
    /// `Signing` checkpoint.
    #[call]
    pub fn sign(
        &mut self,
        xpub: Xpub,
        sigs: LengthVec<u16, Signature>,
        cp_index: u32,
    ) -> Result<()> {
        self.checkpoints
            .sign(xpub, sigs, cp_index, self.headers.height()?)
    }

    /// The amount of BTC in the reserve output of the most recent fully-signed
    /// checkpoint.
    #[query]
    pub fn value_locked(&self) -> Result<u64> {
        let last_completed = self.checkpoints.last_completed()?;
        Ok(last_completed.reserve_output()?.unwrap().value)
    }

    /// The network (e.g. Bitcoin testnet vs mainnet) which is currently
    /// configured.
    pub fn network(&self) -> bitcoin::Network {
        self.headers.network()
    }

    /// Gets the rate of change of the reserve output and signatory set over the
    /// given interval, in basis points (1/100th of a percent).
    ///
    /// This is used by signers to implement a "circuit breaker" mechanism,
    /// temporarily halting signing if funds are leaving the reserve too quickly
    /// or if the signatory set is changing too quickly.
    #[query]
    pub fn change_rates(&self, interval: u64, now: u64, reset_index: u32) -> Result<ChangeRates> {
        let signing = self
            .checkpoints
            .signing()?
            .ok_or_else(|| OrgaError::App("No checkpoint to be signed".to_string()))?;

        if now > interval && now - interval > signing.create_time()
            || reset_index >= signing.sigset.index
        {
            return Ok(ChangeRates::default());
        }
        let now = signing.create_time().max(now);

        let completed = self
            .checkpoints
            .completed((interval / self.checkpoints.config.min_checkpoint_interval) as u32 + 1)?;
        if completed.is_empty() {
            return Ok(ChangeRates::default());
        }

        let prev_index = completed
            .iter()
            .rposition(|c| (now - c.create_time()) > interval || c.sigset.index <= reset_index)
            .unwrap_or(0);

        let prev_checkpoint = completed.get(prev_index).unwrap();

        let amount_prev = prev_checkpoint.reserve_output()?.unwrap().value;
        let amount_now = signing.reserve_output()?.unwrap().value;

        let reserve_decrease = amount_prev.saturating_sub(amount_now);

        let vp_shares = |sigset: &SignatorySet| -> Result<_> {
            let secp = bitcoin::secp256k1::Secp256k1::verification_only();
            let sigset_index = sigset.index();
            let total_vp = sigset.present_vp() as f64;
            let sigset_fractions: HashMap<_, _> = sigset
                .iter()
                .map(|v| (v.pubkey.as_slice(), v.voting_power as f64 / total_vp))
                .collect();
            let mut sigset: HashMap<_, _> = Default::default();
            for entry in self.signatory_keys.map().iter()? {
                let (_, xpub) = entry?;
                let derive_path = [ChildNumber::from_normal_idx(sigset_index)?];
                let pubkey: threshold_sig::Pubkey =
                    xpub.derive_pub(&secp, &derive_path)?.public_key.into();
                sigset.insert(
                    xpub.inner().encode(),
                    *sigset_fractions.get(pubkey.as_slice()).unwrap_or(&0.0),
                );
            }

            Ok(sigset)
        };

        let now_sigset = vp_shares(&signing.sigset)?;
        let prev_sigset = vp_shares(&prev_checkpoint.sigset)?;
        let sigset_change = now_sigset.iter().fold(0.0, |acc, (k, v)| {
            let prev_share = prev_sigset.get(k).unwrap_or(&0.0);
            if v > prev_share {
                acc + (v - prev_share)
            } else {
                acc
            }
        });
        let sigset_change = (sigset_change * 10_000.0) as u16;

        Ok(ChangeRates {
            withdrawal: (reserve_decrease * 10_000 / amount_prev) as u16,
            sigset_change,
        })
    }

    /// Called once per sidechain block to advance the checkpointing process.
    #[cfg(feature = "full")]
    pub fn begin_block_step(
        &mut self,
        external_outputs: impl Iterator<Item = Result<bitcoin::TxOut>>,
        timestamping_commitment: Vec<u8>,
    ) -> Result<Vec<ConsensusKey>> {
        let has_completed_cp = if let Err(Error::Orga(OrgaError::App(err))) =
            self.checkpoints.last_completed_index()
        {
            if err == "No completed checkpoints yet" {
                false
            } else {
                return Err(Error::Orga(OrgaError::App(err)));
            }
        } else {
            true
        };

        let reached_capacity_limit = if has_completed_cp {
            self.value_locked()? >= self.config.capacity_limit
        } else {
            false
        };

        let pushed = self
            .checkpoints
            .maybe_step(
                self.signatory_keys.map(),
                &self.accounts,
                &self.recovery_scripts,
                external_outputs,
                self.headers.height()?,
                !reached_capacity_limit,
                timestamping_commitment,
            )
            .map_err(|err| OrgaError::App(err.to_string()))?;

        // TODO: remove expired outpoints from processed_outpoints

        if pushed {
            self.offline_signers()
        } else {
            Ok(vec![])
        }
    }

    /// Returns the consensus keys of signers who have not submitted signatures
    /// for the last `max_offline_checkpoints` checkpoints.
    ///
    /// This should be used to punish offline signers, by e.g. removing them
    /// from the validator set and slashing their stake.
    #[cfg(feature = "full")]
    fn offline_signers(&mut self) -> Result<Vec<ConsensusKey>> {
        let mut validators = self
            .context::<Validators>()
            .ok_or_else(|| OrgaError::App("No validator context found".to_string()))?
            .entries()?;
        validators.sort_by(|a, b| b.power.cmp(&a.power));

        let offline_threshold = self.config.max_offline_checkpoints;
        let sigset = self.checkpoints.active_sigset()?;
        let lowest_power = sigset.signatories.last().unwrap().voting_power;
        let completed = self.checkpoints.completed(offline_threshold)?;
        if completed.len() < offline_threshold as usize {
            return Ok(vec![]);
        }
        let mut offline_signers = vec![];
        for ValidatorEntry {
            power,
            pubkey: cons_key,
        } in validators
        {
            if power < lowest_power {
                break;
            }

            let xpub = if let Some(xpub) = self.signatory_keys.get(cons_key)? {
                xpub
            } else {
                continue;
            };

            let mut offline = true;
            for checkpoint in completed.iter().rev() {
                if checkpoint.to_sign(xpub)?.is_empty() {
                    offline = false;
                    break;
                }
            }

            if offline {
                offline_signers.push(cons_key);
            }
        }

        Ok(offline_signers)
    }

    /// Takes the pending nBTC transfers from the most recent fully-signed
    /// checkpoint, leaving the vector empty after calling.
    ///
    /// This should be used to process the pending transfers, crediting each of
    /// them now that the checkpoint has been fully signed.
    pub fn take_pending(&mut self) -> Result<Vec<(Dest, Coin<Nbtc>)>> {
        if let Err(Error::Orga(OrgaError::App(err))) = self.checkpoints.last_completed_index() {
            if err == "No completed checkpoints yet" {
                return Ok(vec![]);
            }
        }

        // TODO: drain iter
        let pending = &mut self.checkpoints.last_completed_mut()?.pending;
        let keys = pending
            .iter()?
            .map(|entry| entry.map(|(dest, _)| dest.clone()).map_err(Error::from))
            .collect::<Result<Vec<Dest>>>()?;
        let mut dests = vec![];
        for dest in keys {
            let coins = pending.remove(dest.clone())?.unwrap().into_inner();
            dests.push((dest, coins));
        }
        Ok(dests)
    }
}

/// The current rates of change of the reserve output and signatory set, in
/// basis points (1/100th of a percent).
#[orga]
#[derive(Debug, Clone)]
pub struct ChangeRates {
    pub withdrawal: u16,
    pub sigset_change: u16,
}

/// A collection storing the signatory extended public keys of each validator
/// who has submitted one.
///
/// The collection also includes an set of all signatory extended public keys,
/// which is used to prevent duplicate keys from being submitted.
#[orga]
pub struct SignatoryKeys {
    by_cons: Map<ConsensusKey, Xpub>,
    xpubs: Map<Xpub, ()>,
}

#[orga]
impl SignatoryKeys {
    /// Clears the collection.
    pub fn reset(&mut self) -> OrgaResult<()> {
        let mut xpubs = vec![];
        for entry in self.by_cons.iter()? {
            let (_k, v) = entry?;
            xpubs.push(v);
        }
        for xpub in xpubs {
            self.xpubs.remove(*xpub)?;
        }

        clear_map(&mut self.by_cons)?;

        Ok(())
    }

    /// Returns the map of consensus keys to signatory extended public keys.
    pub fn map(&self) -> &Map<ConsensusKey, Xpub> {
        &self.by_cons
    }

    /// Adds a signatory extended public key to the collection, associated with
    /// the given consensus key.
    pub fn insert(&mut self, consensus_key: ConsensusKey, xpub: Xpub) -> Result<()> {
        let mut normalized_xpub = xpub;
        normalized_xpub.key.child_number = 0.into();
        normalized_xpub.key.depth = 0;
        normalized_xpub.key.parent_fingerprint = Default::default();

        if self.by_cons.contains_key(consensus_key)? {
            return Err(OrgaError::App("Validator already has a signatory key".to_string()).into());
        }

        if self.xpubs.contains_key(normalized_xpub)? {
            return Err(OrgaError::App("Duplicate signatory key".to_string()).into());
        }

        self.by_cons.insert(consensus_key, xpub)?;
        self.xpubs.insert(normalized_xpub, ())?;

        Ok(())
    }

    /// Returns the signatory extended public key associated with the given
    /// consensus key, if one exists.
    #[query]
    pub fn get(&self, cons_key: ConsensusKey) -> Result<Option<Xpub>> {
        Ok(self.by_cons.get(cons_key)?.map(|x| *x))
    }
}

/// Iterates through the given map and removes all entries.
fn clear_map<K, V>(map: &mut Map<K, V>) -> OrgaResult<()>
where
    K: Encode + Decode + Terminated + Next + Clone + Send + Sync + 'static,
    V: State,
{
    let mut keys = vec![];
    for entry in map.iter()? {
        let (k, _v) = entry?;
        keys.push(k.clone());
    }

    for key in keys {
        map.remove(key)?;
    }

    Ok(())
}

/// Iterates through the given deque and removes all entries.
fn clear_deque<V>(deque: &mut Deque<V>) -> OrgaResult<()>
where
    V: State,
{
    while !deque.is_empty() {
        deque.pop_back()?;
    }

    Ok(())
}

#[cfg(test)]
mod tests {
    use std::{cell::RefCell, rc::Rc};

    use bitcoin::{
        secp256k1::Secp256k1, util::bip32::ExtendedPrivKey, BlockHash, BlockHeader, OutPoint,
        TxMerkleNode, Txid,
    };
    use orga::collections::EntryMap;

    use super::{
        header_queue::{WorkHeader, WrappedHeader},
        *,
    };

    #[serial_test::serial]
    #[test]
    fn relay_height_validity() {
        Context::add(Paid::default());
        Context::add(Time::from_seconds(0));

        let mut btc = Bitcoin::default();

        for _ in 0..10 {
            btc.headers
                .deque
                .push_back(WorkHeader::new(
                    WrappedHeader::new(
                        Adapter::new(BlockHeader {
                            bits: 0,
                            merkle_root: TxMerkleNode::all_zeros(),
                            nonce: 0,
                            prev_blockhash: BlockHash::all_zeros(),
                            time: 0,
                            version: 0,
                        }),
                        btc.headers.height().unwrap() + 1,
                    ),
                    bitcoin::util::uint::Uint256([0, 0, 0, 0]),
                ))
                .unwrap();
        }

        let h = btc.headers.height().unwrap();
        let mut try_relay = |height| {
            // TODO: make test cases not fail at irrelevant steps in relay_deposit
            // (either by passing in valid input, or by handling other error paths)
            btc.relay_deposit(
                Adapter::new(Transaction {
                    input: vec![],
                    lock_time: bitcoin::PackedLockTime(0),
                    output: vec![],
                    version: 0,
                }),
                height,
                Adapter::new(PartialMerkleTree::from_txids(&[Txid::all_zeros()], &[true])),
                0,
                0,
                Dest::Address(Address::NULL),
            )
        };

        assert_eq!(
            try_relay(h + 100).unwrap_err().to_string(),
            "App Error: Invalid bitcoin block height",
        );
        assert_eq!(
            try_relay(h - 100).unwrap_err().to_string(),
            "Passed index is greater than initial height. Referenced header does not exist on the Header Queue",
        );

        Context::remove::<Paid>();
    }

    #[test]
    #[serial_test::serial]
    fn check_change_rates() -> Result<()> {
        // use checkpoint::*;
        let paid = orga::plugins::Paid::default();
        Context::add(paid);

        let mut vals = orga::plugins::Validators::new(
            Rc::new(RefCell::new(Some(EntryMap::new()))),
            Rc::new(RefCell::new(Some(Map::new()))),
        );
        let addr = vec![Address::from_pubkey([0; 33]), Address::from_pubkey([1; 33])];
        vals.set_voting_power([0; 32], 100);
        vals.set_operator([0; 32], addr[0])?;
        vals.set_voting_power([1; 32], 10);
        vals.set_operator([1; 32], addr[1])?;
        Context::add(vals);

        let set_signer = |addr| {
            Context::add(Signer { signer: Some(addr) });
        };
        let set_time = |time| {
            let time = orga::plugins::Time::from_seconds(time);
            Context::add(time);
        };

        let secp = Secp256k1::new();
        let xpriv = vec![
            ExtendedPrivKey::new_master(bitcoin::Network::Bitcoin, &[0]).unwrap(),
            ExtendedPrivKey::new_master(bitcoin::Network::Bitcoin, &[1]).unwrap(),
        ];
        let xpub = vec![
            ExtendedPubKey::from_priv(&secp, &xpriv[0]),
            ExtendedPubKey::from_priv(&secp, &xpriv[1]),
        ];

        let btc = Rc::new(RefCell::new(Bitcoin::default()));

        let push_deposit = || {
            let input = Input::new(
                OutPoint {
                    txid: Txid::from_slice(&[0; 32]).unwrap(),
                    vout: 0,
                },
                &btc.borrow().checkpoints.building().unwrap().sigset,
                &[0u8],
                100_000_000,
                (9, 10),
            )
            .unwrap();
            let mut btc = btc.borrow_mut();
            let mut building_mut = btc.checkpoints.building_mut().unwrap();
            let mut building_checkpoint_batch = building_mut
                .batches
                .get_mut(BatchType::Checkpoint as u64)
                .unwrap()
                .unwrap();
            let mut checkpoint_tx = building_checkpoint_batch.get_mut(0).unwrap().unwrap();
            checkpoint_tx.input.push_back(input).unwrap();
        };

        let push_withdrawal = || {
            let mut btc = btc.borrow_mut();

            btc.add_withdrawal(Adapter::new(Script::new()), 459_459_927_000_000.into())
                .unwrap();
        };

        let sign_batch = |btc_height| {
            let mut btc = btc.borrow_mut();
            let queue = &mut btc.checkpoints;
            let cp = queue.signing().unwrap().unwrap();
            let sigset_index = cp.sigset.index;
            for i in 0..2 {
                if queue.signing().unwrap().is_none() {
                    break;
                }
                let cp = queue.signing().unwrap().unwrap();
                let to_sign = cp.to_sign(Xpub::new(xpub[i])).unwrap();
                let secp2 = Secp256k1::signing_only();
                let sigs = crate::bitcoin::signer::sign(&secp2, &xpriv[i], &to_sign).unwrap();
                queue
                    .sign(Xpub::new(xpub[i]), sigs, sigset_index, btc_height)
                    .unwrap();
            }
        };
        let sign_cp = |btc_height| {
            sign_batch(btc_height);
            sign_batch(btc_height);
            if btc.borrow().checkpoints.signing().unwrap().is_some() {
                sign_batch(btc_height);
            }
        };
        let maybe_step = || {
            let mut btc = btc.borrow_mut();

            btc.begin_block_step(vec![].into_iter(), vec![1, 2, 3])
                .unwrap();
        };

        set_time(0);
        for i in 0..2 {
            set_signer(addr[i]);
            btc.borrow_mut().set_signatory_key(Xpub::new(xpub[i]))?;
        }

        assert_eq!(btc.borrow().checkpoints.len()?, 0);
        maybe_step();
        assert_eq!(btc.borrow().checkpoints.len()?, 1);

        set_time(1000);
        push_deposit();
        maybe_step();
        sign_cp(10);

        assert_eq!(btc.borrow().checkpoints.len()?, 2);

        set_time(2000);
        push_deposit();
        maybe_step();
        let change_rates = btc.borrow().change_rates(2000, 2100, 0)?;
        assert_eq!(change_rates.withdrawal, 0);
        assert_eq!(change_rates.sigset_change, 0);
        sign_cp(10);

        assert_eq!(btc.borrow().checkpoints.len()?, 3);

        // Change the sigset
        let vals = Context::resolve::<Validators>().unwrap();
        vals.set_voting_power([1; 32], 100);

        set_time(3000);
        push_deposit();
        maybe_step();
        let change_rates = btc.borrow().change_rates(3000, 3100, 0)?;
        assert_eq!(change_rates.withdrawal, 0);
        assert_eq!(change_rates.sigset_change, 0);
        sign_cp(10);

        assert_eq!(btc.borrow().checkpoints.len()?, 4);

        set_time(4000);
        push_deposit();
        maybe_step();
        let change_rates = btc.borrow().change_rates(3000, 4100, 0)?;
        assert_eq!(change_rates.withdrawal, 0);
        assert_eq!(change_rates.sigset_change, 4090);
        assert_eq!(btc.borrow().checkpoints.len()?, 5);

        sign_cp(10);

        set_time(5000);
        push_deposit();
        maybe_step();
        let change_rates = btc.borrow().change_rates(3000, 5100, 0)?;
        assert_eq!(change_rates.withdrawal, 0);
        assert_eq!(change_rates.sigset_change, 4090);
        assert_eq!(btc.borrow().checkpoints.len()?, 6);
        sign_cp(10);

        set_time(6000);
        push_withdrawal();
        maybe_step();
        let change_rates = btc.borrow().change_rates(3000, 5100, 0)?;
        assert_eq!(change_rates.withdrawal, 8649);
        assert_eq!(change_rates.sigset_change, 4090);
        assert_eq!(btc.borrow().checkpoints.signing()?.unwrap().sigset.index, 5);
        let change_rates = btc.borrow().change_rates(3000, 5100, 5)?;
        assert_eq!(change_rates.withdrawal, 0);
        assert_eq!(change_rates.sigset_change, 0);

        Ok(())
    }
}<|MERGE_RESOLUTION|>--- conflicted
+++ resolved
@@ -210,11 +210,7 @@
             #[cfg(feature = "testnet")]
             capacity_limit: 100 * 100_000_000, // 100 BTC
             #[cfg(not(feature = "testnet"))]
-<<<<<<< HEAD
             capacity_limit: 19 * 100_000_000, // 19 BTC
-=======
-            capacity_limit: 19 * 100_000_000, // 21 BTC
->>>>>>> f2a3e6c6
         }
     }
 
