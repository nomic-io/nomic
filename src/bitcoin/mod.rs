use self::checkpoint::Input;
use self::threshold_sig::Signature;
use crate::app::Dest;
use crate::bitcoin::checkpoint::BatchType;
use crate::error::{Error, Result};
use adapter::Adapter;
use bitcoin::hashes::Hash;
use bitcoin::util::bip32::ChildNumber;
use bitcoin::util::bip32::ExtendedPubKey;
use bitcoin::Script;
use bitcoin::{util::merkleblock::PartialMerkleTree, Transaction};
use checkpoint::CheckpointQueue;
use header_queue::HeaderQueue;
use orga::coins::{Accounts, Address, Amount, Coin, Give, Symbol, Take};
use orga::collections::Map;
use orga::collections::{Deque, Next};
use orga::context::{Context, GetContext};
use orga::describe::Describe;
use orga::encoding::{Decode, Encode, LengthVec, Terminated};
use orga::migrate::{Migrate, MigrateFrom};
use orga::orga;
#[cfg(feature = "full")]
use orga::plugins::Validators;
use orga::plugins::{Paid, ValidatorEntry};
use orga::plugins::{Signer, Time};
use orga::prelude::FieldCall;
use orga::query::FieldQuery;
use orga::state::State;
use orga::store::Store;
use orga::{Error as OrgaError, Result as OrgaResult};
use outpoint_set::OutpointSet;
use serde::Serialize;
use signatory::SignatorySet;
use std::collections::HashMap;
use std::ops::Deref;

pub mod adapter;
pub mod checkpoint;
#[cfg(feature = "full")]
pub mod deposit_index;
pub mod header_queue;
pub mod outpoint_set;
#[cfg(feature = "full")]
pub mod relayer;
pub mod signatory;
#[cfg(feature = "full")]
pub mod signer;
pub mod threshold_sig;

/// The symbol for nBTC, the network's native BTC token.
#[derive(State, Debug, Clone, Encode, Decode, Default, Migrate, Serialize)]
pub struct Nbtc(());
impl Symbol for Nbtc {
    const INDEX: u8 = 21;
    const NAME: &'static str = "usat";
}

#[cfg(all(not(feature = "testnet"), not(feature = "devnet")))]
pub const NETWORK: ::bitcoin::Network = ::bitcoin::Network::Bitcoin;
#[cfg(all(feature = "testnet", not(feature = "devnet")))]
pub const NETWORK: ::bitcoin::Network = ::bitcoin::Network::Testnet;
#[cfg(all(feature = "devnet", feature = "testnet"))]
pub const NETWORK: ::bitcoin::Network = ::bitcoin::Network::Regtest;

// TODO: move to config
#[cfg(feature = "testnet")]
pub const SIGSET_THRESHOLD: (u64, u64) = (9, 10);
#[cfg(not(feature = "testnet"))]
pub const SIGSET_THRESHOLD: (u64, u64) = (2, 3);

/// The configuration parameters for the Bitcoin module.
#[orga(skip(Default), version = 4)]
pub struct Config {
    /// The minimum number of checkpoints that must be produced before
    /// withdrawals are enabled.
    pub min_withdrawal_checkpoints: u32,
    /// The minimum amount of BTC a deposit must send to be honored, in
    /// satoshis.
    pub min_deposit_amount: u64,
    /// The minimum amount of BTC a withdrawal must withdraw, in satoshis.
    pub min_withdrawal_amount: u64,
    /// TODO: remove this, not used
    pub max_withdrawal_amount: u64,
    /// The maximum length of a withdrawal output script, in bytes.
    pub max_withdrawal_script_length: u64,
    /// The fee charged for an nBTC transfer, in micro-satoshis.
    pub transfer_fee: u64,
    /// The minimum number of confirmations a Bitcoin block must have before it
    /// is considered finalized. Note that in the current implementation, the
    /// actual number of confirmations required is `min_confirmations + 1`.
    pub min_confirmations: u32,
    /// The number which amounts in satoshis are multiplied by to get the number
    /// of units held in nBTC accounts. In other words, the amount of
    /// subdivisions of satoshis which nBTC accounting uses.
    pub units_per_sat: u64,

    // (These fields were moved to `checkpoint::Config`)
    #[orga(version(V0, V1))]
    pub emergency_disbursal_min_tx_amt: u64,
    #[orga(version(V0, V1))]
    pub emergency_disbursal_lock_time_interval: u32,
    #[orga(version(V0, V1))]
    pub emergency_disbursal_max_tx_size: u64,

    /// If a signer does not submit signatures for this many consecutive
    /// checkpoints, they are considered offline and are removed from the
    /// signatory set (jailed) and slashed.
    #[orga(version(V1, V2, V3, V4))]
    pub max_offline_checkpoints: u32,
    /// The minimum number of confirmations a checkpoint must have on the
    /// Bitcoin network before it is considered confirmed. Note that in the
    /// current implementation, the actual number of confirmations required is
    /// `min_checkpoint_confirmations + 1`.
    #[orga(version(V2, V3, V4))]
    pub min_checkpoint_confirmations: u32,
    /// The maximum amount of BTC that can be held in the network, in satoshis.
    #[orga(version(V2, V3, V4))]
    pub capacity_limit: u64,

    #[orga(version(V4))]
    pub fee_pool_target_balance: u64,
    #[orga(version(V4))]
    pub fee_pool_reward_split: (u64, u64),
}

impl MigrateFrom<ConfigV0> for ConfigV1 {
    fn migrate_from(value: ConfigV0) -> OrgaResult<Self> {
        Ok(Self {
            min_withdrawal_checkpoints: value.min_withdrawal_checkpoints,
            min_deposit_amount: value.min_deposit_amount,
            min_withdrawal_amount: value.min_withdrawal_amount,
            max_withdrawal_amount: value.max_withdrawal_amount,
            max_withdrawal_script_length: value.max_withdrawal_script_length,
            transfer_fee: value.transfer_fee,
            min_confirmations: value.min_confirmations,
            units_per_sat: value.units_per_sat,
            emergency_disbursal_min_tx_amt: value.emergency_disbursal_min_tx_amt,
            emergency_disbursal_lock_time_interval: value.emergency_disbursal_lock_time_interval,
            emergency_disbursal_max_tx_size: value.emergency_disbursal_max_tx_size,
            max_offline_checkpoints: Config::default().max_offline_checkpoints,
        })
    }
}

impl MigrateFrom<ConfigV1> for ConfigV2 {
    fn migrate_from(value: ConfigV1) -> OrgaResult<Self> {
        Ok(Self {
            min_withdrawal_checkpoints: value.min_withdrawal_checkpoints,
            min_deposit_amount: value.min_deposit_amount,
            min_withdrawal_amount: value.min_withdrawal_amount,
            max_withdrawal_amount: value.max_withdrawal_amount,
            max_withdrawal_script_length: value.max_withdrawal_script_length,
            transfer_fee: value.transfer_fee,
            min_confirmations: value.min_confirmations,
            units_per_sat: value.units_per_sat,
            max_offline_checkpoints: value.max_offline_checkpoints,
            min_checkpoint_confirmations: Config::default().min_checkpoint_confirmations,
            capacity_limit: Config::bitcoin().capacity_limit,
        })
    }
}

impl MigrateFrom<ConfigV2> for ConfigV3 {
    fn migrate_from(value: ConfigV2) -> OrgaResult<Self> {
        // Migrating to set min_checkpoint_confirmations to 0 and testnet
        // capacity limit to 100 BTC
        Ok(Self {
            min_withdrawal_checkpoints: value.min_withdrawal_checkpoints,
            min_deposit_amount: value.min_deposit_amount,
            min_withdrawal_amount: value.min_withdrawal_amount,
            max_withdrawal_amount: value.max_withdrawal_amount,
            max_withdrawal_script_length: value.max_withdrawal_script_length,
            transfer_fee: value.transfer_fee,
            min_confirmations: value.min_confirmations,
            units_per_sat: value.units_per_sat,
            max_offline_checkpoints: value.max_offline_checkpoints,
            min_checkpoint_confirmations: 0,
            capacity_limit: ConfigV4::default().capacity_limit,
        })
    }
}

impl MigrateFrom<ConfigV3> for ConfigV4 {
    fn migrate_from(value: ConfigV3) -> OrgaResult<Self> {
        Ok(Self {
            min_withdrawal_checkpoints: value.min_withdrawal_checkpoints,
            min_deposit_amount: value.min_deposit_amount,
            min_withdrawal_amount: value.min_withdrawal_amount,
            max_withdrawal_amount: value.max_withdrawal_amount,
            max_withdrawal_script_length: value.max_withdrawal_script_length,
            transfer_fee: value.transfer_fee,
            min_confirmations: value.min_confirmations,
            units_per_sat: value.units_per_sat,
            max_offline_checkpoints: value.max_offline_checkpoints,
            min_checkpoint_confirmations: value.min_checkpoint_confirmations,
            capacity_limit: value.capacity_limit,
            fee_pool_target_balance: Config::default().fee_pool_target_balance,
            fee_pool_reward_split: Config::default().fee_pool_reward_split,
        })
    }
}

impl Config {
    fn bitcoin() -> Self {
        Self {
            min_withdrawal_checkpoints: 4,
            min_deposit_amount: 600,
            min_withdrawal_amount: 600,
            max_withdrawal_amount: 64,
            max_withdrawal_script_length: 64,
            transfer_fee: 1_000_000,
            #[cfg(feature = "testnet")]
            min_confirmations: 0,
            #[cfg(not(feature = "testnet"))]
            min_confirmations: 5,
            units_per_sat: 1_000_000,
            max_offline_checkpoints: 20,
            min_checkpoint_confirmations: 0,
            #[cfg(feature = "testnet")]
            capacity_limit: 100 * 100_000_000, // 100 BTC
            #[cfg(not(feature = "testnet"))]
            capacity_limit: 21 * 100_000_000, // 21 BTC
            fee_pool_target_balance: 10_000_000, // 0.1 BTC
            fee_pool_reward_split: (1, 10),
        }
    }

    fn regtest() -> Self {
        Self {
            min_withdrawal_checkpoints: 1,
            max_offline_checkpoints: 1,
            ..Self::bitcoin()
        }
    }
}

impl Default for Config {
    fn default() -> Self {
        match NETWORK {
            bitcoin::Network::Regtest => Config::regtest(),
            bitcoin::Network::Testnet | bitcoin::Network::Bitcoin => Config::bitcoin(),
            _ => unimplemented!(),
        }
    }
}

/// Calculates the bridge fee for a deposit of the given amount of BTC, in
/// satoshis.
pub fn calc_deposit_fee(amount: u64) -> u64 {
    amount / 100
}

/// The main structure where Bitcoin bridge state is held.
///
/// This structure is the main entry point for interacting with the Bitcoin
/// bridge. It contains all of the state necessary to keep track of the Bitcoin
/// blockchain headers, relay deposit transactions, maintain nBTC accounts, and
/// coordinate the checkpointing process to manage the BTC reserve on the
/// Bitcoin blockchain.
#[orga(version = 2)]
pub struct Bitcoin {
    /// A light client of the Bitcoin blockchain, keeping track of the headers
    /// of the highest-work chain.
    #[call]
    pub headers: HeaderQueue,

    /// The set of outpoints which have been relayed to the bridge. This is used
    /// to prevent replay attacks of deposits.
    pub processed_outpoints: OutpointSet,

    /// The checkpoint queue, which manages the checkpointing process,
    /// periodically moving the reserve of BTC on the Bitcoin blockchain to
    /// collect incoming deposits, move the funds to the latest signatory set,
    /// and pay out requested withdrawals.
    #[call]
    pub checkpoints: CheckpointQueue,

    /// The map of nBTC accounts, which hold the nBTC balances of users.
    pub accounts: Accounts<Nbtc>,

    /// The public keys declared by signatories, which are used to sign Bitcoin
    /// transactions.
    // TODO: store recovery script data in account struct
    pub signatory_keys: SignatoryKeys,

    /// A pool of BTC where bridge fees are collected.
    pub(crate) reward_pool: Coin<Nbtc>,

    // TODO: turn into Coin<Nbtc>
    #[orga(version(V2))]
    pub(crate) fee_pool: i64,

    /// The recovery scripts for nBTC account holders, which are users' desired
    /// destinations for BTC to be paid out to in the emergency disbursal
    /// process if the network is halted.
    pub recovery_scripts: Map<Address, Adapter<Script>>,

    /// The configuration parameters for the Bitcoin module.
    pub config: Config,
}

impl MigrateFrom<BitcoinV0> for BitcoinV1 {
    fn migrate_from(_value: BitcoinV0) -> OrgaResult<Self> {
        unreachable!()
    }
}

impl MigrateFrom<BitcoinV1> for BitcoinV2 {
    fn migrate_from(value: BitcoinV1) -> OrgaResult<Self> {
        Ok(Self {
            headers: value.headers,
            processed_outpoints: value.processed_outpoints,
            checkpoints: value.checkpoints,
            accounts: value.accounts,
            signatory_keys: value.signatory_keys,
            reward_pool: value.reward_pool,
            fee_pool: 0,
            recovery_scripts: value.recovery_scripts,
            config: value.config,
        })
    }
}

/// A Tendermint/CometBFT public key.
pub type ConsensusKey = [u8; 32];

/// A Bitcoin extended public key, used to derive Bitcoin public keys which
/// signatories sign transactions with.
// #[derive(Call, Query, Clone, Debug, Client, PartialEq, Serialize)]
#[derive(Debug, PartialEq, Serialize, FieldCall, FieldQuery, Clone, Copy)]
pub struct Xpub {
    key: ExtendedPubKey,
}

impl Migrate for Xpub {}

impl Describe for Xpub {
    fn describe() -> orga::describe::Descriptor {
        orga::describe::Builder::new::<Self>().build()
    }
}

pub const XPUB_LENGTH: usize = 78;

impl Xpub {
    /// Creates a new `Xpub` from an `ExtendedPubKey`.
    pub fn new(key: ExtendedPubKey) -> Self {
        Xpub { key }
    }

    /// Gets the `ExtendedPubKey` from the `Xpub`.
    pub fn inner(&self) -> &ExtendedPubKey {
        &self.key
    }
}

impl State for Xpub {
    #[inline]
    fn attach(&mut self, _: Store) -> OrgaResult<()> {
        Ok(())
    }

    #[inline]
    fn flush<W: std::io::Write>(self, out: &mut W) -> OrgaResult<()> {
        Ok(self.encode_into(out)?)
    }

    fn load(_store: Store, bytes: &mut &[u8]) -> OrgaResult<Self> {
        Ok(Self::decode(bytes)?)
    }
}

impl Deref for Xpub {
    type Target = ExtendedPubKey;

    fn deref(&self) -> &Self::Target {
        &self.key
    }
}

impl Encode for Xpub {
    fn encode_into<W: std::io::Write>(&self, dest: &mut W) -> ed::Result<()> {
        let bytes = self.key.encode();
        dest.write_all(&bytes)?;
        Ok(())
    }

    fn encoding_length(&self) -> ed::Result<usize> {
        Ok(XPUB_LENGTH)
    }
}

impl Decode for Xpub {
    fn decode<R: std::io::Read>(mut input: R) -> ed::Result<Self> {
        let mut bytes = [0; XPUB_LENGTH];
        input.read_exact(&mut bytes)?;
        let key = ExtendedPubKey::decode(&bytes).map_err(|_| ed::Error::UnexpectedByte(32))?;
        Ok(Xpub { key })
    }
}

impl Terminated for Xpub {}

impl From<ExtendedPubKey> for Xpub {
    fn from(key: ExtendedPubKey) -> Self {
        Xpub { key }
    }
}

impl From<&ExtendedPubKey> for Xpub {
    fn from(key: &ExtendedPubKey) -> Self {
        Xpub { key: *key }
    }
}

/// Exempts a call from having to pay the transaction fee, by funding the fee
/// plugin with minted coins.
pub fn exempt_from_fee() -> Result<()> {
    let paid = Context::resolve::<Paid>()
        .ok_or_else(|| OrgaError::Coins("No Paid context found".into()))?;

    paid.give::<crate::app::Nom, _>(orga::plugins::MIN_FEE)?;

    Ok(())
}

#[orga]
impl Bitcoin {
    /// Sets the configuration parameters to the given values.
    pub fn configure(&mut self, config: Config) {
        self.config = config;
    }

    /// Gets the configuration parameters.
    pub fn config() -> Config {
        Config::default()
    }

    /// Called by validators to store their signatory public key, which will be
    /// used for their signing of Bitcoin transactions.
    ///
    /// This call must be signed by an operator key associated with an account
    /// which has declared a validator.
    #[call]
    pub fn set_signatory_key(&mut self, _signatory_key: Xpub) -> Result<()> {
        #[cfg(feature = "full")]
        {
            let signer = self
                .context::<Signer>()
                .ok_or_else(|| Error::Orga(OrgaError::App("No Signer context available".into())))?
                .signer
                .ok_or_else(|| Error::Orga(OrgaError::App("Call must be signed".into())))?;

            let validators: &mut Validators = self.context().ok_or_else(|| {
                Error::Orga(orga::Error::App("No validator context found".to_string()))
            })?;

            let consensus_key = validators.consensus_key(signer)?.ok_or_else(|| {
                Error::Orga(orga::Error::App(
                    "Signer does not have a consensus key".to_string(),
                ))
            })?;

            let regtest_mode = self.network() == bitcoin::Network::Regtest
                && _signatory_key.network == bitcoin::Network::Testnet;

            if !regtest_mode && _signatory_key.network != self.network() {
                return Err(Error::Orga(orga::Error::App(
                    "Signatory key network does not match network".to_string(),
                )));
            }

            self.signatory_keys.insert(consensus_key, _signatory_key)?;
        }

        Ok(())
    }

    /// Called by users to set their recovery script, which is their desired
    /// destination paid out to in the emergency disbursal process if the the
    /// account has sufficient balance.
    #[call]
    pub fn set_recovery_script(&mut self, signatory_script: Adapter<Script>) -> Result<()> {
        #[cfg(feature = "full")]
        {
            if signatory_script.len() as u64 > self.config.max_withdrawal_script_length {
                return Err(Error::Orga(orga::Error::App(
                    "Script exceeds maximum length".to_string(),
                )));
            }

            let signer = self
                .context::<Signer>()
                .ok_or_else(|| Error::Orga(OrgaError::App("No Signer context available".into())))?
                .signer
                .ok_or_else(|| Error::Orga(OrgaError::App("Call must be signed".into())))?;

            self.recovery_scripts.insert(signer, signatory_script)?;
        }

        Ok(())
    }

    /// Returns `true` if the next call to `self.checkpoints.maybe_step()` will
    /// push a new checkpoint (along with advancing the current `Building`
    /// checkpoint to `Signing`). Returns `false` otherwise.
    #[cfg(feature = "full")]
    pub fn should_push_checkpoint(&mut self) -> Result<bool> {
        self.checkpoints
            .should_push(self.signatory_keys.map(), &[0; 32])
        // TODO: we shouldn't need this slice, commitment should be fixed-length
    }

    /// Verifies and processes a deposit of BTC into the reserve.
    ///
    /// This will check that the Bitcoin transaction has been sufficiently
    /// confirmed on the Bitcoin blockchain, then will add the deposit to the
    /// current `Building` checkpoint to be spent as an input. The deposit's
    /// committed destination will be credited once the checkpoint is fully
    /// signed.
    pub fn relay_deposit(
        &mut self,
        btc_tx: Adapter<Transaction>,
        btc_height: u32,
        btc_proof: Adapter<PartialMerkleTree>,
        btc_vout: u32,
        sigset_index: u32,
        dest: super::app::Dest,
    ) -> Result<()> {
        exempt_from_fee()?;

        let now = self
            .context::<Time>()
            .ok_or_else(|| Error::Orga(OrgaError::App("No time context available".to_string())))?
            .seconds as u64;

        let btc_header = self
            .headers
            .get_by_height(btc_height)?
            .ok_or_else(|| OrgaError::App("Invalid bitcoin block height".to_string()))?;

        if self.headers.height()? - btc_height < self.config.min_confirmations {
            return Err(OrgaError::App("Block is not sufficiently confirmed".to_string()).into());
        }

        let mut txids = vec![];
        let mut block_indexes = vec![];
        let proof_merkle_root = btc_proof
            .extract_matches(&mut txids, &mut block_indexes)
            .map_err(|_| Error::BitcoinMerkleBlockError)?;
        if proof_merkle_root != btc_header.merkle_root() {
            return Err(OrgaError::App(
                "Bitcoin merkle proof does not match header".to_string(),
            ))?;
        }
        if txids.len() != 1 {
            return Err(OrgaError::App(
                "Bitcoin merkle proof contains an invalid number of txids".to_string(),
            ))?;
        }
        if txids[0] != btc_tx.txid() {
            return Err(OrgaError::App(
                "Bitcoin merkle proof does not match transaction".to_string(),
            ))?;
        }

        if btc_vout as usize >= btc_tx.output.len() {
            return Err(OrgaError::App("Output index is out of bounds".to_string()))?;
        }
        let output = &btc_tx.output[btc_vout as usize];

        if output.value < self.config.min_deposit_amount {
            return Err(OrgaError::App(
                "Deposit amount is below minimum".to_string(),
            ))?;
        }

        let checkpoint = self.checkpoints.get(sigset_index)?;
        let sigset = checkpoint.sigset.clone();

        if now > sigset.deposit_timeout() {
            return Err(OrgaError::App("Deposit timeout has expired".to_string()))?;
        }

        let dest_bytes = dest.commitment_bytes()?;
        let expected_script =
            sigset.output_script(&dest_bytes, self.checkpoints.config.sigset_threshold)?;
        if output.script_pubkey != expected_script {
            return Err(OrgaError::App(
                "Output script does not match signature set".to_string(),
            ))?;
        }

        let prevout = bitcoin::OutPoint {
            txid: btc_tx.txid(),
            vout: btc_vout,
        };
        let input = Input::new(
            prevout,
            &sigset,
            &dest_bytes,
            output.value,
            self.checkpoints.config.sigset_threshold,
        )?;
        let input_size = input.est_vsize();

        let mut nbtc = Nbtc::mint(output.value * self.config.units_per_sat);
        let fee_amount = input_size * checkpoint.fee_rate * self.checkpoints.config.user_fee_factor
            / 10_000
            * self.config.units_per_sat;
        let fee = nbtc.take(fee_amount).map_err(|_| {
            OrgaError::App("Deposit amount is too small to pay its spending fee".to_string())
        })?;
        self.give_miner_fee(fee)?;
        // TODO: record as excess collected if inputs are full

        let outpoint = (btc_tx.txid().into_inner(), btc_vout);
        if self.processed_outpoints.contains(outpoint)? {
            return Err(OrgaError::App(
                "Output has already been relayed".to_string(),
            ))?;
        }
        self.processed_outpoints
            .insert(outpoint, sigset.deposit_timeout())?;

        let mut building_mut = self.checkpoints.building_mut()?;
        if !building_mut.deposits_enabled {
            return Err(OrgaError::App(
                "Deposits are disabled for the given checkpoint".to_string(),
            ))?;
        }
        let mut building_checkpoint_batch = building_mut
            .batches
            .get_mut(BatchType::Checkpoint as u64)?
            .unwrap();
        let mut checkpoint_tx = building_checkpoint_batch.get_mut(0)?.unwrap();
        checkpoint_tx.input.push_back(input)?;
        // TODO: keep in excess queue if full

        let deposit_fee = nbtc.take(calc_deposit_fee(nbtc.amount.into()))?;
        self.give_rewards(deposit_fee)?;

        self.checkpoints
            .building_mut()?
            .insert_pending(dest, nbtc)?;

        Ok(())
    }

    /// Records proof that a checkpoint produced by the network has been
    /// confirmed into a Bitcoin block.
    #[call]
    pub fn relay_checkpoint(
        &mut self,
        btc_height: u32,
        btc_proof: Adapter<PartialMerkleTree>,
        cp_index: u32,
    ) -> Result<()> {
        exempt_from_fee()?;

        if let Some(conf_index) = self.checkpoints.confirmed_index {
            if cp_index <= conf_index {
                return Err(OrgaError::App(
                    "Checkpoint has already been relayed".to_string(),
                ))?;
            }
        }

        let btc_header = self
            .headers
            .get_by_height(btc_height)?
            .ok_or_else(|| OrgaError::App("Invalid bitcoin block height".to_string()))?;

        if self.headers.height()? - btc_height < self.config.min_checkpoint_confirmations {
            return Err(OrgaError::App("Block is not sufficiently confirmed".to_string()).into());
        }

        let mut txids = vec![];
        let mut block_indexes = vec![];
        let proof_merkle_root = btc_proof
            .extract_matches(&mut txids, &mut block_indexes)
            .map_err(|_| Error::BitcoinMerkleBlockError)?;
        if proof_merkle_root != btc_header.merkle_root() {
            return Err(OrgaError::App(
                "Bitcoin merkle proof does not match header".to_string(),
            ))?;
        }
        if txids.len() != 1 {
            return Err(OrgaError::App(
                "Bitcoin merkle proof contains an invalid number of txids".to_string(),
            ))?;
        }

        let btc_tx = self.checkpoints.get(cp_index)?.checkpoint_tx()?;
        if txids[0] != btc_tx.txid() {
            return Err(OrgaError::App(
                "Bitcoin merkle proof does not match transaction".to_string(),
            ))?;
        }

        self.checkpoints.confirmed_index = Some(cp_index);
        log::info!(
            "Checkpoint {} confirmed at Bitcoin height {}",
            cp_index,
            btc_height
        );

        Ok(())
    }

    /// Initiates a withdrawal, adding an output to the current `Building`
    /// checkpoint to be paid out once the checkpoint is fully signed.
    pub fn withdraw(&mut self, script_pubkey: Adapter<Script>, amount: Amount) -> Result<()> {
        exempt_from_fee()?;

        let signer = self
            .context::<Signer>()
            .ok_or_else(|| Error::Orga(OrgaError::App("No Signer context available".into())))?
            .signer
            .ok_or_else(|| Error::Orga(OrgaError::App("Call must be signed".into())))?;

        let coins = self.accounts.withdraw(signer, amount)?;

        self.add_withdrawal(script_pubkey, coins)
    }

    /// Adds an output to the current `Building` checkpoint to be paid out once
    /// the checkpoint is fully signed.
    pub fn add_withdrawal(
        &mut self,
        script_pubkey: Adapter<Script>,
        mut coins: Coin<Nbtc>,
    ) -> Result<()> {
        if script_pubkey.len() as u64 > self.config.max_withdrawal_script_length {
            return Err(OrgaError::App("Script exceeds maximum length".to_string()).into());
        }

        if self.checkpoints.len()? < self.config.min_withdrawal_checkpoints {
            return Err(OrgaError::App(format!(
                "Withdrawals are disabled until the network has produced at least {} checkpoints",
                self.config.min_withdrawal_checkpoints
            ))
            .into());
        }

        let fee_amount = (9 + script_pubkey.len() as u64)
            * self.checkpoints.building()?.fee_rate
            * self.checkpoints.config.user_fee_factor
            / 10_000
            * self.config.units_per_sat;
        let fee = coins.take(fee_amount).map_err(|_| {
            OrgaError::App("Withdrawal is too small to pay its miner fee".to_string())
        })?;
        self.give_miner_fee(fee)?;
        // TODO: record as collected for excess if full

        let value = Into::<u64>::into(coins.amount) / self.config.units_per_sat;
        if value < self.config.min_withdrawal_amount {
            return Err(OrgaError::App(
                "Withdrawal is smaller than than minimum amount".to_string(),
            )
            .into());
        }
        if bitcoin::Amount::from_sat(value) <= script_pubkey.dust_value() {
            return Err(OrgaError::App(
                "Withdrawal is too small to pay its dust limit".to_string(),
            )
            .into());
        }

        let output = bitcoin::TxOut {
            script_pubkey: script_pubkey.into_inner(),
            value,
        };

        let mut checkpoint = self.checkpoints.building_mut()?;
        let mut building_checkpoint_batch = checkpoint
            .batches
            .get_mut(BatchType::Checkpoint as u64)?
            .unwrap();
        let mut checkpoint_tx = building_checkpoint_batch.get_mut(0)?.unwrap();
        checkpoint_tx.output.push_back(Adapter::new(output))?;
        // TODO: push to excess if full

        Ok(())
    }

    /// Transfers nBTC to another account.
    #[call]
    pub fn transfer(&mut self, to: Address, amount: Amount) -> Result<()> {
        exempt_from_fee()?;

        let signer = self
            .context::<Signer>()
            .ok_or_else(|| Error::Orga(OrgaError::App("No Signer context available".into())))?
            .signer
            .ok_or_else(|| Error::Orga(OrgaError::App("Call must be signed".into())))?;

        let transfer_fee = self
            .accounts
            .withdraw(signer, self.config.transfer_fee.into())?;
        self.give_rewards(transfer_fee)?;

        let dest = Dest::Address(to);
        let coins = self.accounts.withdraw(signer, amount)?;
        self.checkpoints
            .building_mut()?
            .insert_pending(dest, coins)?;

        Ok(())
    }

    /// Called by signatories to submit their signatures for the current
    /// `Signing` checkpoint.
    #[call]
    pub fn sign(
        &mut self,
        xpub: Xpub,
        sigs: LengthVec<u16, Signature>,
        cp_index: u32,
    ) -> Result<()> {
        self.checkpoints
            .sign(xpub, sigs, cp_index, self.headers.height()?)
    }

    /// The amount of BTC in the reserve output of the most recent fully-signed
    /// checkpoint.
    #[query]
    pub fn value_locked(&self) -> Result<u64> {
        let last_completed = self.checkpoints.last_completed()?;
        Ok(last_completed.reserve_output()?.unwrap().value)
    }

    /// The network (e.g. Bitcoin testnet vs mainnet) which is currently
    /// configured.
    pub fn network(&self) -> bitcoin::Network {
        self.headers.network()
    }

    /// Gets the rate of change of the reserve output and signatory set over the
    /// given interval, in basis points (1/100th of a percent).
    ///
    /// This is used by signers to implement a "circuit breaker" mechanism,
    /// temporarily halting signing if funds are leaving the reserve too quickly
    /// or if the signatory set is changing too quickly.
    #[query]
    pub fn change_rates(&self, interval: u64, now: u64, reset_index: u32) -> Result<ChangeRates> {
        let signing = self
            .checkpoints
            .signing()?
            .ok_or_else(|| OrgaError::App("No checkpoint to be signed".to_string()))?;

        if now > interval && now - interval > signing.create_time()
            || reset_index >= signing.sigset.index
        {
            return Ok(ChangeRates::default());
        }
        let now = signing.create_time().max(now);

        let completed = self
            .checkpoints
            .completed((interval / self.checkpoints.config.min_checkpoint_interval) as u32 + 1)?;
        if completed.is_empty() {
            return Ok(ChangeRates::default());
        }

        let prev_index = completed
            .iter()
            .rposition(|c| (now - c.create_time()) > interval || c.sigset.index <= reset_index)
            .unwrap_or(0);

        let prev_checkpoint = completed.get(prev_index).unwrap();

        let amount_prev = prev_checkpoint.reserve_output()?.unwrap().value;
        let amount_now = signing.reserve_output()?.unwrap().value;

        let reserve_decrease = amount_prev.saturating_sub(amount_now);

        let vp_shares = |sigset: &SignatorySet| -> Result<_> {
            let secp = bitcoin::secp256k1::Secp256k1::verification_only();
            let sigset_index = sigset.index();
            let total_vp = sigset.present_vp() as f64;
            let sigset_fractions: HashMap<_, _> = sigset
                .iter()
                .map(|v| (v.pubkey.as_slice(), v.voting_power as f64 / total_vp))
                .collect();
            let mut sigset: HashMap<_, _> = Default::default();
            for entry in self.signatory_keys.map().iter()? {
                let (_, xpub) = entry?;
                let derive_path = [ChildNumber::from_normal_idx(sigset_index)?];
                let pubkey: threshold_sig::Pubkey =
                    xpub.derive_pub(&secp, &derive_path)?.public_key.into();
                sigset.insert(
                    xpub.inner().encode(),
                    *sigset_fractions.get(pubkey.as_slice()).unwrap_or(&0.0),
                );
            }

            Ok(sigset)
        };

        let now_sigset = vp_shares(&signing.sigset)?;
        let prev_sigset = vp_shares(&prev_checkpoint.sigset)?;
        let sigset_change = now_sigset.iter().fold(0.0, |acc, (k, v)| {
            let prev_share = prev_sigset.get(k).unwrap_or(&0.0);
            if v > prev_share {
                acc + (v - prev_share)
            } else {
                acc
            }
        });
        let sigset_change = (sigset_change * 10_000.0) as u16;

        Ok(ChangeRates {
            withdrawal: (reserve_decrease * 10_000 / amount_prev) as u16,
            sigset_change,
        })
    }

    /// Called once per sidechain block to advance the checkpointing process.
    #[cfg(feature = "full")]
    pub fn begin_block_step(
        &mut self,
        external_outputs: impl Iterator<Item = Result<bitcoin::TxOut>>,
        timestamping_commitment: Vec<u8>,
    ) -> Result<Vec<ConsensusKey>> {
        let has_completed_cp = if let Err(Error::Orga(OrgaError::App(err))) =
            self.checkpoints.last_completed_index()
        {
            if err == "No completed checkpoints yet" {
                false
            } else {
                return Err(Error::Orga(OrgaError::App(err)));
            }
        } else {
            true
        };

        let reached_capacity_limit = if has_completed_cp {
            self.value_locked()? >= self.config.capacity_limit
        } else {
            false
        };

        let pushed = self
            .checkpoints
            .maybe_step(
                self.signatory_keys.map(),
                &self.accounts,
                &self.recovery_scripts,
                external_outputs,
                self.headers.height()?,
                !reached_capacity_limit,
                timestamping_commitment,
                &mut self.fee_pool,
                &self.config,
            )
            .map_err(|err| OrgaError::App(err.to_string()))?;

        // TODO: remove expired outpoints from processed_outpoints

        if pushed {
            self.offline_signers()
        } else {
            Ok(vec![])
        }
    }

    /// Returns the consensus keys of signers who have not submitted signatures
    /// for the last `max_offline_checkpoints` checkpoints.
    ///
    /// This should be used to punish offline signers, by e.g. removing them
    /// from the validator set and slashing their stake.
    #[cfg(feature = "full")]
    fn offline_signers(&mut self) -> Result<Vec<ConsensusKey>> {
        let mut validators = self
            .context::<Validators>()
            .ok_or_else(|| OrgaError::App("No validator context found".to_string()))?
            .entries()?;
        validators.sort_by(|a, b| b.power.cmp(&a.power));

        let offline_threshold = self.config.max_offline_checkpoints;
        let sigset = self.checkpoints.active_sigset()?;
        let lowest_power = sigset.signatories.last().unwrap().voting_power;
        let completed = self.checkpoints.completed(offline_threshold)?;
        if completed.len() < offline_threshold as usize {
            return Ok(vec![]);
        }
        let mut offline_signers = vec![];
        for ValidatorEntry {
            power,
            pubkey: cons_key,
        } in validators
        {
            if power < lowest_power {
                break;
            }

            let xpub = if let Some(xpub) = self.signatory_keys.get(cons_key)? {
                xpub
            } else {
                continue;
            };

            let mut offline = true;
            for checkpoint in completed.iter().rev() {
                if checkpoint.to_sign(xpub)?.is_empty() {
                    offline = false;
                    break;
                }
            }

            if offline {
                offline_signers.push(cons_key);
            }
        }

        Ok(offline_signers)
    }

    /// Takes the pending nBTC transfers from the most recent fully-signed
    /// checkpoint, leaving the vector empty after calling.
    ///
    /// This should be used to process the pending transfers, crediting each of
    /// them now that the checkpoint has been fully signed.
    pub fn take_pending(&mut self) -> Result<Vec<(Dest, Coin<Nbtc>)>> {
        if let Err(Error::Orga(OrgaError::App(err))) = self.checkpoints.last_completed_index() {
            if err == "No completed checkpoints yet" {
                return Ok(vec![]);
            }
        }

        // TODO: drain iter
        let pending = &mut self.checkpoints.last_completed_mut()?.pending;
        let keys = pending
            .iter()?
            .map(|entry| entry.map(|(dest, _)| dest.clone()).map_err(Error::from))
            .collect::<Result<Vec<Dest>>>()?;
        let mut dests = vec![];
        for dest in keys {
            let coins = pending.remove(dest.clone())?.unwrap().into_inner();
            dests.push((dest, coins));
        }
        Ok(dests)
    }

    pub fn give_miner_fee(&mut self, coin: Coin<Nbtc>) -> Result<()> {
        let amount: u64 = coin.amount.into();
        coin.burn();

        self.fee_pool += amount as i64;
        self.checkpoints.building_mut()?.fees_collected += amount;

        Ok(())
    }

    pub fn give_rewards(&mut self, coin: Coin<Nbtc>) -> Result<()> {
        if self.fee_pool < (self.config.fee_pool_target_balance * self.config.units_per_sat) as i64
        {
            let amount: u64 = coin.amount.into();
            coin.burn();

            let reward_amount = (amount as u128 * self.config.fee_pool_reward_split.0 as u128
                / self.config.fee_pool_reward_split.1 as u128)
                as u64;
            let fee_amount = amount - reward_amount;

            self.reward_pool.give(Coin::mint(reward_amount))?;
            self.give_miner_fee(Coin::mint(fee_amount))?;

            assert_eq!(reward_amount + fee_amount, amount);
        } else {
            self.reward_pool.give(coin)?;
        }

        Ok(())
    }

    #[call]
    pub fn give_funding_to_fee_pool(&mut self, amount: Amount) -> Result<()> {
        let taken_coins = self
            .context::<Paid>()
            .ok_or_else(|| orga::Error::Coins("No Paid context found".into()))?
            .take(amount)?;

        self.give_miner_fee(taken_coins)
    }
}

/// The current rates of change of the reserve output and signatory set, in
/// basis points (1/100th of a percent).
#[orga]
#[derive(Debug, Clone)]
pub struct ChangeRates {
    pub withdrawal: u16,
    pub sigset_change: u16,
}

/// A collection storing the signatory extended public keys of each validator
/// who has submitted one.
///
/// The collection also includes an set of all signatory extended public keys,
/// which is used to prevent duplicate keys from being submitted.
#[orga]
pub struct SignatoryKeys {
    by_cons: Map<ConsensusKey, Xpub>,
    xpubs: Map<Xpub, ()>,
}

#[orga]
impl SignatoryKeys {
    /// Clears the collection.
    pub fn reset(&mut self) -> OrgaResult<()> {
        let mut xpubs = vec![];
        for entry in self.by_cons.iter()? {
            let (_k, v) = entry?;
            xpubs.push(v);
        }
        for xpub in xpubs {
            self.xpubs.remove(*xpub)?;
        }

        clear_map(&mut self.by_cons)?;

        Ok(())
    }

    /// Returns the map of consensus keys to signatory extended public keys.
    pub fn map(&self) -> &Map<ConsensusKey, Xpub> {
        &self.by_cons
    }

    /// Adds a signatory extended public key to the collection, associated with
    /// the given consensus key.
    pub fn insert(&mut self, consensus_key: ConsensusKey, xpub: Xpub) -> Result<()> {
        let mut normalized_xpub = xpub;
        normalized_xpub.key.child_number = 0.into();
        normalized_xpub.key.depth = 0;
        normalized_xpub.key.parent_fingerprint = Default::default();

        if self.xpubs.contains_key(normalized_xpub)? {
            return Err(OrgaError::App("Duplicate signatory key".to_string()).into());
        }

        self.by_cons.insert(consensus_key, xpub)?;
        self.xpubs.insert(normalized_xpub, ())?;

        Ok(())
    }

    /// Returns the signatory extended public key associated with the given
    /// consensus key, if one exists.
    #[query]
    pub fn get(&self, cons_key: ConsensusKey) -> Result<Option<Xpub>> {
        Ok(self.by_cons.get(cons_key)?.map(|x| *x))
    }
}

/// Iterates through the given map and removes all entries.
fn clear_map<K, V>(map: &mut Map<K, V>) -> OrgaResult<()>
where
    K: Encode + Decode + Terminated + Next + Clone + Send + Sync + 'static,
    V: State,
{
    let mut keys = vec![];
    for entry in map.iter()? {
        let (k, _v) = entry?;
        keys.push(k.clone());
    }

    for key in keys {
        map.remove(key)?;
    }

    Ok(())
}

/// Iterates through the given deque and removes all entries.
fn clear_deque<V>(deque: &mut Deque<V>) -> OrgaResult<()>
where
    V: State,
{
    while !deque.is_empty() {
        deque.pop_back()?;
    }

    Ok(())
}

#[cfg(test)]
mod tests {
    use std::{cell::RefCell, fs, rc::Rc};

    use bitcoin::{
        secp256k1::Secp256k1, util::bip32::ExtendedPrivKey, BlockHash, BlockHeader, OutPoint,
        TxMerkleNode, Txid,
    };
    use orga::collections::EntryMap;

    use super::{
        header_queue::{WorkHeader, WrappedHeader},
        *,
    };

    #[serial_test::serial]
    #[test]
    fn relay_height_validity() {
        Context::add(Paid::default());
        Context::add(Time::from_seconds(0));

        let mut btc = Bitcoin::default();

        for _ in 0..10 {
            btc.headers
                .deque
                .push_back(WorkHeader::new(
                    WrappedHeader::new(
                        Adapter::new(BlockHeader {
                            bits: 0,
                            merkle_root: TxMerkleNode::all_zeros(),
                            nonce: 0,
                            prev_blockhash: BlockHash::all_zeros(),
                            time: 0,
                            version: 0,
                        }),
                        btc.headers.height().unwrap() + 1,
                    ),
                    bitcoin::util::uint::Uint256([0, 0, 0, 0]),
                ))
                .unwrap();
        }

        let h = btc.headers.height().unwrap();
        let mut try_relay = |height| {
            // TODO: make test cases not fail at irrelevant steps in relay_deposit
            // (either by passing in valid input, or by handling other error paths)
            btc.relay_deposit(
                Adapter::new(Transaction {
                    input: vec![],
                    lock_time: bitcoin::PackedLockTime(0),
                    output: vec![],
                    version: 0,
                }),
                height,
                Adapter::new(PartialMerkleTree::from_txids(&[Txid::all_zeros()], &[true])),
                0,
                0,
                Dest::Address(Address::NULL),
            )
        };

        assert_eq!(
            try_relay(h + 100).unwrap_err().to_string(),
            "App Error: Invalid bitcoin block height",
        );
        assert_eq!(
            try_relay(h - 100).unwrap_err().to_string(),
            "Passed index is greater than initial height. Referenced header does not exist on the Header Queue",
        );

        Context::remove::<Paid>();
    }

    #[test]
    #[serial_test::serial]
    fn check_change_rates() -> Result<()> {
        // use checkpoint::*;
        let paid = orga::plugins::Paid::default();
        Context::add(paid);

        let mut vals = orga::plugins::Validators::new(
            Rc::new(RefCell::new(Some(EntryMap::new()))),
            Rc::new(RefCell::new(Some(Map::new()))),
        );
        let addr = vec![Address::from_pubkey([0; 33]), Address::from_pubkey([1; 33])];
        vals.set_voting_power([0; 32], 100);
        vals.set_operator([0; 32], addr[0])?;
        vals.set_voting_power([1; 32], 10);
        vals.set_operator([1; 32], addr[1])?;
        Context::add(vals);

        let set_signer = |addr| {
            Context::add(Signer { signer: Some(addr) });
        };
        let set_time = |time| {
            let time = orga::plugins::Time::from_seconds(time);
            Context::add(time);
        };

        let secp = Secp256k1::new();
        #[cfg(feature = "testnet")]
        let net = bitcoin::Network::Testnet;
        #[cfg(not(feature = "testnet"))]
        let net = bitcoin::Network::Bitcoin;
        let xpriv = vec![
<<<<<<< HEAD
            ExtendedPrivKey::new_master(net, &[0]).unwrap(),
            ExtendedPrivKey::new_master(net, &[1]).unwrap(),
=======
            ExtendedPrivKey::new_master(super::NETWORK, &[0]).unwrap(),
            ExtendedPrivKey::new_master(super::NETWORK, &[1]).unwrap(),
>>>>>>> c22d2f9f
        ];
        let xpub = vec![
            ExtendedPubKey::from_priv(&secp, &xpriv[0]),
            ExtendedPubKey::from_priv(&secp, &xpriv[1]),
        ];

        let btc = Rc::new(RefCell::new(Bitcoin::default()));

        let push_deposit = || {
            let input = Input::new(
                OutPoint {
                    txid: Txid::from_slice(&[0; 32]).unwrap(),
                    vout: 0,
                },
                &btc.borrow().checkpoints.building().unwrap().sigset,
                &[0u8],
                100_000_000,
                (9, 10),
            )
            .unwrap();
            let mut btc = btc.borrow_mut();
            let mut building_mut = btc.checkpoints.building_mut().unwrap();
            building_mut.fees_collected = 100_000_000;
            let mut building_checkpoint_batch = building_mut
                .batches
                .get_mut(BatchType::Checkpoint as u64)
                .unwrap()
                .unwrap();
            let mut checkpoint_tx = building_checkpoint_batch.get_mut(0).unwrap().unwrap();
            checkpoint_tx.input.push_back(input).unwrap();
        };

        let push_withdrawal = || {
            let mut btc = btc.borrow_mut();

            btc.add_withdrawal(Adapter::new(Script::new()), 459_459_927_000_000.into())
                .unwrap();
        };

        let sign_batch = |btc_height| {
            let mut btc = btc.borrow_mut();
            let queue = &mut btc.checkpoints;
            let cp = queue.signing().unwrap().unwrap();
            let sigset_index = cp.sigset.index;
            for i in 0..2 {
                if queue.signing().unwrap().is_none() {
                    break;
                }
                let cp = queue.signing().unwrap().unwrap();
                let to_sign = cp.to_sign(Xpub::new(xpub[i])).unwrap();
                let secp2 = Secp256k1::signing_only();
                let sigs = crate::bitcoin::signer::sign(&secp2, &xpriv[i], &to_sign).unwrap();
                queue
                    .sign(Xpub::new(xpub[i]), sigs, sigset_index, btc_height)
                    .unwrap();
            }
        };
        let sign_cp = |btc_height| {
            sign_batch(btc_height);
            sign_batch(btc_height);
            if btc.borrow().checkpoints.signing().unwrap().is_some() {
                sign_batch(btc_height);
            }
        };
        let maybe_step = || {
            let mut btc = btc.borrow_mut();

            btc.begin_block_step(vec![].into_iter(), vec![1, 2, 3])
                .unwrap();
        };

        set_time(0);
        for i in 0..2 {
            set_signer(addr[i]);
            btc.borrow_mut().set_signatory_key(Xpub::new(xpub[i]))?;
        }

        assert_eq!(btc.borrow().checkpoints.len()?, 0);
        maybe_step();
        assert_eq!(btc.borrow().checkpoints.len()?, 1);

        set_time(1000);
        push_deposit();
        maybe_step();
        sign_cp(10);

        assert_eq!(btc.borrow().checkpoints.len()?, 2);

        set_time(2000);
        push_deposit();
        maybe_step();
        let change_rates = btc.borrow().change_rates(2000, 2100, 0)?;
        assert_eq!(change_rates.withdrawal, 0);
        assert_eq!(change_rates.sigset_change, 0);
        sign_cp(10);

        assert_eq!(btc.borrow().checkpoints.len()?, 3);

        // Change the sigset
        let vals = Context::resolve::<Validators>().unwrap();
        vals.set_voting_power([1; 32], 100);

        set_time(3000);
        push_deposit();
        maybe_step();
        let change_rates = btc.borrow().change_rates(3000, 3100, 0)?;
        assert_eq!(change_rates.withdrawal, 0);
        assert_eq!(change_rates.sigset_change, 0);
        sign_cp(10);

        assert_eq!(btc.borrow().checkpoints.len()?, 4);

        set_time(4000);
        push_deposit();
        maybe_step();
        let change_rates = btc.borrow().change_rates(3000, 4100, 0)?;
        assert_eq!(change_rates.withdrawal, 0);
        assert_eq!(change_rates.sigset_change, 4090);
        assert_eq!(btc.borrow().checkpoints.len()?, 5);

        sign_cp(10);

        set_time(5000);
        push_deposit();
        maybe_step();
        let change_rates = btc.borrow().change_rates(3000, 5100, 0)?;
        assert_eq!(change_rates.withdrawal, 0);
        assert_eq!(change_rates.sigset_change, 4090);
        assert_eq!(btc.borrow().checkpoints.len()?, 6);
        sign_cp(10);

        set_time(6000);
        push_withdrawal();
        maybe_step();
        let change_rates = btc.borrow().change_rates(3000, 5100, 0)?;
        assert_eq!(change_rates.withdrawal, 8651);
        assert_eq!(change_rates.sigset_change, 4090);
        assert_eq!(btc.borrow().checkpoints.signing()?.unwrap().sigset.index, 5);
        let change_rates = btc.borrow().change_rates(3000, 5100, 5)?;
        assert_eq!(change_rates.withdrawal, 0);
        assert_eq!(change_rates.sigset_change, 0);

        Ok(())
    }
}<|MERGE_RESOLUTION|>--- conflicted
+++ resolved
@@ -1288,18 +1288,9 @@
         };
 
         let secp = Secp256k1::new();
-        #[cfg(feature = "testnet")]
-        let net = bitcoin::Network::Testnet;
-        #[cfg(not(feature = "testnet"))]
-        let net = bitcoin::Network::Bitcoin;
         let xpriv = vec![
-<<<<<<< HEAD
-            ExtendedPrivKey::new_master(net, &[0]).unwrap(),
-            ExtendedPrivKey::new_master(net, &[1]).unwrap(),
-=======
             ExtendedPrivKey::new_master(super::NETWORK, &[0]).unwrap(),
             ExtendedPrivKey::new_master(super::NETWORK, &[1]).unwrap(),
->>>>>>> c22d2f9f
         ];
         let xpub = vec![
             ExtendedPubKey::from_priv(&secp, &xpriv[0]),
