use self::checkpoint::Input;
use self::recovery::{RecoveryTxInput, RecoveryTxs};
use self::threshold_sig::Signature;
use crate::app::Dest;
use crate::bitcoin::checkpoint::BatchType;
use crate::error::{Error, Result};
use adapter::Adapter;
use bitcoin::hashes::Hash;
use bitcoin::util::bip32::ChildNumber;
use bitcoin::util::bip32::ExtendedPubKey;
use bitcoin::Script;
use bitcoin::{util::merkleblock::PartialMerkleTree, Transaction};
use checkpoint::CheckpointQueue;
use header_queue::HeaderQueue;
use orga::coins::{Accounts, Address, Amount, Coin, Give, Symbol, Take};
use orga::collections::Map;
use orga::collections::{Deque, Next};
use orga::context::{Context, GetContext};
use orga::describe::Describe;
use orga::encoding::{Decode, Encode, LengthVec, Terminated};
use orga::migrate::{Migrate, MigrateFrom};
use orga::orga;
#[cfg(feature = "full")]
use orga::plugins::Validators;
use orga::plugins::{Paid, ValidatorEntry};
use orga::plugins::{Signer, Time};
use orga::prelude::FieldCall;
use orga::query::FieldQuery;
use orga::state::State;
use orga::store::Store;
use orga::{Error as OrgaError, Result as OrgaResult};
use outpoint_set::OutpointSet;
use serde::Serialize;
use signatory::SignatorySet;
use std::collections::HashMap;
use std::ops::Deref;

pub mod adapter;
pub mod checkpoint;
#[cfg(feature = "full")]
pub mod deposit_index;
pub mod header_queue;
pub mod outpoint_set;
pub mod recovery;
#[cfg(feature = "full")]
pub mod relayer;
pub mod signatory;
#[cfg(feature = "full")]
pub mod signer;
pub mod threshold_sig;

/// The symbol for nBTC, the network's native BTC token.
#[derive(State, Debug, Clone, Encode, Decode, Default, Migrate, Serialize)]
pub struct Nbtc(());
impl Symbol for Nbtc {
    const INDEX: u8 = 21;
    const NAME: &'static str = "usat";
}

#[cfg(all(not(feature = "testnet"), not(feature = "devnet")))]
pub const NETWORK: ::bitcoin::Network = ::bitcoin::Network::Bitcoin;
#[cfg(all(feature = "testnet", not(feature = "devnet")))]
pub const NETWORK: ::bitcoin::Network = ::bitcoin::Network::Testnet;
#[cfg(all(feature = "devnet", feature = "testnet"))]
pub const NETWORK: ::bitcoin::Network = ::bitcoin::Network::Regtest;

// TODO: move to config
#[cfg(feature = "testnet")]
pub const SIGSET_THRESHOLD: (u64, u64) = (9, 10);
#[cfg(not(feature = "testnet"))]
pub const SIGSET_THRESHOLD: (u64, u64) = (2, 3);

/// The configuration parameters for the Bitcoin module.
#[orga(skip(Default), version = 4)]
pub struct Config {
    /// The minimum number of checkpoints that must be produced before
    /// withdrawals are enabled.
    pub min_withdrawal_checkpoints: u32,
    /// The minimum amount of BTC a deposit must send to be honored, in
    /// satoshis.
    pub min_deposit_amount: u64,
    /// The minimum amount of BTC a withdrawal must withdraw, in satoshis.
    pub min_withdrawal_amount: u64,
    /// TODO: remove this, not used
    pub max_withdrawal_amount: u64,
    /// The maximum length of a withdrawal output script, in bytes.
    pub max_withdrawal_script_length: u64,
    /// The fee charged for an nBTC transfer, in micro-satoshis.
    pub transfer_fee: u64,
    /// The minimum number of confirmations a Bitcoin block must have before it
    /// is considered finalized. Note that in the current implementation, the
    /// actual number of confirmations required is `min_confirmations + 1`.
    pub min_confirmations: u32,
    /// The number which amounts in satoshis are multiplied by to get the number
    /// of units held in nBTC accounts. In other words, the amount of
    /// subdivisions of satoshis which nBTC accounting uses.
    pub units_per_sat: u64,

    // (These fields were moved to `checkpoint::Config`)
    #[orga(version(V0, V1))]
    pub emergency_disbursal_min_tx_amt: u64,
    #[orga(version(V0, V1))]
    pub emergency_disbursal_lock_time_interval: u32,
    #[orga(version(V0, V1))]
    pub emergency_disbursal_max_tx_size: u64,

    /// If a signer does not submit signatures for this many consecutive
    /// checkpoints, they are considered offline and are removed from the
    /// signatory set (jailed) and slashed.
    #[orga(version(V1, V2, V3, V4))]
    pub max_offline_checkpoints: u32,
    /// The minimum number of confirmations a checkpoint must have on the
    /// Bitcoin network before it is considered confirmed. Note that in the
    /// current implementation, the actual number of confirmations required is
    /// `min_checkpoint_confirmations + 1`.
    #[orga(version(V2, V3, V4))]
    pub min_checkpoint_confirmations: u32,
    /// The maximum amount of BTC that can be held in the network, in satoshis.
    #[orga(version(V2, V3, V4))]
    pub capacity_limit: u64,

    #[orga(version(V4))]
<<<<<<< HEAD
    pub max_deposit_age: u64,
=======
    pub fee_pool_target_balance: u64,
    #[orga(version(V4))]
    pub fee_pool_reward_split: (u64, u64),
>>>>>>> 843f0e3c
}

impl MigrateFrom<ConfigV0> for ConfigV1 {
    fn migrate_from(value: ConfigV0) -> OrgaResult<Self> {
        Ok(Self {
            min_withdrawal_checkpoints: value.min_withdrawal_checkpoints,
            min_deposit_amount: value.min_deposit_amount,
            min_withdrawal_amount: value.min_withdrawal_amount,
            max_withdrawal_amount: value.max_withdrawal_amount,
            max_withdrawal_script_length: value.max_withdrawal_script_length,
            transfer_fee: value.transfer_fee,
            min_confirmations: value.min_confirmations,
            units_per_sat: value.units_per_sat,
            emergency_disbursal_min_tx_amt: value.emergency_disbursal_min_tx_amt,
            emergency_disbursal_lock_time_interval: value.emergency_disbursal_lock_time_interval,
            emergency_disbursal_max_tx_size: value.emergency_disbursal_max_tx_size,
            max_offline_checkpoints: Config::default().max_offline_checkpoints,
        })
    }
}

impl MigrateFrom<ConfigV1> for ConfigV2 {
    fn migrate_from(value: ConfigV1) -> OrgaResult<Self> {
        Ok(Self {
            min_withdrawal_checkpoints: value.min_withdrawal_checkpoints,
            min_deposit_amount: value.min_deposit_amount,
            min_withdrawal_amount: value.min_withdrawal_amount,
            max_withdrawal_amount: value.max_withdrawal_amount,
            max_withdrawal_script_length: value.max_withdrawal_script_length,
            transfer_fee: value.transfer_fee,
            min_confirmations: value.min_confirmations,
            units_per_sat: value.units_per_sat,
            max_offline_checkpoints: value.max_offline_checkpoints,
            min_checkpoint_confirmations: Config::default().min_checkpoint_confirmations,
            capacity_limit: Config::bitcoin().capacity_limit,
        })
    }
}

impl MigrateFrom<ConfigV2> for ConfigV3 {
    fn migrate_from(value: ConfigV2) -> OrgaResult<Self> {
        // Migrating to set min_checkpoint_confirmations to 0 and testnet
        // capacity limit to 100 BTC
        Ok(Self {
            min_withdrawal_checkpoints: value.min_withdrawal_checkpoints,
            min_deposit_amount: value.min_deposit_amount,
            min_withdrawal_amount: value.min_withdrawal_amount,
            max_withdrawal_amount: value.max_withdrawal_amount,
            max_withdrawal_script_length: value.max_withdrawal_script_length,
            transfer_fee: value.transfer_fee,
            min_confirmations: value.min_confirmations,
            units_per_sat: value.units_per_sat,
            max_offline_checkpoints: value.max_offline_checkpoints,
            min_checkpoint_confirmations: 0,
<<<<<<< HEAD
            #[cfg(feature = "testnet")]
            capacity_limit: 100 * 100_000_000,
            #[cfg(not(feature = "testnet"))]
            capacity_limit: 21 * 100_000_000,
=======
            capacity_limit: ConfigV4::default().capacity_limit,
>>>>>>> 843f0e3c
        })
    }
}

impl MigrateFrom<ConfigV3> for ConfigV4 {
    fn migrate_from(value: ConfigV3) -> OrgaResult<Self> {
        Ok(Self {
            min_withdrawal_checkpoints: value.min_withdrawal_checkpoints,
            min_deposit_amount: value.min_deposit_amount,
            min_withdrawal_amount: value.min_withdrawal_amount,
            max_withdrawal_amount: value.max_withdrawal_amount,
            max_withdrawal_script_length: value.max_withdrawal_script_length,
            transfer_fee: value.transfer_fee,
            min_confirmations: value.min_confirmations,
            units_per_sat: value.units_per_sat,
            max_offline_checkpoints: value.max_offline_checkpoints,
            min_checkpoint_confirmations: value.min_checkpoint_confirmations,
            capacity_limit: value.capacity_limit,
<<<<<<< HEAD
            max_deposit_age: Self::default().max_deposit_age,
=======
            fee_pool_target_balance: Config::default().fee_pool_target_balance,
            fee_pool_reward_split: Config::default().fee_pool_reward_split,
>>>>>>> 843f0e3c
        })
    }
}

impl Config {
    fn bitcoin() -> Self {
        Self {
            min_withdrawal_checkpoints: 4,
            min_deposit_amount: 600,
            min_withdrawal_amount: 600,
            max_withdrawal_amount: 64,
            max_withdrawal_script_length: 64,
            transfer_fee: 1_000_000,
            #[cfg(feature = "testnet")]
            min_confirmations: 0,
            #[cfg(not(feature = "testnet"))]
            min_confirmations: 5,
            units_per_sat: 1_000_000,
            max_offline_checkpoints: 20,
            min_checkpoint_confirmations: 0,
            #[cfg(feature = "testnet")]
            capacity_limit: 100 * 100_000_000, // 100 BTC
            #[cfg(not(feature = "testnet"))]
            capacity_limit: 21 * 100_000_000, // 21 BTC
<<<<<<< HEAD
            #[cfg(feature = "testnet")]
            max_deposit_age: 3 * 60,
            #[cfg(not(feature = "testnet"))]
            max_deposit_age: 60 * 60 * 24 * 5,
=======
            fee_pool_target_balance: 10_000_000, // 0.1 BTC
            fee_pool_reward_split: (1, 10),
>>>>>>> 843f0e3c
        }
    }

    fn regtest() -> Self {
        Self {
            min_withdrawal_checkpoints: 1,
            max_offline_checkpoints: 1,
            ..Self::bitcoin()
        }
    }
}

impl Default for Config {
    fn default() -> Self {
        match NETWORK {
            bitcoin::Network::Regtest => Config::regtest(),
            bitcoin::Network::Testnet | bitcoin::Network::Bitcoin => Config::bitcoin(),
            _ => unimplemented!(),
        }
    }
}

/// Calculates the bridge fee for a deposit of the given amount of BTC, in
/// satoshis.
pub fn calc_deposit_fee(amount: u64) -> u64 {
    amount / 100
}

/// The main structure where Bitcoin bridge state is held.
///
/// This structure is the main entry point for interacting with the Bitcoin
/// bridge. It contains all of the state necessary to keep track of the Bitcoin
/// blockchain headers, relay deposit transactions, maintain nBTC accounts, and
/// coordinate the checkpointing process to manage the BTC reserve on the
/// Bitcoin blockchain.
#[orga(version = 2)]
pub struct Bitcoin {
    /// A light client of the Bitcoin blockchain, keeping track of the headers
    /// of the highest-work chain.
    #[call]
    pub headers: HeaderQueue,

    /// The set of outpoints which have been relayed to the bridge. This is used
    /// to prevent replay attacks of deposits.
    pub processed_outpoints: OutpointSet,

    /// The checkpoint queue, which manages the checkpointing process,
    /// periodically moving the reserve of BTC on the Bitcoin blockchain to
    /// collect incoming deposits, move the funds to the latest signatory set,
    /// and pay out requested withdrawals.
    #[call]
    pub checkpoints: CheckpointQueue,

    /// The map of nBTC accounts, which hold the nBTC balances of users.
    pub accounts: Accounts<Nbtc>,

    /// The public keys declared by signatories, which are used to sign Bitcoin
    /// transactions.
    // TODO: store recovery script data in account struct
    pub signatory_keys: SignatoryKeys,

    /// A pool of BTC where bridge fees are collected.
    pub(crate) reward_pool: Coin<Nbtc>,

    // TODO: turn into Coin<Nbtc>
    #[orga(version(V2))]
    pub(crate) fee_pool: i64,

    /// The recovery scripts for nBTC account holders, which are users' desired
    /// destinations for BTC to be paid out to in the emergency disbursal
    /// process if the network is halted.
    pub recovery_scripts: Map<Address, Adapter<Script>>,

    /// The configuration parameters for the Bitcoin module.
    pub config: Config,

    #[orga(version(V2))]
    #[call]
    pub recovery_txs: RecoveryTxs,
}

impl MigrateFrom<BitcoinV0> for BitcoinV1 {
    fn migrate_from(_value: BitcoinV0) -> OrgaResult<Self> {
        unreachable!()
    }
}

impl MigrateFrom<BitcoinV1> for BitcoinV2 {
    fn migrate_from(value: BitcoinV1) -> OrgaResult<Self> {
        Ok(Self {
            headers: value.headers,
            processed_outpoints: value.processed_outpoints,
            checkpoints: value.checkpoints,
            accounts: value.accounts,
            signatory_keys: value.signatory_keys,
            reward_pool: value.reward_pool,
<<<<<<< HEAD
            recovery_scripts: value.recovery_scripts,
            config: value.config,
            recovery_txs: RecoveryTxs::new(),
        })
    }
}
=======
            fee_pool: 0,
            recovery_scripts: value.recovery_scripts,
            config: value.config,
        })
    }
}

>>>>>>> 843f0e3c
/// A Tendermint/CometBFT public key.
pub type ConsensusKey = [u8; 32];

/// A Bitcoin extended public key, used to derive Bitcoin public keys which
/// signatories sign transactions with.
// #[derive(Call, Query, Clone, Debug, Client, PartialEq, Serialize)]
#[derive(Debug, PartialEq, Serialize, FieldCall, FieldQuery, Clone, Copy)]
pub struct Xpub {
    key: ExtendedPubKey,
}

impl Migrate for Xpub {}

impl Describe for Xpub {
    fn describe() -> orga::describe::Descriptor {
        orga::describe::Builder::new::<Self>().build()
    }
}

pub const XPUB_LENGTH: usize = 78;

impl Xpub {
    /// Creates a new `Xpub` from an `ExtendedPubKey`.
    pub fn new(key: ExtendedPubKey) -> Self {
        Xpub { key }
    }

    /// Gets the `ExtendedPubKey` from the `Xpub`.
    pub fn inner(&self) -> &ExtendedPubKey {
        &self.key
    }
}

impl State for Xpub {
    #[inline]
    fn attach(&mut self, _: Store) -> OrgaResult<()> {
        Ok(())
    }

    #[inline]
    fn flush<W: std::io::Write>(self, out: &mut W) -> OrgaResult<()> {
        Ok(self.encode_into(out)?)
    }

    fn load(_store: Store, bytes: &mut &[u8]) -> OrgaResult<Self> {
        Ok(Self::decode(bytes)?)
    }
}

impl Deref for Xpub {
    type Target = ExtendedPubKey;

    fn deref(&self) -> &Self::Target {
        &self.key
    }
}

impl Encode for Xpub {
    fn encode_into<W: std::io::Write>(&self, dest: &mut W) -> ed::Result<()> {
        let bytes = self.key.encode();
        dest.write_all(&bytes)?;
        Ok(())
    }

    fn encoding_length(&self) -> ed::Result<usize> {
        Ok(XPUB_LENGTH)
    }
}

impl Decode for Xpub {
    fn decode<R: std::io::Read>(mut input: R) -> ed::Result<Self> {
        let mut bytes = [0; XPUB_LENGTH];
        input.read_exact(&mut bytes)?;
        let key = ExtendedPubKey::decode(&bytes).map_err(|_| ed::Error::UnexpectedByte(32))?;
        Ok(Xpub { key })
    }
}

impl Terminated for Xpub {}

impl From<ExtendedPubKey> for Xpub {
    fn from(key: ExtendedPubKey) -> Self {
        Xpub { key }
    }
}

impl From<&ExtendedPubKey> for Xpub {
    fn from(key: &ExtendedPubKey) -> Self {
        Xpub { key: *key }
    }
}

/// Exempts a call from having to pay the transaction fee, by funding the fee
/// plugin with minted coins.
pub fn exempt_from_fee() -> Result<()> {
    let paid = Context::resolve::<Paid>()
        .ok_or_else(|| OrgaError::Coins("No Paid context found".into()))?;

    paid.give::<crate::app::Nom, _>(orga::plugins::MIN_FEE)?;

    Ok(())
}

#[orga]
impl Bitcoin {
    /// Sets the configuration parameters to the given values.
    pub fn configure(&mut self, config: Config) {
        self.config = config;
    }

    /// Gets the configuration parameters.
    pub fn config() -> Config {
        Config::default()
    }

    /// Called by validators to store their signatory public key, which will be
    /// used for their signing of Bitcoin transactions.
    ///
    /// This call must be signed by an operator key associated with an account
    /// which has declared a validator.
    #[call]
    pub fn set_signatory_key(&mut self, _signatory_key: Xpub) -> Result<()> {
        #[cfg(feature = "full")]
        {
            let signer = self
                .context::<Signer>()
                .ok_or_else(|| Error::Orga(OrgaError::App("No Signer context available".into())))?
                .signer
                .ok_or_else(|| Error::Orga(OrgaError::App("Call must be signed".into())))?;

            let validators: &mut Validators = self.context().ok_or_else(|| {
                Error::Orga(orga::Error::App("No validator context found".to_string()))
            })?;

            let consensus_key = validators.consensus_key(signer)?.ok_or_else(|| {
                Error::Orga(orga::Error::App(
                    "Signer does not have a consensus key".to_string(),
                ))
            })?;

            let regtest_mode = self.network() == bitcoin::Network::Regtest
                && _signatory_key.network == bitcoin::Network::Testnet;

            if !regtest_mode && _signatory_key.network != self.network() {
                return Err(Error::Orga(orga::Error::App(
                    "Signatory key network does not match network".to_string(),
                )));
            }

            self.signatory_keys.insert(consensus_key, _signatory_key)?;
        }

        Ok(())
    }

    /// Called by users to set their recovery script, which is their desired
    /// destination paid out to in the emergency disbursal process if the the
    /// account has sufficient balance.
    #[call]
    pub fn set_recovery_script(&mut self, signatory_script: Adapter<Script>) -> Result<()> {
        #[cfg(feature = "full")]
        {
            if signatory_script.len() as u64 > self.config.max_withdrawal_script_length {
                return Err(Error::Orga(orga::Error::App(
                    "Script exceeds maximum length".to_string(),
                )));
            }

            let signer = self
                .context::<Signer>()
                .ok_or_else(|| Error::Orga(OrgaError::App("No Signer context available".into())))?
                .signer
                .ok_or_else(|| Error::Orga(OrgaError::App("Call must be signed".into())))?;

            self.recovery_scripts.insert(signer, signatory_script)?;
        }

        Ok(())
    }

    /// Returns `true` if the next call to `self.checkpoints.maybe_step()` will
    /// push a new checkpoint (along with advancing the current `Building`
    /// checkpoint to `Signing`). Returns `false` otherwise.
    #[cfg(feature = "full")]
    pub fn should_push_checkpoint(&mut self) -> Result<bool> {
        self.checkpoints
            .should_push(self.signatory_keys.map(), &[0; 32])
        // TODO: we shouldn't need this slice, commitment should be fixed-length
    }

    /// Verifies and processes a deposit of BTC into the reserve.
    ///
    /// This will check that the Bitcoin transaction has been sufficiently
    /// confirmed on the Bitcoin blockchain, then will add the deposit to the
    /// current `Building` checkpoint to be spent as an input. The deposit's
    /// committed destination will be credited once the checkpoint is fully
    /// signed.
    pub fn relay_deposit(
        &mut self,
        btc_tx: Adapter<Transaction>,
        btc_height: u32,
        btc_proof: Adapter<PartialMerkleTree>,
        btc_vout: u32,
        sigset_index: u32,
        dest: super::app::Dest,
    ) -> Result<()> {
        exempt_from_fee()?;

        let now = self
            .context::<Time>()
            .ok_or_else(|| Error::Orga(OrgaError::App("No time context available".to_string())))?
            .seconds as u64;

        let btc_header = self
            .headers
            .get_by_height(btc_height)?
            .ok_or_else(|| OrgaError::App("Invalid bitcoin block height".to_string()))?;

        if self.headers.height()? - btc_height < self.config.min_confirmations {
            return Err(OrgaError::App("Block is not sufficiently confirmed".to_string()).into());
        }

        let mut txids = vec![];
        let mut block_indexes = vec![];
        let proof_merkle_root = btc_proof
            .extract_matches(&mut txids, &mut block_indexes)
            .map_err(|_| Error::BitcoinMerkleBlockError)?;
        if proof_merkle_root != btc_header.merkle_root() {
            return Err(OrgaError::App(
                "Bitcoin merkle proof does not match header".to_string(),
            ))?;
        }
        if txids.len() != 1 {
            return Err(OrgaError::App(
                "Bitcoin merkle proof contains an invalid number of txids".to_string(),
            ))?;
        }
        if txids[0] != btc_tx.txid() {
            return Err(OrgaError::App(
                "Bitcoin merkle proof does not match transaction".to_string(),
            ))?;
        }

        if btc_vout as usize >= btc_tx.output.len() {
            return Err(OrgaError::App("Output index is out of bounds".to_string()))?;
        }
        let output = &btc_tx.output[btc_vout as usize];

        if output.value < self.config.min_deposit_amount {
            return Err(OrgaError::App(
                "Deposit amount is below minimum".to_string(),
            ))?;
        }

        let checkpoint = self.checkpoints.get(sigset_index)?;
        let sigset = checkpoint.sigset.clone();

        let dest_bytes = dest.commitment_bytes()?;
        let expected_script =
            sigset.output_script(&dest_bytes, self.checkpoints.config.sigset_threshold)?;
        if output.script_pubkey != expected_script {
            return Err(OrgaError::App(
                "Output script does not match signature set".to_string(),
            ))?;
        }
        let outpoint = (btc_tx.txid().into_inner(), btc_vout);
        if self.processed_outpoints.contains(outpoint)? {
            return Err(OrgaError::App(
                "Output has already been relayed".to_string(),
            ))?;
        }
        let deposit_timeout = sigset.create_time() + self.config.max_deposit_age;
        self.processed_outpoints.insert(outpoint, deposit_timeout)?;

        if !checkpoint.deposits_enabled {
            return Err(OrgaError::App(
                "Deposits are disabled for the given checkpoint".to_string(),
            ))?;
        }

        if now > deposit_timeout {
            self.recovery_txs.create_recovery_tx(RecoveryTxInput {
                expired_tx: btc_tx.into_inner(),
                vout: btc_vout,
                old_sigset: &sigset,
                new_sigset: &self.checkpoints.building()?.sigset,
                dest,
                fee_rate: self.checkpoints.building()?.fee_rate,
                //TODO: Hold checkpoint config on state
                threshold: self.checkpoints.config.sigset_threshold,
            })?;

            return Ok(());
        }

        let prevout = bitcoin::OutPoint {
            txid: btc_tx.txid(),
            vout: btc_vout,
        };
        let input = Input::new(
            prevout,
            &sigset,
            &dest_bytes,
            output.value,
            self.checkpoints.config.sigset_threshold,
        )?;
        let input_size = input.est_vsize();
<<<<<<< HEAD
        let fee = input_size * checkpoint.fee_rate;
        let value = output.value.checked_sub(fee).ok_or_else(|| {
=======

        let mut nbtc = Nbtc::mint(output.value * self.config.units_per_sat);
        let fee_amount = input_size * checkpoint.fee_rate * self.checkpoints.config.user_fee_factor
            / 10_000
            * self.config.units_per_sat;
        let fee = nbtc.take(fee_amount).map_err(|_| {
>>>>>>> 843f0e3c
            OrgaError::App("Deposit amount is too small to pay its spending fee".to_string())
        })?;
        self.give_miner_fee(fee)?;
        // TODO: record as excess collected if inputs are full

        let mut building_mut = self.checkpoints.building_mut()?;
        let mut building_checkpoint_batch = building_mut
            .batches
            .get_mut(BatchType::Checkpoint as u64)?
            .unwrap();
        let mut checkpoint_tx = building_checkpoint_batch.get_mut(0)?.unwrap();
        checkpoint_tx.input.push_back(input)?;
        // TODO: keep in excess queue if full

        let deposit_fee = nbtc.take(calc_deposit_fee(nbtc.amount.into()))?;
        self.give_rewards(deposit_fee)?;

        self.checkpoints
            .building_mut()?
            .insert_pending(dest, nbtc)?;

        Ok(())
    }

    /// Records proof that a checkpoint produced by the network has been
    /// confirmed into a Bitcoin block.
    #[call]
    pub fn relay_checkpoint(
        &mut self,
        btc_height: u32,
        btc_proof: Adapter<PartialMerkleTree>,
        cp_index: u32,
    ) -> Result<()> {
        exempt_from_fee()?;

        if let Some(conf_index) = self.checkpoints.confirmed_index {
            if cp_index <= conf_index {
                return Err(OrgaError::App(
                    "Checkpoint has already been relayed".to_string(),
                ))?;
            }
        }

        let btc_header = self
            .headers
            .get_by_height(btc_height)?
            .ok_or_else(|| OrgaError::App("Invalid bitcoin block height".to_string()))?;

        if self.headers.height()? - btc_height < self.config.min_checkpoint_confirmations {
            return Err(OrgaError::App("Block is not sufficiently confirmed".to_string()).into());
        }

        let mut txids = vec![];
        let mut block_indexes = vec![];
        let proof_merkle_root = btc_proof
            .extract_matches(&mut txids, &mut block_indexes)
            .map_err(|_| Error::BitcoinMerkleBlockError)?;
        if proof_merkle_root != btc_header.merkle_root() {
            return Err(OrgaError::App(
                "Bitcoin merkle proof does not match header".to_string(),
            ))?;
        }
        if txids.len() != 1 {
            return Err(OrgaError::App(
                "Bitcoin merkle proof contains an invalid number of txids".to_string(),
            ))?;
        }

        let btc_tx = self.checkpoints.get(cp_index)?.checkpoint_tx()?;
        if txids[0] != btc_tx.txid() {
            return Err(OrgaError::App(
                "Bitcoin merkle proof does not match transaction".to_string(),
            ))?;
        }

        self.checkpoints.confirmed_index = Some(cp_index);
        log::info!(
            "Checkpoint {} confirmed at Bitcoin height {}",
            cp_index,
            btc_height
        );

        Ok(())
    }

    /// Initiates a withdrawal, adding an output to the current `Building`
    /// checkpoint to be paid out once the checkpoint is fully signed.
    pub fn withdraw(&mut self, script_pubkey: Adapter<Script>, amount: Amount) -> Result<()> {
        exempt_from_fee()?;

        let signer = self
            .context::<Signer>()
            .ok_or_else(|| Error::Orga(OrgaError::App("No Signer context available".into())))?
            .signer
            .ok_or_else(|| Error::Orga(OrgaError::App("Call must be signed".into())))?;

        let coins = self.accounts.withdraw(signer, amount)?;

        self.add_withdrawal(script_pubkey, coins)
    }

    /// Adds an output to the current `Building` checkpoint to be paid out once
    /// the checkpoint is fully signed.
    pub fn add_withdrawal(
        &mut self,
        script_pubkey: Adapter<Script>,
        mut coins: Coin<Nbtc>,
    ) -> Result<()> {
        if script_pubkey.len() as u64 > self.config.max_withdrawal_script_length {
            return Err(OrgaError::App("Script exceeds maximum length".to_string()).into());
        }

        if self.checkpoints.len()? < self.config.min_withdrawal_checkpoints {
            return Err(OrgaError::App(format!(
                "Withdrawals are disabled until the network has produced at least {} checkpoints",
                self.config.min_withdrawal_checkpoints
            ))
            .into());
        }

        let fee_amount = (9 + script_pubkey.len() as u64)
            * self.checkpoints.building()?.fee_rate
            * self.checkpoints.config.user_fee_factor
            / 10_000
            * self.config.units_per_sat;
        let fee = coins.take(fee_amount).map_err(|_| {
            OrgaError::App("Withdrawal is too small to pay its miner fee".to_string())
        })?;
        self.give_miner_fee(fee)?;
        // TODO: record as collected for excess if full

        let value = Into::<u64>::into(coins.amount) / self.config.units_per_sat;
        if value < self.config.min_withdrawal_amount {
            return Err(OrgaError::App(
                "Withdrawal is smaller than than minimum amount".to_string(),
            )
            .into());
        }
        if bitcoin::Amount::from_sat(value) <= script_pubkey.dust_value() {
            return Err(OrgaError::App(
                "Withdrawal is too small to pay its dust limit".to_string(),
            )
            .into());
        }

        let output = bitcoin::TxOut {
            script_pubkey: script_pubkey.into_inner(),
            value,
        };

        let mut checkpoint = self.checkpoints.building_mut()?;
        let mut building_checkpoint_batch = checkpoint
            .batches
            .get_mut(BatchType::Checkpoint as u64)?
            .unwrap();
        let mut checkpoint_tx = building_checkpoint_batch.get_mut(0)?.unwrap();
        checkpoint_tx.output.push_back(Adapter::new(output))?;
        // TODO: push to excess if full

        Ok(())
    }

    /// Transfers nBTC to another account.
    #[call]
    pub fn transfer(&mut self, to: Address, amount: Amount) -> Result<()> {
        exempt_from_fee()?;

        let signer = self
            .context::<Signer>()
            .ok_or_else(|| Error::Orga(OrgaError::App("No Signer context available".into())))?
            .signer
            .ok_or_else(|| Error::Orga(OrgaError::App("Call must be signed".into())))?;

        let transfer_fee = self
            .accounts
            .withdraw(signer, self.config.transfer_fee.into())?;
        self.give_rewards(transfer_fee)?;

        let dest = Dest::Address(to);
        let coins = self.accounts.withdraw(signer, amount)?;
        self.checkpoints
            .building_mut()?
            .insert_pending(dest, coins)?;

        Ok(())
    }

    /// Called by signatories to submit their signatures for the current
    /// `Signing` checkpoint.
    #[call]
    pub fn sign(
        &mut self,
        xpub: Xpub,
        sigs: LengthVec<u16, Signature>,
        cp_index: u32,
    ) -> Result<()> {
        self.checkpoints
            .sign(xpub, sigs, cp_index, self.headers.height()?)
    }

    /// The amount of BTC in the reserve output of the most recent fully-signed
    /// checkpoint.
    #[query]
    pub fn value_locked(&self) -> Result<u64> {
        let last_completed = self.checkpoints.last_completed()?;
        Ok(last_completed.reserve_output()?.unwrap().value)
    }

    /// The network (e.g. Bitcoin testnet vs mainnet) which is currently
    /// configured.
    pub fn network(&self) -> bitcoin::Network {
        self.headers.network()
    }

    /// Gets the rate of change of the reserve output and signatory set over the
    /// given interval, in basis points (1/100th of a percent).
    ///
    /// This is used by signers to implement a "circuit breaker" mechanism,
    /// temporarily halting signing if funds are leaving the reserve too quickly
    /// or if the signatory set is changing too quickly.
    #[query]
    pub fn change_rates(&self, interval: u64, now: u64, reset_index: u32) -> Result<ChangeRates> {
        let signing = self
            .checkpoints
            .signing()?
            .ok_or_else(|| OrgaError::App("No checkpoint to be signed".to_string()))?;

        if now > interval && now - interval > signing.create_time()
            || reset_index >= signing.sigset.index
        {
            return Ok(ChangeRates::default());
        }
        let now = signing.create_time().max(now);

        let completed = self
            .checkpoints
            .completed((interval / self.checkpoints.config.min_checkpoint_interval) as u32 + 1)?;
        if completed.is_empty() {
            return Ok(ChangeRates::default());
        }

        let prev_index = completed
            .iter()
            .rposition(|c| (now - c.create_time()) > interval || c.sigset.index <= reset_index)
            .unwrap_or(0);

        let prev_checkpoint = completed.get(prev_index).unwrap();

        let amount_prev = prev_checkpoint.reserve_output()?.unwrap().value;
        let amount_now = signing.reserve_output()?.unwrap().value;

        let reserve_decrease = amount_prev.saturating_sub(amount_now);

        let vp_shares = |sigset: &SignatorySet| -> Result<_> {
            let secp = bitcoin::secp256k1::Secp256k1::verification_only();
            let sigset_index = sigset.index();
            let total_vp = sigset.present_vp() as f64;
            let sigset_fractions: HashMap<_, _> = sigset
                .iter()
                .map(|v| (v.pubkey.as_slice(), v.voting_power as f64 / total_vp))
                .collect();
            let mut sigset: HashMap<_, _> = Default::default();
            for entry in self.signatory_keys.map().iter()? {
                let (_, xpub) = entry?;
                let derive_path = [ChildNumber::from_normal_idx(sigset_index)?];
                let pubkey: threshold_sig::Pubkey =
                    xpub.derive_pub(&secp, &derive_path)?.public_key.into();
                sigset.insert(
                    xpub.inner().encode(),
                    *sigset_fractions.get(pubkey.as_slice()).unwrap_or(&0.0),
                );
            }

            Ok(sigset)
        };

        let now_sigset = vp_shares(&signing.sigset)?;
        let prev_sigset = vp_shares(&prev_checkpoint.sigset)?;
        let sigset_change = now_sigset.iter().fold(0.0, |acc, (k, v)| {
            let prev_share = prev_sigset.get(k).unwrap_or(&0.0);
            if v > prev_share {
                acc + (v - prev_share)
            } else {
                acc
            }
        });
        let sigset_change = (sigset_change * 10_000.0) as u16;

        Ok(ChangeRates {
            withdrawal: (reserve_decrease * 10_000 / amount_prev) as u16,
            sigset_change,
        })
    }

    /// Called once per sidechain block to advance the checkpointing process.
    #[cfg(feature = "full")]
    pub fn begin_block_step(
        &mut self,
        external_outputs: impl Iterator<Item = Result<bitcoin::TxOut>>,
        timestamping_commitment: Vec<u8>,
    ) -> Result<Vec<ConsensusKey>> {
        let has_completed_cp = if let Err(Error::Orga(OrgaError::App(err))) =
            self.checkpoints.last_completed_index()
        {
            if err == "No completed checkpoints yet" {
                false
            } else {
                return Err(Error::Orga(OrgaError::App(err)));
            }
        } else {
            true
        };

        let reached_capacity_limit = if has_completed_cp {
            self.value_locked()? >= self.config.capacity_limit
        } else {
            false
        };

        let pushed = self
            .checkpoints
            .maybe_step(
                self.signatory_keys.map(),
                &self.accounts,
                &self.recovery_scripts,
                external_outputs,
                self.headers.height()?,
                !reached_capacity_limit,
                timestamping_commitment,
                &mut self.fee_pool,
                &self.config,
            )
            .map_err(|err| OrgaError::App(err.to_string()))?;

        // TODO: remove expired outpoints from processed_outpoints

        if pushed {
            self.offline_signers()
        } else {
            Ok(vec![])
        }
    }

    /// Returns the consensus keys of signers who have not submitted signatures
    /// for the last `max_offline_checkpoints` checkpoints.
    ///
    /// This should be used to punish offline signers, by e.g. removing them
    /// from the validator set and slashing their stake.
    #[cfg(feature = "full")]
    fn offline_signers(&mut self) -> Result<Vec<ConsensusKey>> {
        let mut validators = self
            .context::<Validators>()
            .ok_or_else(|| OrgaError::App("No validator context found".to_string()))?
            .entries()?;
        validators.sort_by(|a, b| b.power.cmp(&a.power));

        let offline_threshold = self.config.max_offline_checkpoints;
        let sigset = self.checkpoints.active_sigset()?;
        let lowest_power = sigset.signatories.last().unwrap().voting_power;
        let completed = self.checkpoints.completed(offline_threshold)?;
        if completed.len() < offline_threshold as usize {
            return Ok(vec![]);
        }
        let mut offline_signers = vec![];
        for ValidatorEntry {
            power,
            pubkey: cons_key,
        } in validators
        {
            if power < lowest_power {
                break;
            }

            let xpub = if let Some(xpub) = self.signatory_keys.get(cons_key)? {
                xpub
            } else {
                continue;
            };

            let mut offline = true;
            for checkpoint in completed.iter().rev() {
                if checkpoint.to_sign(xpub)?.is_empty() {
                    offline = false;
                    break;
                }
            }

            if offline {
                offline_signers.push(cons_key);
            }
        }

        Ok(offline_signers)
    }

    /// Takes the pending nBTC transfers from the most recent fully-signed
    /// checkpoint, leaving the vector empty after calling.
    ///
    /// This should be used to process the pending transfers, crediting each of
    /// them now that the checkpoint has been fully signed.
    pub fn take_pending(&mut self) -> Result<Vec<(Dest, Coin<Nbtc>)>> {
        if let Err(Error::Orga(OrgaError::App(err))) = self.checkpoints.last_completed_index() {
            if err == "No completed checkpoints yet" {
                return Ok(vec![]);
            }
        }

        // TODO: drain iter
        let pending = &mut self.checkpoints.last_completed_mut()?.pending;
        let keys = pending
            .iter()?
            .map(|entry| entry.map(|(dest, _)| dest.clone()).map_err(Error::from))
            .collect::<Result<Vec<Dest>>>()?;
        let mut dests = vec![];
        for dest in keys {
            let coins = pending.remove(dest.clone())?.unwrap().into_inner();
            dests.push((dest, coins));
        }
        Ok(dests)
    }

    pub fn give_miner_fee(&mut self, coin: Coin<Nbtc>) -> Result<()> {
        let amount: u64 = coin.amount.into();
        coin.burn();

        self.fee_pool += amount as i64;
        self.checkpoints.building_mut()?.fees_collected += amount;

        Ok(())
    }

    pub fn give_rewards(&mut self, coin: Coin<Nbtc>) -> Result<()> {
        if self.fee_pool < (self.config.fee_pool_target_balance * self.config.units_per_sat) as i64
        {
            let amount: u64 = coin.amount.into();
            coin.burn();

            let reward_amount = (amount as u128 * self.config.fee_pool_reward_split.0 as u128
                / self.config.fee_pool_reward_split.1 as u128)
                as u64;
            let fee_amount = amount - reward_amount;

            self.reward_pool.give(Coin::mint(reward_amount))?;
            self.give_miner_fee(Coin::mint(fee_amount))?;

            assert_eq!(reward_amount + fee_amount, amount);
        } else {
            self.reward_pool.give(coin)?;
        }

        Ok(())
    }

    #[call]
    pub fn give_funding_to_fee_pool(&mut self, amount: Amount) -> Result<()> {
        let taken_coins = self
            .context::<Paid>()
            .ok_or_else(|| orga::Error::Coins("No Paid context found".into()))?
            .take(amount)?;

        self.give_miner_fee(taken_coins)
    }
}

/// The current rates of change of the reserve output and signatory set, in
/// basis points (1/100th of a percent).
#[orga]
#[derive(Debug, Clone)]
pub struct ChangeRates {
    pub withdrawal: u16,
    pub sigset_change: u16,
}

/// A collection storing the signatory extended public keys of each validator
/// who has submitted one.
///
/// The collection also includes an set of all signatory extended public keys,
/// which is used to prevent duplicate keys from being submitted.
#[orga]
pub struct SignatoryKeys {
    by_cons: Map<ConsensusKey, Xpub>,
    xpubs: Map<Xpub, ()>,
}

#[orga]
impl SignatoryKeys {
    /// Clears the collection.
    pub fn reset(&mut self) -> OrgaResult<()> {
        let mut xpubs = vec![];
        for entry in self.by_cons.iter()? {
            let (_k, v) = entry?;
            xpubs.push(v);
        }
        for xpub in xpubs {
            self.xpubs.remove(*xpub)?;
        }

        clear_map(&mut self.by_cons)?;

        Ok(())
    }

    /// Returns the map of consensus keys to signatory extended public keys.
    pub fn map(&self) -> &Map<ConsensusKey, Xpub> {
        &self.by_cons
    }

    /// Adds a signatory extended public key to the collection, associated with
    /// the given consensus key.
    pub fn insert(&mut self, consensus_key: ConsensusKey, xpub: Xpub) -> Result<()> {
        let mut normalized_xpub = xpub;
        normalized_xpub.key.child_number = 0.into();
        normalized_xpub.key.depth = 0;
        normalized_xpub.key.parent_fingerprint = Default::default();

        if self.xpubs.contains_key(normalized_xpub)? {
            return Err(OrgaError::App("Duplicate signatory key".to_string()).into());
        }

        self.by_cons.insert(consensus_key, xpub)?;
        self.xpubs.insert(normalized_xpub, ())?;

        Ok(())
    }

    /// Returns the signatory extended public key associated with the given
    /// consensus key, if one exists.
    #[query]
    pub fn get(&self, cons_key: ConsensusKey) -> Result<Option<Xpub>> {
        Ok(self.by_cons.get(cons_key)?.map(|x| *x))
    }
}

/// Iterates through the given map and removes all entries.
fn clear_map<K, V>(map: &mut Map<K, V>) -> OrgaResult<()>
where
    K: Encode + Decode + Terminated + Next + Clone + Send + Sync + 'static,
    V: State,
{
    let mut keys = vec![];
    for entry in map.iter()? {
        let (k, _v) = entry?;
        keys.push(k.clone());
    }

    for key in keys {
        map.remove(key)?;
    }

    Ok(())
}

/// Iterates through the given deque and removes all entries.
fn clear_deque<V>(deque: &mut Deque<V>) -> OrgaResult<()>
where
    V: State,
{
    while !deque.is_empty() {
        deque.pop_back()?;
    }

    Ok(())
}

#[cfg(test)]
mod tests {
    use std::{cell::RefCell, fs, rc::Rc};

    use bitcoin::{
        secp256k1::Secp256k1, util::bip32::ExtendedPrivKey, BlockHash, BlockHeader, OutPoint,
        TxMerkleNode, Txid,
    };
    use orga::collections::EntryMap;

    use super::{
        header_queue::{WorkHeader, WrappedHeader},
        *,
    };

    #[serial_test::serial]
    #[test]
    fn relay_height_validity() {
        Context::add(Paid::default());
        Context::add(Time::from_seconds(0));

        let mut btc = Bitcoin::default();

        for _ in 0..10 {
            btc.headers
                .deque
                .push_back(WorkHeader::new(
                    WrappedHeader::new(
                        Adapter::new(BlockHeader {
                            bits: 0,
                            merkle_root: TxMerkleNode::all_zeros(),
                            nonce: 0,
                            prev_blockhash: BlockHash::all_zeros(),
                            time: 0,
                            version: 0,
                        }),
                        btc.headers.height().unwrap() + 1,
                    ),
                    bitcoin::util::uint::Uint256([0, 0, 0, 0]),
                ))
                .unwrap();
        }

        let h = btc.headers.height().unwrap();
        let mut try_relay = |height| {
            // TODO: make test cases not fail at irrelevant steps in relay_deposit
            // (either by passing in valid input, or by handling other error paths)
            btc.relay_deposit(
                Adapter::new(Transaction {
                    input: vec![],
                    lock_time: bitcoin::PackedLockTime(0),
                    output: vec![],
                    version: 0,
                }),
                height,
                Adapter::new(PartialMerkleTree::from_txids(&[Txid::all_zeros()], &[true])),
                0,
                0,
                Dest::Address(Address::NULL),
            )
        };

        assert_eq!(
            try_relay(h + 100).unwrap_err().to_string(),
            "App Error: Invalid bitcoin block height",
        );
        assert_eq!(
            try_relay(h - 100).unwrap_err().to_string(),
            "Passed index is greater than initial height. Referenced header does not exist on the Header Queue",
        );

        Context::remove::<Paid>();
    }

    #[test]
    #[serial_test::serial]
    fn check_change_rates() -> Result<()> {
        // use checkpoint::*;
        let paid = orga::plugins::Paid::default();
        Context::add(paid);

        let mut vals = orga::plugins::Validators::new(
            Rc::new(RefCell::new(Some(EntryMap::new()))),
            Rc::new(RefCell::new(Some(Map::new()))),
        );
        let addr = vec![Address::from_pubkey([0; 33]), Address::from_pubkey([1; 33])];
        vals.set_voting_power([0; 32], 100);
        vals.set_operator([0; 32], addr[0])?;
        vals.set_voting_power([1; 32], 10);
        vals.set_operator([1; 32], addr[1])?;
        Context::add(vals);

        let set_signer = |addr| {
            Context::add(Signer { signer: Some(addr) });
        };
        let set_time = |time| {
            let time = orga::plugins::Time::from_seconds(time);
            Context::add(time);
        };

        let secp = Secp256k1::new();
        let xpriv = vec![
            ExtendedPrivKey::new_master(super::NETWORK, &[0]).unwrap(),
            ExtendedPrivKey::new_master(super::NETWORK, &[1]).unwrap(),
        ];
        let xpub = vec![
            ExtendedPubKey::from_priv(&secp, &xpriv[0]),
            ExtendedPubKey::from_priv(&secp, &xpriv[1]),
        ];

        let btc = Rc::new(RefCell::new(Bitcoin::default()));

        let push_deposit = || {
            let input = Input::new(
                OutPoint {
                    txid: Txid::from_slice(&[0; 32]).unwrap(),
                    vout: 0,
                },
                &btc.borrow().checkpoints.building().unwrap().sigset,
                &[0u8],
                100_000_000,
                (9, 10),
            )
            .unwrap();
            let mut btc = btc.borrow_mut();
            let mut building_mut = btc.checkpoints.building_mut().unwrap();
            building_mut.fees_collected = 100_000_000;
            let mut building_checkpoint_batch = building_mut
                .batches
                .get_mut(BatchType::Checkpoint as u64)
                .unwrap()
                .unwrap();
            let mut checkpoint_tx = building_checkpoint_batch.get_mut(0).unwrap().unwrap();
            checkpoint_tx.input.push_back(input).unwrap();
        };

        let push_withdrawal = || {
            let mut btc = btc.borrow_mut();

            btc.add_withdrawal(Adapter::new(Script::new()), 459_459_927_000_000.into())
                .unwrap();
        };

        let sign_batch = |btc_height| {
            let mut btc = btc.borrow_mut();
            let queue = &mut btc.checkpoints;
            let cp = queue.signing().unwrap().unwrap();
            let sigset_index = cp.sigset.index;
            for i in 0..2 {
                if queue.signing().unwrap().is_none() {
                    break;
                }
                let cp = queue.signing().unwrap().unwrap();
                let to_sign = cp.to_sign(Xpub::new(xpub[i])).unwrap();
                let secp2 = Secp256k1::signing_only();
                let sigs = crate::bitcoin::signer::sign(&secp2, &xpriv[i], &to_sign).unwrap();
                queue
                    .sign(Xpub::new(xpub[i]), sigs, sigset_index, btc_height)
                    .unwrap();
            }
        };
        let sign_cp = |btc_height| {
            sign_batch(btc_height);
            sign_batch(btc_height);
            if btc.borrow().checkpoints.signing().unwrap().is_some() {
                sign_batch(btc_height);
            }
        };
        let maybe_step = || {
            let mut btc = btc.borrow_mut();

            btc.begin_block_step(vec![].into_iter(), vec![1, 2, 3])
                .unwrap();
        };

        set_time(0);
        for i in 0..2 {
            set_signer(addr[i]);
            btc.borrow_mut().set_signatory_key(Xpub::new(xpub[i]))?;
        }

        assert_eq!(btc.borrow().checkpoints.len()?, 0);
        maybe_step();
        assert_eq!(btc.borrow().checkpoints.len()?, 1);

        set_time(1000);
        push_deposit();
        maybe_step();
        sign_cp(10);

        assert_eq!(btc.borrow().checkpoints.len()?, 2);

        set_time(2000);
        push_deposit();
        maybe_step();
        let change_rates = btc.borrow().change_rates(2000, 2100, 0)?;
        assert_eq!(change_rates.withdrawal, 0);
        assert_eq!(change_rates.sigset_change, 0);
        sign_cp(10);

        assert_eq!(btc.borrow().checkpoints.len()?, 3);

        // Change the sigset
        let vals = Context::resolve::<Validators>().unwrap();
        vals.set_voting_power([1; 32], 100);

        set_time(3000);
        push_deposit();
        maybe_step();
        let change_rates = btc.borrow().change_rates(3000, 3100, 0)?;
        assert_eq!(change_rates.withdrawal, 0);
        assert_eq!(change_rates.sigset_change, 0);
        sign_cp(10);

        assert_eq!(btc.borrow().checkpoints.len()?, 4);

        set_time(4000);
        push_deposit();
        maybe_step();
        let change_rates = btc.borrow().change_rates(3000, 4100, 0)?;
        assert_eq!(change_rates.withdrawal, 0);
        assert_eq!(change_rates.sigset_change, 4090);
        assert_eq!(btc.borrow().checkpoints.len()?, 5);

        sign_cp(10);

        set_time(5000);
        push_deposit();
        maybe_step();
        let change_rates = btc.borrow().change_rates(3000, 5100, 0)?;
        assert_eq!(change_rates.withdrawal, 0);
        assert_eq!(change_rates.sigset_change, 4090);
        assert_eq!(btc.borrow().checkpoints.len()?, 6);
        sign_cp(10);

        set_time(6000);
        push_withdrawal();
        maybe_step();
        let change_rates = btc.borrow().change_rates(3000, 5100, 0)?;
        assert_eq!(change_rates.withdrawal, 8651);
        assert_eq!(change_rates.sigset_change, 4090);
        assert_eq!(btc.borrow().checkpoints.signing()?.unwrap().sigset.index, 5);
        let change_rates = btc.borrow().change_rates(3000, 5100, 5)?;
        assert_eq!(change_rates.withdrawal, 0);
        assert_eq!(change_rates.sigset_change, 0);

        Ok(())
    }
}<|MERGE_RESOLUTION|>--- conflicted
+++ resolved
@@ -120,13 +120,12 @@
     pub capacity_limit: u64,
 
     #[orga(version(V4))]
-<<<<<<< HEAD
     pub max_deposit_age: u64,
-=======
+
+    #[orga(version(V4))]
     pub fee_pool_target_balance: u64,
     #[orga(version(V4))]
     pub fee_pool_reward_split: (u64, u64),
->>>>>>> 843f0e3c
 }
 
 impl MigrateFrom<ConfigV0> for ConfigV1 {
@@ -181,14 +180,7 @@
             units_per_sat: value.units_per_sat,
             max_offline_checkpoints: value.max_offline_checkpoints,
             min_checkpoint_confirmations: 0,
-<<<<<<< HEAD
-            #[cfg(feature = "testnet")]
-            capacity_limit: 100 * 100_000_000,
-            #[cfg(not(feature = "testnet"))]
-            capacity_limit: 21 * 100_000_000,
-=======
             capacity_limit: ConfigV4::default().capacity_limit,
->>>>>>> 843f0e3c
         })
     }
 }
@@ -207,12 +199,9 @@
             max_offline_checkpoints: value.max_offline_checkpoints,
             min_checkpoint_confirmations: value.min_checkpoint_confirmations,
             capacity_limit: value.capacity_limit,
-<<<<<<< HEAD
             max_deposit_age: Self::default().max_deposit_age,
-=======
             fee_pool_target_balance: Config::default().fee_pool_target_balance,
             fee_pool_reward_split: Config::default().fee_pool_reward_split,
->>>>>>> 843f0e3c
         })
     }
 }
@@ -237,15 +226,12 @@
             capacity_limit: 100 * 100_000_000, // 100 BTC
             #[cfg(not(feature = "testnet"))]
             capacity_limit: 21 * 100_000_000, // 21 BTC
-<<<<<<< HEAD
             #[cfg(feature = "testnet")]
             max_deposit_age: 3 * 60,
             #[cfg(not(feature = "testnet"))]
             max_deposit_age: 60 * 60 * 24 * 5,
-=======
             fee_pool_target_balance: 10_000_000, // 0.1 BTC
             fee_pool_reward_split: (1, 10),
->>>>>>> 843f0e3c
         }
     }
 
@@ -342,22 +328,14 @@
             accounts: value.accounts,
             signatory_keys: value.signatory_keys,
             reward_pool: value.reward_pool,
-<<<<<<< HEAD
+            fee_pool: 0,
             recovery_scripts: value.recovery_scripts,
             config: value.config,
             recovery_txs: RecoveryTxs::new(),
         })
     }
 }
-=======
-            fee_pool: 0,
-            recovery_scripts: value.recovery_scripts,
-            config: value.config,
-        })
-    }
-}
-
->>>>>>> 843f0e3c
+
 /// A Tendermint/CometBFT public key.
 pub type ConsensusKey = [u8; 32];
 
@@ -665,17 +643,11 @@
             self.checkpoints.config.sigset_threshold,
         )?;
         let input_size = input.est_vsize();
-<<<<<<< HEAD
-        let fee = input_size * checkpoint.fee_rate;
-        let value = output.value.checked_sub(fee).ok_or_else(|| {
-=======
-
         let mut nbtc = Nbtc::mint(output.value * self.config.units_per_sat);
         let fee_amount = input_size * checkpoint.fee_rate * self.checkpoints.config.user_fee_factor
             / 10_000
             * self.config.units_per_sat;
         let fee = nbtc.take(fee_amount).map_err(|_| {
->>>>>>> 843f0e3c
             OrgaError::App("Deposit amount is too small to pay its spending fee".to_string())
         })?;
         self.give_miner_fee(fee)?;
