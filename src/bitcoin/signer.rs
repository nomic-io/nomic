use crate::app::{InnerApp, Nom};
use crate::bitcoin::checkpoint::CheckpointStatus;
use crate::bitcoin::threshold_sig::Signature;
use crate::error::{Error, Result};
use crate::utils::load_bitcoin_key;
use bitcoin::secp256k1::{Message, Secp256k1};
use bitcoin::util::bip32::{ChildNumber, ExtendedPrivKey, ExtendedPubKey};
use lazy_static::lazy_static;
use log::info;
use orga::client::{AppClient, Wallet};
use orga::coins::Address;
use orga::encoding::LengthVec;
use orga::macros::build_call;
use orga::tendermint::client::HttpClient;
use prometheus_exporter::prometheus::{
    register_gauge, register_int_counter, register_int_gauge, Gauge, IntCounter, IntGauge,
};
use std::marker::PhantomData;
use std::net::SocketAddr;
use std::path::Path;
use std::time::SystemTime;

lazy_static! {
    static ref SIG_COUNTER: IntCounter =
        register_int_counter!("nomic_signer_sigs", "Number of signatures submitted").unwrap();
    static ref SIG_BATCH_COUNTER: IntCounter = register_int_counter!(
        "nomic_signer_sig_batches",
        "Number of batches of signatures submitted"
    )
    .unwrap();
    static ref CHECKPOINT_INDEX_GAUGE: IntGauge =
        register_int_gauge!("nomic_signer_checkpoint_index", "Current checkpoint index").unwrap();
    static ref CHECKPOINT_TIMESTAMP_GAUGE: IntGauge = register_int_gauge!(
        "nomic_signer_checkpoint_timestamp",
        "The creation time of the newest checkpoint"
    )
    .unwrap();
    static ref WITHDRAWAL_RATE_GAUGE: Gauge = register_gauge!(
        "nomic_signer_withdrawal_rate",
        "Rate of withdrawals from the reserve for the last 24 hours"
    )
    .unwrap();
    static ref SIGSET_CHANGE_RATE_GAUGE: Gauge = register_gauge!(
        "nomic_signer_sigset_change_rate",
        "Rate of changes to the signatory set for the last 24 hours"
    )
    .unwrap();
    static ref ERROR_COUNTER: IntCounter = register_int_counter!(
        "nomic_signer_errors",
        "Number of errors encountered. Note that these may be harmless, check logs for more info."
    )
    .unwrap();
}

pub fn load_xpriv<P: AsRef<Path> + Clone>(path: P) -> Result<ExtendedPrivKey> {
    if path.as_ref().exists() {
        load_bitcoin_key(path)
    } else {
        Err(Error::Signer(format!(
            "Key path {} not found",
            path.as_ref().display()
        )))
    }
}

/// The signer is responsible for signing checkpoints with a signatory key. It
/// is run by a signatory in its own process, and constantly watches the state
/// for new checkpoints to sign.
pub struct Signer<W, F> {
    op_addr: Address,
    xprivs: Vec<ExtendedPrivKey>,
    max_withdrawal_rate: f64,
    max_sigset_change_rate: f64,
    reset_index: Option<u32>,
    app_client: F,
    exporter_addr: Option<SocketAddr>,
    _phantom: PhantomData<W>,
}

impl<W: Wallet, F> Signer<W, F>
where
    F: Fn() -> AppClient<InnerApp, InnerApp, HttpClient, Nom, W>,
{
    /// Create a new signer, loading the extended private key from the given
    /// path (`key_path`) if it exists. If the key does not exist, one will be
    /// generated and written to the path, then submitted to the chain, becoming
    /// associated with the submitter's operator address.
    ///
    /// **Parameters:**
    /// - `op_addr`: The operator address of the submitter. Used to check if the
    ///   operator has already submitted a signatory key.
    /// - `key_path`: The path to the file containing the extended private key,
    ///   or where it should be written if it does not yet exist.
    /// - `max_withdrawal_rate`: The maximum rate at which Bitcoin can be
    /// withdrawn from the reserve in a 24-hour period, temporarily halting
    /// signing if the limit is reached.
    /// - `max_sigset_change_rate`: The maximum rate at which the signatory set
    /// can change in a 24-hour period, temporarily halting signing if the limit
    /// is reached.
    /// - `reset_index`: A checkpoint index at which the rate limits should be
    /// reset, used to manually override the limits if the signer has checked on
    /// the pending withdrawals and decided they are legitimate.
    /// - `app_client`: A function that returns a new app client to be used in
    ///   querying and submitting calls.
    #[allow(clippy::too_many_arguments)]
    pub fn load_xprivs<P: AsRef<Path> + Clone>(
        op_addr: Address,
        default_xpriv_path: P,
        xpriv_paths: Vec<P>,
        max_withdrawal_rate: f64,
        max_sigset_change_rate: f64,
        reset_index: Option<u32>,
        app_client: F,
        exporter_addr: Option<SocketAddr>,
    ) -> Result<Self> {
        let xpriv_paths = if xpriv_paths.is_empty() {
            if !default_xpriv_path.as_ref().exists() {
                return Err(Error::Signer("No local xpriv found. Run `nomic set-signatory-key` if you do not have a signatory key on-chain.".into()));
            }
            vec![default_xpriv_path]
        } else {
            xpriv_paths
        };

        let xprivs = xpriv_paths.iter().try_fold(Vec::new(), |mut acc, path| {
            let res = load_xpriv(path)?;
            acc.push(res);
            Ok::<_, Error>(acc)
        })?;

        Ok(Self::new(
            op_addr,
            xprivs,
            max_withdrawal_rate,
            max_sigset_change_rate,
            reset_index,
            app_client,
            exporter_addr,
        ))
    }

    /// Create a new signer with the given parameters.
    ///
    /// **Parameters:**
    /// - `op_addr`: The operator address of the submitter. Used to check if the
    ///  operator has already submitted a signatory key.
    /// - `xpriv`: The extended private key to use for signing.
    /// - `max_withdrawal_rate`: The maximum rate at which Bitcoin can be
    /// withdrawn from the reserve in a 24-hour period, temporarily halting
    /// signing if the limit is reached.
    /// - `max_sigset_change_rate`: The maximum rate at which the signatory set
    /// can change in a 24-hour period, temporarily halting signing if the limit
    /// is reached.
    /// - `reset_index`: A checkpoint index at which the rate limits should be
    /// reset, used to manually override the limits if the signer has checked on
    /// the pending withdrawals and decided they are legitimate.
    /// - `app_client`: A function that returns a new app client to be used in
    ///  querying and submitting calls.
    pub fn new(
        op_addr: Address,
        xprivs: Vec<ExtendedPrivKey>,
        max_withdrawal_rate: f64,
        max_sigset_change_rate: f64,
        reset_index: Option<u32>,
        app_client: F,
        exporter_addr: Option<SocketAddr>,
    ) -> Self
    where
        F: Fn() -> AppClient<InnerApp, InnerApp, HttpClient, Nom, W>,
    {
        Signer {
            op_addr,
            xprivs,
            max_withdrawal_rate,
            max_sigset_change_rate,
            reset_index,
            app_client,
            exporter_addr,
            _phantom: PhantomData,
        }
    }

    /// Start the signer, which will run forever, signing checkpoints as they
    /// become available.
    ///
    /// If the operator has not yet submitted a signatory key, one will be
    /// generated and saved, then submitted.
    pub async fn start(mut self) -> Result<()> {
        let cons_key = (self.app_client)()
            .query(|app| app.staking.consensus_key(self.op_addr))
            .await?;
        let onchain_xpub = (self.app_client)()
            .query(|app| Ok(app.bitcoin.signatory_keys.get(cons_key)?))
            .await?;
        if onchain_xpub.is_none() {
            return Err(Error::Signer(
                "No on-chain xpub found
            Please run `nomic set-signatory-key` to set a signatory key"
                    .into(),
            ));
        }

        if let Some(addr) = self.exporter_addr {
            // Populate change rate gauges
            let _ = self.check_change_rates().await;

            info!("Starting prometheus exporter on {}", addr);
            prometheus_exporter::start(addr).unwrap();
        }

        let secp = Secp256k1::signing_only();
        let xprivs = self.xprivs.clone();
        let (xpub_submitted, key_pairs) =
            xprivs
                .iter()
                .fold((false, Vec::default()), |mut acc, xpriv| {
                    let xpub = ExtendedPubKey::from_priv(&secp, xpriv);
                    acc.0 |= xpub == *onchain_xpub.unwrap();
                    acc.1.push((xpub, xpriv));
                    acc
                });
        if !xpub_submitted {
            return Err(Error::Signer(
                "No passed xpub matches on-chain xpub
            If you intended to change your signatory key, please run `nomic set-signatory-key`"
                    .into(),
            ));
        }

        const CHECKPOINT_WINDOW: u32 = 20;
        let mut index = (self.app_client)()
            .query(|app| {
                let index = app.bitcoin.checkpoints.index();
                if index == 0 {
                    return Ok(0);
                }
                let first = index + 1 - app.bitcoin.checkpoints.len()?;
                Ok(index.saturating_sub(CHECKPOINT_WINDOW).max(first))
            })
            .await?;
        if let Some(reset_index) = self.reset_index {
            if reset_index > index {
                return Err(crate::error::Error::Checkpoint(format!(
                    "Limit reset index {} is greater than current checkpoint index {}",
                    reset_index, index
                )));
            }
        }

        info!("Starting signer...");
        loop {
            for (xpub, xpriv) in key_pairs.iter() {
                let signed = match self.try_sign(xpub, xpriv, index).await {
                    Ok(signed) => signed,
                    Err(e) => {
                        ERROR_COUNTER.inc();
                        eprintln!("Signer error: {}", e);
                        false
                    }
                };

                if signed {
                    index += 1;
                } else {
                    tokio::time::sleep(std::time::Duration::from_secs(5)).await;
                }
            }
        }
    }

<<<<<<< HEAD
    /// Check if the operator has already submitted a signatory key. If not,
    /// submit the given key.
    ///
    /// If the operator has already submitted a key, check that it matches the
    /// given key. If not, return an error (it is not currently possible to
    /// change the signatory key after submitting one).
    async fn maybe_submit_xpub(&mut self, xpub: &ExtendedPubKey) -> Result<()> {
        let cons_key = (self.app_client)()
            .query(|app: InnerApp| app.staking.consensus_key(self.op_addr))
            .await?;
        let onchain_xpub = (self.app_client)()
            .query(|app: InnerApp| Ok(app.bitcoin.signatory_keys.get(cons_key)?))
            .await?;

        match onchain_xpub {
            None => self.submit_xpub(xpub).await,
            Some(onchain_xpub) if onchain_xpub.inner() != xpub => Err(orga::Error::App(
                "Local xpub does not match xpub found on chain".to_string(),
            )
            .into()),
            Some(_) => Ok(()),
        }
    }

    /// Submit the given signatory key to the chain.
    async fn submit_xpub(&mut self, xpub: &ExtendedPubKey) -> Result<()> {
        (self.app_client)()
            .call(
                move |app| build_call!(app.bitcoin.set_signatory_key(xpub.into())),
                |app| build_call!(app.app_noop()),
            )
            .await?;
        info!("Submitted signatory key.");
        Ok(())
    }

=======
>>>>>>> 843f0e3c
    /// Get a new app client.
    fn client(&self) -> AppClient<InnerApp, InnerApp, HttpClient, Nom, W> {
        (self.app_client)()
    }

    /// Try to sign the checkpoint at the given index.
    ///
    /// Returns `Ok(true)` if the signatory has already signed all batches in
    /// this checkpoint and therefore should move onto to attempting to sign the
    /// next checkpoint.
    ///
    /// Returns `Ok(false)` if the signatory is not done signing the checkpoint,
    /// and should call `try_sign` for the same index again later (e.g. it is
    /// still `Building`, or we have not yet submitted signatures for the final
    /// batch of transactions).
    async fn try_sign(
        &mut self,
        xpub: &ExtendedPubKey,
        xpriv: &ExtendedPrivKey,
        index: u32,
    ) -> Result<bool> {
        let secp = Secp256k1::signing_only();

        let (status, timestamp) = self
            .client()
            .query(|app| {
                let cp = app.bitcoin.checkpoints.get(index)?;
                Ok((cp.status, cp.create_time()))
            })
            .await?;

        CHECKPOINT_INDEX_GAUGE.set(index as i64);
        CHECKPOINT_TIMESTAMP_GAUGE.set(timestamp as i64);

        if matches!(status, CheckpointStatus::Building) {
            return Ok(false);
        }

        let to_sign = self
            .client()
            .query(|app| Ok(app.bitcoin.checkpoints.get(index)?.to_sign(xpub.into())?))
            .await?;

        if to_sign.is_empty() {
            return Ok(matches!(status, CheckpointStatus::Complete));
        }

        self.check_change_rates().await?;
        info!("Signing checkpoint ({} inputs)...", to_sign.len());

        let sigs = sign(&secp, xpriv, &to_sign)?;

        (self.app_client)()
            .call(
                move |app| build_call!(app.bitcoin.sign(xpub.into(), sigs.clone(), index)),
                |app| build_call!(app.app_noop()),
            )
            .await?;

        SIG_BATCH_COUNTER.inc();
        SIG_COUNTER.inc_by(to_sign.len() as u64);
        info!("Submitted signatures");

        Ok(false)
    }

    /// Check the current withdrawal and signatory set change rates, and return
    /// an error if either is above the configured maximum.
    ///
    /// This is a "circuit breaker" security mechanism which prevents large
    /// amounts of funds from being withdrawn too quickly or the signatory set
    /// from being changed too quickly, so that the network has time to assess
    /// and react.
    async fn check_change_rates(&self) -> Result<()> {
        let checkpoint_index = (self.app_client)()
            .query(|app| Ok(app.bitcoin.checkpoints.index()))
            .await?;
        if checkpoint_index < 100 {
            return Ok(());
        }

        let now = SystemTime::now()
            .duration_since(SystemTime::UNIX_EPOCH)
            .unwrap()
            .as_secs();
        let reset_index = self.reset_index.unwrap_or(0);
        let rates = (self.app_client)()
            .query(|app| Ok(app.bitcoin.change_rates(60 * 60 * 24, now, reset_index)?))
            .await?;

        let withdrawal_rate = rates.withdrawal as f64 / 10_000.0;
        let sigset_change_rate = rates.sigset_change as f64 / 10_000.0;

        WITHDRAWAL_RATE_GAUGE.set(withdrawal_rate);
        SIGSET_CHANGE_RATE_GAUGE.set(sigset_change_rate);

        if withdrawal_rate > self.max_withdrawal_rate {
            return Err(orga::Error::App(format!(
                "Withdrawal rate of {} is above maximum of {}",
                withdrawal_rate, self.max_withdrawal_rate
            ))
            .into());
        }

        if sigset_change_rate > self.max_sigset_change_rate {
            return Err(orga::Error::App(format!(
                "Signatory set change rate of {} is above maximum of {}",
                sigset_change_rate, self.max_sigset_change_rate
            ))
            .into());
        }

        Ok(())
    }
}

/// Sign the given messages with the given extended private key, deriving the
/// correct private keys for each signature.
pub fn sign(
    secp: &Secp256k1<bitcoin::secp256k1::SignOnly>,
    xpriv: &ExtendedPrivKey,
    to_sign: &[([u8; 32], u32)],
) -> Result<LengthVec<u16, Signature>> {
    Ok(to_sign
        .iter()
        .map(|(msg, index)| {
            let privkey = xpriv
                .derive_priv(secp, &[ChildNumber::from_normal_idx(*index)?])?
                .private_key;

            Ok(secp
                .sign_ecdsa(&Message::from_slice(&msg[..])?, &privkey)
                .serialize_compact()
                .into())
        })
        .collect::<Result<Vec<_>>>()?
        .try_into()?)
}

#[cfg(test)]
mod test {
    use super::*;
    use crate::app_client;
    use crate::utils::generate_bitcoin_key;
    use std::fs;

    #[test]
    fn signer_default_path() {
        let temp_dir = tempfile::tempdir().unwrap();
        let xpriv = generate_bitcoin_key(bitcoin::Network::Testnet).unwrap();
        fs::write(
            temp_dir.path().join("xpriv-default"),
            xpriv.to_string().as_bytes(),
        )
        .unwrap();

        let signer = Signer::load_xprivs(
            Address::default(),
            temp_dir.path().join("xpriv-default"),
            Vec::default(),
            1.0,
            1.0,
            None,
            || app_client("http://localhost:26657"),
            None,
        )
        .unwrap();

        assert!(signer.xprivs.get(0).unwrap() == &xpriv);
    }

    #[test]
    fn signer_primary_path() {
        let temp_dir = tempfile::tempdir().unwrap();
        let xpriv = generate_bitcoin_key(bitcoin::Network::Testnet).unwrap();
        fs::write(
            temp_dir.path().join("xpriv-primary"),
            xpriv.to_string().as_bytes(),
        )
        .unwrap();

        let signer = Signer::load_xprivs(
            Address::default(),
            temp_dir.path().join("xpriv-default"),
            vec![temp_dir.path().join("xpriv-primary")],
            1.0,
            1.0,
            None,
            || app_client("http://localhost:26657"),
            None,
        )
        .unwrap();
        assert!(signer.xprivs.len() == 1);
        assert!(signer.xprivs.get(0).unwrap() == &xpriv);
    }

    #[test]
    #[should_panic]
    fn signer_provided_primary_path_non_existent() {
        let temp_dir = tempfile::tempdir().unwrap();
        Signer::load_xprivs(
            Address::default(),
            temp_dir.path().join("xpriv-default"),
            vec![temp_dir.path().join("xpriv-primary")],
            1.0,
            1.0,
            None,
            || app_client("http://localhost:26657"),
            None,
        )
        .unwrap();
    }

    #[test]
    fn signer_additional_paths() {
        let temp_dir = tempfile::tempdir().unwrap();
        let mut xpriv_paths = Vec::new();
        let mut xprivs = Vec::new();
        for i in 0..10 {
            let path = temp_dir.path().join(format!("xpriv-additional-{}", i));
            let xpriv = generate_bitcoin_key(bitcoin::Network::Testnet).unwrap();
            fs::write(path.clone(), xpriv.to_string().as_bytes()).unwrap();
            xpriv_paths.push(path);
            xprivs.push(xpriv);
        }

        let signer = Signer::load_xprivs(
            Address::default(),
            temp_dir.path().join("xpriv-default"),
            xpriv_paths,
            1.0,
            1.0,
            None,
            || app_client("http://localhost:26657"),
            None,
        )
        .unwrap();

        signer.xprivs.iter().enumerate().for_each(|(i, xpriv)| {
            assert!(xpriv == &xprivs[i]);
        });
    }
}<|MERGE_RESOLUTION|>--- conflicted
+++ resolved
@@ -268,45 +268,6 @@
         }
     }
 
-<<<<<<< HEAD
-    /// Check if the operator has already submitted a signatory key. If not,
-    /// submit the given key.
-    ///
-    /// If the operator has already submitted a key, check that it matches the
-    /// given key. If not, return an error (it is not currently possible to
-    /// change the signatory key after submitting one).
-    async fn maybe_submit_xpub(&mut self, xpub: &ExtendedPubKey) -> Result<()> {
-        let cons_key = (self.app_client)()
-            .query(|app: InnerApp| app.staking.consensus_key(self.op_addr))
-            .await?;
-        let onchain_xpub = (self.app_client)()
-            .query(|app: InnerApp| Ok(app.bitcoin.signatory_keys.get(cons_key)?))
-            .await?;
-
-        match onchain_xpub {
-            None => self.submit_xpub(xpub).await,
-            Some(onchain_xpub) if onchain_xpub.inner() != xpub => Err(orga::Error::App(
-                "Local xpub does not match xpub found on chain".to_string(),
-            )
-            .into()),
-            Some(_) => Ok(()),
-        }
-    }
-
-    /// Submit the given signatory key to the chain.
-    async fn submit_xpub(&mut self, xpub: &ExtendedPubKey) -> Result<()> {
-        (self.app_client)()
-            .call(
-                move |app| build_call!(app.bitcoin.set_signatory_key(xpub.into())),
-                |app| build_call!(app.app_noop()),
-            )
-            .await?;
-        info!("Submitted signatory key.");
-        Ok(())
-    }
-
-=======
->>>>>>> 843f0e3c
     /// Get a new app client.
     fn client(&self) -> AppClient<InnerApp, InnerApp, HttpClient, Nom, W> {
         (self.app_client)()
