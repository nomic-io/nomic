use super::signatory::Signatory;
use super::SignatorySet;
use crate::app::DepositCommitment;
use crate::app_client_testnet;
use crate::bitcoin::{adapter::Adapter, header_queue::WrappedHeader};
use crate::error::Error;
use crate::error::Result;
use crate::utils::sleep;
use crate::utils::time_now;
use bitcoin::consensus::{Decodable, Encodable};
use bitcoin::Network;
use bitcoin::{hashes::Hash, Block, BlockHash, Transaction};
use bitcoind::bitcoincore_rpc::json::GetBlockHeaderResult;
use bitcoind::bitcoincore_rpc::{Client as BitcoinRpcClient, RpcApi};
use log::{debug, error, info, warn};
use orga::encoding::Decode;
use orga::macros::build_call;
use serde::{Deserialize, Serialize};
use std::collections::{BTreeMap, HashMap, HashSet};
use std::future::Future;
use std::sync::Arc;
use std::time::SystemTime;
use std::time::UNIX_EPOCH;
use tokio::join;
use tokio::sync::mpsc::Receiver;
use tokio::sync::Mutex;
use warp::reject;
use warp::reply::Json;

pub fn warp_reply_json<T>(val: T) -> Json
where
    T: Serialize,
{
    warp::reply::json(&val)
}

const HEADER_BATCH_SIZE: usize = 25;

#[derive(Clone)]
pub struct Config {
    pub network: Network,
}

impl Default for Config {
    fn default() -> Self {
        Config {
            network: Network::Testnet,
        }
    }
}

pub struct Relayer {
    btc_client: BitcoinRpcClient,
    config: Config,

    scripts: Option<WatchedScriptStore>,
}

impl Relayer {
    pub fn new(btc_client: BitcoinRpcClient) -> Self {
        Relayer {
            btc_client,
            scripts: None,
            config: Config::default(),
        }
    }

    pub fn configure(self, config: Config) -> Self {
        Relayer {
            btc_client: self.btc_client,
            scripts: self.scripts,
            config,
        }
    }

    async fn sidechain_block_hash(&self) -> Result<BlockHash> {
        let hash = app_client_testnet()
<<<<<<< HEAD
            .query(|app| Ok(app.bitcoin.headers.hash()))
            .await??;
=======
            .query(|app| Ok(app.bitcoin.headers.hash()?))
            .await?;
>>>>>>> 6c9c34ce
        let hash = BlockHash::from_slice(hash.as_slice())?;
        Ok(hash)
    }

    pub async fn start_header_relay(&mut self) -> Result<()> {
        info!("Starting header relay...");

        loop {
            if let Err(e) = self.relay_headers().await {
                error!("Header relay error: {}", e);
            }

            tokio::time::sleep(tokio::time::Duration::from_secs(2)).await;
        }
    }

    async fn relay_headers(&mut self) -> Result<()> {
        let mut last_hash = None;

        loop {
            let fullnode_hash = self.btc_client.get_best_block_hash()?;
            let sidechain_hash = self.sidechain_block_hash().await?;

            if fullnode_hash != sidechain_hash {
                self.relay_header_batch(fullnode_hash, sidechain_hash)
                    .await?;
                continue;
            }

            if last_hash.is_none() || last_hash.is_some_and(|h| h != fullnode_hash) {
                last_hash = Some(fullnode_hash);
                let info = self.btc_client.get_block_info(&fullnode_hash)?;
                info!(
                    "Sidechain header state is up-to-date:\n\thash={}\n\theight={}",
                    info.hash, info.height
                );
            }

            self.btc_client.wait_for_new_block(3_000)?;
        }
    }

    pub async fn start_deposit_relay<P: AsRef<Path>>(mut self, store_path: P) -> Result<()> {
        info!("Starting deposit relay...");

        let scripts = WatchedScriptStore::open(store_path).await?;
        self.scripts = Some(scripts);

        let (server, mut recv) = self.create_address_server();

        let deposit_relay = async {
            loop {
                if let Err(e) = self.relay_deposits(&mut recv).await {
                    error!("Deposit relay error: {}", e);
                }

                tokio::time::sleep(tokio::time::Duration::from_secs(2)).await;
            }
        };

        join!(server, deposit_relay);
        Ok(())
    }

    fn create_address_server(
        &self,
    ) -> (impl Future<Output = ()>, Receiver<(DepositCommitment, u32)>) {
        let (send, recv) = tokio::sync::mpsc::channel(1024);

        let sigsets = Arc::new(Mutex::new(BTreeMap::new()));

        // TODO: configurable listen address
        use bytes::Bytes;
        use warp::Filter;
        let config = self.config.clone();
        let bcast_route = warp::post()
            .and(warp::path("address"))
            .and(warp::query::<DepositAddress>())
            .and(warp::filters::body::bytes())
            .map(move |query: DepositAddress, body| (query, send.clone(), sigsets.clone(), body))
            .and_then(
                async move |(query, send, sigsets, body): (
                    DepositAddress,
                    tokio::sync::mpsc::Sender<_>,
                    Arc<Mutex<BTreeMap<_, _>>>,
                    Bytes,
                )| {
                    let dest = DepositCommitment::decode(body.to_vec().as_slice())
                        .map_err(|e| warp::reject::custom(Error::from(e)))?;

                    let mut sigsets = sigsets.lock().await;

                    //TODO: Replace catch-all 404 rejections
                    let sigset = match sigsets.get(&query.sigset_index) {
                        Some(sigset) => sigset,
                        None => {
                            app_client_testnet()
                                .query(|app| {
                                    let sigset = app
                                        .bitcoin
                                        .checkpoints
                                        .get(query.sigset_index)?
                                        .sigset
                                        .clone();
                                    Ok(sigsets.insert(query.sigset_index, sigset))
                                })
                                .await
                                .map_err(|e| warp::reject::custom(Error::from(e)))?;
                            // TODO: prune sigsets
                            sigsets.get(&query.sigset_index).unwrap()
                        }
                    };
                    let expected_addr = ::bitcoin::Address::from_script(
                        &sigset
                            .output_script(
                                dest.commitment_bytes().map_err(|_| reject())?.as_slice(),
                            )
                            .map_err(warp::reject::custom)?,
                        config.network,
                    )
                    .unwrap()
                    .to_string();
                    if expected_addr != query.deposit_addr {
                        return Err(warp::reject::custom(Error::InvalidDepositAddress));
                    }

                    Ok::<_, warp::Rejection>((dest, query.sigset_index, send))
                },
            )
            .then(
                async move |(dest, sigset_index, send): (
                    DepositCommitment,
                    u32,
                    tokio::sync::mpsc::Sender<_>,
                )| {
                    debug!("Received deposit commitment: {:?}, {}", dest, sigset_index);
                    send.send((dest, sigset_index)).await.unwrap();
                    "OK"
                },
            );

        let sigset_route = warp::path("sigset")
            .and_then(async move || {
<<<<<<< HEAD
                let sigset: RawSignatorySet = app_client_testnet()
=======
                let sigset = app_client_testnet()
>>>>>>> 6c9c34ce
                    .query(|app| {
                        let sigset: RawSignatorySet =
                            app.bitcoin.checkpoints.active_sigset()?.into();
                        Ok(sigset)
                    })
                    .await
<<<<<<< HEAD
                    .map_err(|_| reject())
=======
>>>>>>> 6c9c34ce
                    .map_err(|_| reject())?;

                Ok::<_, warp::Rejection>(warp::reply::json(&sigset))
            })
            .with(warp::cors().allow_any_origin());

        let server = warp::serve(
            warp::any().and(bcast_route).or(sigset_route).with(
                warp::cors()
                    .allow_any_origin()
                    .allow_headers(vec![
                        "User-Agent",
                        "Sec-Fetch-Mode",
                        "Referer",
                        "Origin",
                        "Access-Control-Request-Method",
                        "Access-Control-Request-Headers",
                        "content-type",
                    ])
                    .allow_method("POST"),
            ),
        )
        .run(([0, 0, 0, 0], 8999));
        (server, recv)
    }

    async fn relay_deposits(&mut self, recv: &mut Receiver<(DepositCommitment, u32)>) -> Result<!> {
        let mut prev_tip = None;
        loop {
            tokio::time::sleep(tokio::time::Duration::from_secs(2)).await;

            self.insert_announced_addrs(recv).await?;

            let tip = self.sidechain_block_hash().await?;
            let prev = prev_tip.unwrap_or(tip);
            if prev_tip.is_some() && prev == tip {
                continue;
            }

            let start_height = self.common_ancestor(tip, prev)?.height;
            let end_height = self.btc_client.get_block_header_info(&tip)?.height;
            let num_blocks = (end_height - start_height).max(1100);

            self.scan_for_deposits(num_blocks).await?;

            prev_tip = Some(tip);
        }
    }

    async fn scan_for_deposits(&mut self, num_blocks: usize) -> Result<BlockHash> {
        let tip = self.sidechain_block_hash().await?;
        let base_height = self.btc_client.get_block_header_info(&tip)?.height;
        let blocks = self.last_n_blocks(num_blocks, tip)?;

        for (i, block) in blocks.into_iter().enumerate().rev() {
            let height = (base_height - i) as u32;
            for (tx, matches) in self.relevant_txs(&block) {
                for output in matches {
                    if let Err(err) = self
                        .maybe_relay_deposit(tx, height, &block.block_hash(), output)
                        .await
                    {
                        // TODO: filter out harmless errors (e.g. deposit too small)
                        warn!("Skipping deposit for error: {}", err);
                    }
                }
            }
        }

        Ok(tip)
    }

<<<<<<< HEAD
    pub async fn start_emergency_disbursal_transaction_relay(&mut self) -> Result<()> {
        info!("Starting emergency disbursal transaction relay...");

        loop {
            if let Err(e) = self.relay_emergency_disbursal_transactions().await {
                if !e.to_string().contains("No completed checkpoints yet") {
                    error!("Emergency disbursal relay error: {}", e);
                }
            }

            tokio::time::sleep(tokio::time::Duration::from_secs(2)).await;
        }
    }

    async fn relay_emergency_disbursal_transactions(&mut self) -> Result<()> {
        let mut relayed = HashSet::new();
        loop {
            let disbursal_txs = app_client_testnet()
                .query(|app| Ok(app.bitcoin.checkpoints.emergency_disbursal_txs()?))
                .await?;

            for tx in disbursal_txs.iter() {
                if relayed.contains(&tx.txid()) {
                    continue;
                }

                let now = SystemTime::now()
                    .duration_since(UNIX_EPOCH)
                    .unwrap()
                    .as_secs();
                if now < tx.lock_time.to_u32() as u64 {
                    continue;
                }

                let mut tx_bytes = vec![];
                tx.consensus_encode(&mut tx_bytes)?;

                match self.btc_client.send_raw_transaction(&tx_bytes) {
                    Ok(_) => {
                        info!("Relayed emergency disbursal transaction: {}", tx.txid());
                    }
                    Err(err) if err.to_string().contains("bad-txns-inputs-missingorspent") => {}
                    Err(err)
                        if err
                            .to_string()
                            .contains("Transaction already in block chain") => {}
                    Err(err) => Err(err)?,
                }

                relayed.insert(tx.txid());
            }

            tokio::time::sleep(tokio::time::Duration::from_secs(2)).await;
        }
    }

=======
>>>>>>> 6c9c34ce
    pub async fn start_checkpoint_relay(&mut self) -> Result<()> {
        info!("Starting checkpoint relay...");

        loop {
            if let Err(e) = self.relay_checkpoints().await {
                if !e.to_string().contains("No completed checkpoints yet") {
                    error!("Checkpoint relay error: {}", e);
                }
            }

            tokio::time::sleep(tokio::time::Duration::from_secs(2)).await;
        }
    }

    async fn relay_checkpoints(&mut self) -> Result<()> {
        let last_checkpoint = app_client_testnet()
            .query(|app| Ok(app.bitcoin.checkpoints.last_completed_tx()?))
            .await?;
        info!("Last checkpoint tx: {}", last_checkpoint.txid());

        let mut relayed = HashSet::new();

        loop {
            let txs = app_client_testnet()
                .query(|app| Ok(app.bitcoin.checkpoints.completed_txs()?))
                .await?;
            for tx in txs {
                if relayed.contains(&tx.txid()) {
                    continue;
                }

                let mut tx_bytes = vec![];
                tx.consensus_encode(&mut tx_bytes)?;

                match self.btc_client.send_raw_transaction(&tx_bytes) {
                    Ok(_) => {
                        info!("Relayed checkpoint: {}", tx.txid());
                    }
                    Err(err) if err.to_string().contains("bad-txns-inputs-missingorspent") => {}
                    Err(err)
                        if err
                            .to_string()
                            .contains("Transaction already in block chain") => {}
                    Err(err) => Err(err)?,
                }

                relayed.insert(tx.txid());
            }

            tokio::time::sleep(tokio::time::Duration::from_secs(2)).await;
        }
    }

    async fn insert_announced_addrs(
        &mut self,
        recv: &mut Receiver<(DepositCommitment, u32)>,
    ) -> Result<()> {
        while let Ok((addr, sigset_index)) = recv.try_recv() {
            let sigset_res = app_client_testnet()
                .query(|app| Ok(app.bitcoin.checkpoints.get(sigset_index)?.sigset.clone()))
                .await;
            let sigset = match sigset_res {
                Ok(sigset) => sigset,
                Err(err) => {
                    error!("{}", err);
                    continue;
                }
            };

            self.scripts.as_mut().unwrap().insert(addr, &sigset)?;
        }

        self.scripts.as_mut().unwrap().scripts.remove_expired()?;

        Ok(())
    }

    pub fn last_n_blocks(&self, n: usize, hash: BlockHash) -> Result<Vec<Block>> {
        let mut blocks = vec![];

        let mut hash = bitcoin::BlockHash::from_inner(hash.into_inner());

        for _ in 0..n {
            let block = self.btc_client.get_block(&hash.clone())?;
            hash = block.header.prev_blockhash;

            let mut block_bytes = vec![];
            block.consensus_encode(&mut block_bytes).unwrap();
            let block = Block::consensus_decode(&mut block_bytes.as_slice()).unwrap();

            blocks.push(block);
        }

        Ok(blocks)
    }

    pub fn relevant_txs<'a>(
        &'a self,
        block: &'a Block,
    ) -> impl Iterator<Item = (&'a Transaction, impl Iterator<Item = OutputMatch> + 'a)> + 'a {
        block
            .txdata
            .iter()
            .map(move |tx| (tx, self.relevant_outputs(tx)))
    }

    pub fn relevant_outputs<'a>(
        &'a self,
        tx: &'a Transaction,
    ) -> impl Iterator<Item = OutputMatch> + 'a {
        tx.output
            .iter()
            .enumerate()
            .filter_map(move |(vout, output)| {
                let mut script_bytes = vec![];
                output
                    .script_pubkey
                    .consensus_encode(&mut script_bytes)
                    .unwrap();
                let script =
                    ::bitcoin::Script::consensus_decode(&mut script_bytes.as_slice()).unwrap();

                self.scripts
                    .as_ref()
                    .unwrap()
                    .scripts
                    .get(&script)
                    .map(|(dest, sigset_index)| OutputMatch {
                        sigset_index,
                        vout: vout as u32,
                        dest,
                    })
            })
    }

    async fn maybe_relay_deposit(
        &self,
        tx: &Transaction,
        height: u32,
        block_hash: &BlockHash,
        output: OutputMatch,
    ) -> Result<()> {
        use bitcoin::hashes::Hash as _;

        let txid = tx.txid();
        let outpoint = (txid.into_inner(), output.vout);
        let dest = output.dest.clone();
        let vout = output.vout;
        let contains_outpoint = app_client_testnet()
            .query(|app| app.bitcoin.processed_outpoints.contains(outpoint))
            .await?;

        if contains_outpoint {
            return Ok(());
        }

        let proof_bytes = self
            .btc_client
            .get_tx_out_proof(&[tx.txid()], Some(block_hash))?;
        let proof = ::bitcoin::MerkleBlock::consensus_decode(&mut proof_bytes.as_slice())?.txn;

        {
            let mut tx_bytes = vec![];
            tx.consensus_encode(&mut tx_bytes)?;
            let tx = ::bitcoin::Transaction::consensus_decode(&mut tx_bytes.as_slice())?;
            let tx = Adapter::new(tx);
            let proof = Adapter::new(proof);

            let res = app_client_testnet()
                .call(
                    move |app| {
                        build_call!(app.relay_deposit(
                            tx,
                            height,
                            proof,
                            output.vout,
                            output.sigset_index,
                            output.dest
                        ))
                    },
                    |app| build_call!(app.app_noop()),
                )
                .await;

            match res {
                Err(err)
                    if err.to_string().contains("Deposit amount is below minimum")
                        || err
                            .to_string()
                            .contains("Deposit amount is too small to pay its spending fee") =>
                {
                    return Ok(());
                }
                _ => res?,
            };
        }

        info!(
            "Relayed deposit: {} sats, {:?}",
            tx.output[vout as usize].value, dest
        );

        Ok(())
    }

    async fn relay_header_batch(
        &mut self,
        fullnode_hash: BlockHash,
        sidechain_hash: BlockHash,
    ) -> Result<()> {
        let fullnode_info = self.btc_client.get_block_header_info(&fullnode_hash)?;
        let sidechain_info = self.btc_client.get_block_header_info(&sidechain_hash)?;

        if fullnode_info.height < sidechain_info.height {
            // full node is still syncing
            return Ok(());
        }

        let start = self.common_ancestor(fullnode_hash, sidechain_hash)?;
        let batch = self.get_header_batch(start.hash)?;

        info!(
            "Relaying headers...\n\thash={}\n\theight={}\n\tbatch_len={}",
            batch[0].block_hash(),
            batch[0].height(),
            batch.len(),
        );
        app_client_testnet()
            .call(
                |app| build_call!(app.bitcoin.headers.add(batch.clone().into_iter().collect())),
                |app| build_call!(app.app_noop()),
            )
            .await?;
        let res = app_client_testnet()
            .call(
                move |app| build_call!(app.bitcoin.headers.add(batch.clone().into())),
                |app| build_call!(app.app_noop()),
            )
            .await;

        let current_tip = self.sidechain_block_hash().await?;
        if current_tip == fullnode_hash {
            info!("Relayed headers");
        } else {
            res?;
        }

        Ok(())
    }

    fn get_header_batch(&self, from_hash: BlockHash) -> Result<Vec<WrappedHeader>> {
        let mut cursor = self.btc_client.get_block_header_info(&from_hash)?;

        let mut headers = Vec::with_capacity(HEADER_BATCH_SIZE);
        for _ in 0..HEADER_BATCH_SIZE {
            match cursor.next_block_hash {
                Some(next_hash) => cursor = self.btc_client.get_block_header_info(&next_hash)?,
                None => break,
            };

            let header = self.btc_client.get_block_header(&cursor.hash)?;
            let mut header_bytes = vec![];
            header.consensus_encode(&mut header_bytes).unwrap();
            let header =
                ::bitcoin::BlockHeader::consensus_decode(&mut header_bytes.as_slice()).unwrap();

            let header = WrappedHeader::from_header(&header, cursor.height as u32);

            headers.push(header);
        }

        Ok(headers)
    }

    fn common_ancestor(&self, a: BlockHash, b: BlockHash) -> Result<GetBlockHeaderResult> {
        let mut a = self.btc_client.get_block_header_info(&a)?;
        let mut b = self.btc_client.get_block_header_info(&b)?;

        while a != b {
            if a.height > b.height && (b.confirmations - 1) as usize == a.height - b.height {
                return Ok(b);
            } else if b.height > a.height && (a.confirmations - 1) as usize == b.height - a.height {
                return Ok(a);
            } else if a.height > b.height {
                let prev = a.previous_block_hash.unwrap();
                a = self.btc_client.get_block_header_info(&prev)?;
            } else {
                let prev = b.previous_block_hash.unwrap();
                b = self.btc_client.get_block_header_info(&prev)?;
            }
        }

        Ok(a)
    }
}

#[derive(Serialize, Deserialize)]
pub struct DepositAddress {
    pub sigset_index: u32,
    pub deposit_addr: String,
}

pub struct OutputMatch {
    sigset_index: u32,
    vout: u32,
    dest: DepositCommitment,
}

#[derive(Clone, Serialize, Deserialize, Debug)]
pub struct RawSignatorySet {
    pub signatories: Vec<RawSignatory>,
    pub index: u32,
}

impl From<SignatorySet> for RawSignatorySet {
    fn from(sigset: SignatorySet) -> Self {
        let signatories = sigset
            .iter()
            .map(|s| RawSignatory::from(s.clone()))
            .collect();

        RawSignatorySet {
            signatories,
            index: sigset.index(),
        }
    }
}

#[derive(Clone, Serialize, Deserialize, Debug)]
pub struct RawSignatory {
    pub voting_power: u64,
    pub pubkey: Vec<u8>,
}

impl From<Signatory> for RawSignatory {
    fn from(sig: Signatory) -> Self {
        RawSignatory {
            voting_power: sig.voting_power,
            pubkey: sig.pubkey.as_slice().to_vec(),
        }
    }
}

/// A collection which stores all watched addresses and signatory sets, for
/// efficiently detecting deposit output scripts.
#[derive(Default)]
pub struct WatchedScripts {
    scripts: HashMap<::bitcoin::Script, (DepositCommitment, u32)>,
    sigsets: BTreeMap<u32, (SignatorySet, Vec<DepositCommitment>)>,
}

impl WatchedScripts {
    pub fn new() -> Self {
        Default::default()
    }

    pub fn get(&self, script: &::bitcoin::Script) -> Option<(DepositCommitment, u32)> {
        self.scripts.get(script).cloned()
    }

    pub fn has(&self, script: &::bitcoin::Script) -> bool {
        self.scripts.contains_key(script)
    }

    pub fn len(&self) -> usize {
        self.scripts.len()
    }

    pub fn is_empty(&self) -> bool {
        self.scripts.is_empty()
    }

    pub fn insert(&mut self, dest: DepositCommitment, sigset: &SignatorySet) -> Result<bool> {
        let script = self.derive_script(&dest, sigset)?;

        if self.scripts.contains_key(&script) {
            return Ok(false);
        }

        self.scripts.insert(script, (dest.clone(), sigset.index()));

        let (_, dests) = self
            .sigsets
            .entry(sigset.index())
            .or_insert((sigset.clone(), vec![]));
        dests.push(dest);

        Ok(true)
    }

    pub fn remove_expired(&mut self) -> Result<()> {
        let now = time_now();

        for (_, (sigset, dests)) in self.sigsets.iter() {
            if now < sigset.deposit_timeout() {
                break;
            }

            for dest in dests {
                let script = self.derive_script(dest, sigset)?;
                self.scripts.remove(&script);
            }
        }

        Ok(())
    }

    fn derive_script(
        &self,
        dest: &DepositCommitment,
        sigset: &SignatorySet,
    ) -> Result<::bitcoin::Script> {
        sigset.output_script(dest.commitment_bytes()?.as_slice())
    }
}

use std::fs::File;
use std::io::{self, BufRead, BufReader, Write};
use std::path::Path;

pub struct WatchedScriptStore {
    scripts: WatchedScripts,
    file: File,
}

impl WatchedScriptStore {
    pub async fn open<P: AsRef<Path>>(path: P) -> Result<Self> {
        let path = path.as_ref().join("watched-addrs.csv");

        let mut scripts = WatchedScripts::new();
        Self::maybe_load(&path, &mut scripts).await?;

        let tmp_path = path.with_file_name("watched-addrs-tmp.csv");
        let mut tmp_file = File::create(&tmp_path)?;
        for (addr, sigset_index) in scripts.scripts.values() {
            Self::write(&mut tmp_file, addr, *sigset_index)?;
        }
        tmp_file.flush()?;
        drop(tmp_file);
        std::fs::rename(tmp_path, &path)?;

        let file = File::options().append(true).create(true).open(&path)?;

        info!("Keeping track of deposit addresses at {}", path.display());

        Ok(WatchedScriptStore { scripts, file })
    }

    async fn maybe_load<P: AsRef<Path>>(path: P, scripts: &mut WatchedScripts) -> Result<()> {
        let file = match File::open(&path) {
            Err(ref e) if e.kind() == io::ErrorKind::NotFound => return Ok(()),
            Err(e) => return Err(e.into()),
            Ok(file) => file,
        };

        let mut sigsets = BTreeMap::new();
        app_client_testnet()
            .query(|app| {
                for (index, checkpoint) in app.bitcoin.checkpoints.all()? {
                    sigsets.insert(index, checkpoint.sigset.clone());
                }
                Ok(())
            })
            .await?;

        let lines = BufReader::new(file).lines();
        for line in lines {
            let line = line?;
            let items: Vec<_> = line.split(',').collect();

            let sigset_index: u32 = items[1]
                .parse()
                .map_err(|_| orga::Error::App("Could not parse sigset index".to_string()))?;
            let sigset = match sigsets.get(&sigset_index) {
                Some(sigset) => sigset,
                None => continue,
            };

            let dest = DepositCommitment::from_base64(items[0])?;

            scripts.insert(dest, sigset)?;
        }

        scripts.remove_expired()?;

        info!("Loaded {} deposit addresses", scripts.len());

        Ok(())
    }

    pub fn insert(&mut self, dest: DepositCommitment, sigset: &SignatorySet) -> Result<()> {
        if self.scripts.insert(dest.clone(), sigset)? {
            Self::write(&mut self.file, &dest, sigset.index())?;
        }

        Ok(())
    }

    fn write(file: &mut File, dest: &DepositCommitment, sigset_index: u32) -> Result<()> {
        writeln!(file, "{},{}", dest.to_base64()?, sigset_index)?;
        file.flush()?;
        Ok(())
    }
}

#[cfg(test)]
mod tests {
    use super::*;
    use bitcoind::bitcoincore_rpc::{Auth, RpcApi};
    use bitcoind::BitcoinD;

    #[tokio::test]
    async fn relayer_fetch_batch() {
        let bitcoind = BitcoinD::new(bitcoind::downloaded_exe_path().unwrap()).unwrap();

        let address = bitcoind.client.get_new_address(None, None).unwrap();
        bitcoind.client.generate_to_address(30, &address).unwrap();

        let bitcoind_url = bitcoind.rpc_url();
        let bitcoin_cookie_file = bitcoind.params.cookie_file.clone();
        let rpc_client =
            BitcoinRpcClient::new(&bitcoind_url, Auth::CookieFile(bitcoin_cookie_file)).unwrap();

        bitcoind.client.generate_to_address(25, &address).unwrap();
        let relayer = Relayer::new(rpc_client);

        let block_hash = bitcoind.client.get_block_hash(30).unwrap();
        let headers = relayer.get_header_batch(block_hash).unwrap();

        assert_eq!(headers.len(), 25);

        for (i, header) in headers.iter().enumerate() {
            let height = 31 + i;
            let btc_hash = bitcoind.client.get_block_hash(height as u64).unwrap();
            let btc_header = bitcoind.client.get_block_header(&btc_hash).unwrap();

            assert_eq!(header.block_hash(), btc_header.block_hash());
            assert_eq!(header.bits(), btc_header.bits);
            assert_eq!(header.target(), btc_header.target());
            assert_eq!(header.work(), btc_header.work());
        }
    }

    #[tokio::test]
    async fn relayer_seek_uneven_batch() {
        let bitcoind = BitcoinD::new(bitcoind::downloaded_exe_path().unwrap()).unwrap();

        let address = bitcoind.client.get_new_address(None, None).unwrap();
        bitcoind.client.generate_to_address(30, &address).unwrap();

        let bitcoind_url = bitcoind.rpc_url();
        let bitcoin_cookie_file = bitcoind.params.cookie_file.clone();
        let rpc_client =
            BitcoinRpcClient::new(&bitcoind_url, Auth::CookieFile(bitcoin_cookie_file)).unwrap();

        bitcoind.client.generate_to_address(7, &address).unwrap();
        let relayer = Relayer::new(rpc_client);
        let block_hash = bitcoind.client.get_block_hash(30).unwrap();
        let headers = relayer.get_header_batch(block_hash).unwrap();

        assert_eq!(headers.len(), 7);

        for (i, header) in headers.iter().enumerate() {
            let height = 31 + i;
            let btc_hash = bitcoind.client.get_block_hash(height as u64).unwrap();
            let btc_header = bitcoind.client.get_block_header(&btc_hash).unwrap();

            assert_eq!(header.block_hash(), btc_header.block_hash());
            assert_eq!(header.bits(), btc_header.bits);
            assert_eq!(header.target(), btc_header.target());
            assert_eq!(header.work(), btc_header.work());
        }
    }
}<|MERGE_RESOLUTION|>--- conflicted
+++ resolved
@@ -75,13 +75,8 @@
 
     async fn sidechain_block_hash(&self) -> Result<BlockHash> {
         let hash = app_client_testnet()
-<<<<<<< HEAD
-            .query(|app| Ok(app.bitcoin.headers.hash()))
-            .await??;
-=======
             .query(|app| Ok(app.bitcoin.headers.hash()?))
             .await?;
->>>>>>> 6c9c34ce
         let hash = BlockHash::from_slice(hash.as_slice())?;
         Ok(hash)
     }
@@ -225,21 +220,13 @@
 
         let sigset_route = warp::path("sigset")
             .and_then(async move || {
-<<<<<<< HEAD
-                let sigset: RawSignatorySet = app_client_testnet()
-=======
                 let sigset = app_client_testnet()
->>>>>>> 6c9c34ce
                     .query(|app| {
                         let sigset: RawSignatorySet =
                             app.bitcoin.checkpoints.active_sigset()?.into();
                         Ok(sigset)
                     })
                     .await
-<<<<<<< HEAD
-                    .map_err(|_| reject())
-=======
->>>>>>> 6c9c34ce
                     .map_err(|_| reject())?;
 
                 Ok::<_, warp::Rejection>(warp::reply::json(&sigset))
@@ -312,7 +299,6 @@
         Ok(tip)
     }
 
-<<<<<<< HEAD
     pub async fn start_emergency_disbursal_transaction_relay(&mut self) -> Result<()> {
         info!("Starting emergency disbursal transaction relay...");
 
@@ -369,8 +355,6 @@
         }
     }
 
-=======
->>>>>>> 6c9c34ce
     pub async fn start_checkpoint_relay(&mut self) -> Result<()> {
         info!("Starting checkpoint relay...");
 
