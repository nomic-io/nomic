--- conflicted
+++ resolved
@@ -38,7 +38,7 @@
 use super::SIGSET_THRESHOLD;
 use orga::{describe::Describe, store::Store};
 use serde::{Deserialize, Serialize};
-use std::convert::TryFrom;
+// use std::convert::TryFrom;
 use std::ops::{Deref, DerefMut};
 
 /// The status of a checkpoint. Checkpoints start as `Building`, and eventually
@@ -285,18 +285,10 @@
 
     /// The total value of the outputs in the transaction, in satoshis.
     pub fn value(&self) -> Result<u64> {
-<<<<<<< HEAD
-        let mut result: u64 = 0;
-        for out in self.output.iter()? {
-            result += out?.value;
-        }
-        Ok(result)
-=======
         #[allow(clippy::manual_try_fold)]
         self.output
             .iter()?
             .fold(Ok(0), |sum: Result<u64>, out| Ok(sum? + out?.value))
->>>>>>> 84a08dc2
     }
 
     /// Calculates the sighash to be signed for the given input index, and
@@ -2447,27 +2439,17 @@
 
     use std::{cell::RefCell, rc::Rc};
 
-<<<<<<< HEAD
-=======
     #[cfg(feature = "full")]
->>>>>>> 84a08dc2
     use bitcoin::{
         secp256k1::Secp256k1,
         util::bip32::{ExtendedPrivKey, ExtendedPubKey},
         OutPoint, Script, Txid,
     };
-<<<<<<< HEAD
-    use orga::{collections::EntryMap, context::Context};
-
-    // #[cfg(all(feature = "full"))]
-    // use crate::bitcoin::{signatory::Signatory, threshold_sig::Share};
-=======
     #[cfg(feature = "full")]
     use rand::Rng;
 
     #[cfg(feature = "full")]
-    use crate::bitcoin::{signatory::Signatory, threshold_sig::Share};
->>>>>>> 84a08dc2
+    use crate::bitcoin::threshold_sig::Share;
 
     use super::*;
 
@@ -2664,6 +2646,8 @@
     #[serial_test::serial]
     fn fee_adjustments() {
         // TODO: extract pieces into util functions, test more cases
+
+        use orga::{collections::EntryMap, context::Context};
 
         let paid = orga::plugins::Paid::default();
         Context::add(paid);
@@ -2874,6 +2858,8 @@
     #[serial_test::serial]
     fn max_unconfirmed_checkpoints() {
         // TODO: extract pieces into util functions, test more cases
+
+        use orga::{collections::EntryMap, context::Context};
 
         let paid = orga::plugins::Paid::default();
         Context::add(paid);
