#[cfg(feature = "full")]
use super::ConsensusKey;
use super::{
    adapter::Adapter,
    signatory::SignatorySet,
    threshold_sig::{Signature, ThresholdSig},
    Xpub,
};
use crate::{
    app::Dest,
    bitcoin::{signatory::derive_pubkey, Nbtc},
    constants::{MAX_FEE_RATE, MIN_FEE_RATE},
};
use crate::{
    constants::DEFAULT_FEE_RATE,
    error::{Error, Result},
};
use bitcoin::{blockdata::transaction::EcdsaSighashType, Sequence, Transaction, TxIn, TxOut};
use bitcoin::{hashes::Hash, Script};
use derive_more::{Deref, DerefMut};
use log::info;
use orga::coins::{Accounts, Coin};
#[cfg(feature = "full")]
use orga::context::GetContext;
#[cfg(feature = "full")]
use orga::plugins::Time;
use orga::{
    call::Call,
    collections::{map::ReadOnly, ChildMut, Deque, Map, Ref},
    encoding::{Decode, Encode, LengthVec},
    migrate::{Migrate, MigrateFrom},
    orga,
    query::Query,
    state::State,
    Error as OrgaError, Result as OrgaResult,
};

use super::SIGSET_THRESHOLD;
use orga::{describe::Describe, store::Store};
use serde::{Deserialize, Serialize};
use std::convert::TryFrom;
use std::ops::{Deref, DerefMut};

/// The status of a checkpoint. Checkpoints start as `Building`, and eventually
/// advance through the three states.
#[derive(
    Debug,
    Encode,
    Decode,
    Default,
    Serialize,
    Deserialize,
    PartialEq,
    Eq,
    PartialOrd,
    Ord,
    Clone,
    Copy,
)]
pub enum CheckpointStatus {
    /// The checkpoint is being constructed. It can still be mutated by adding
    /// bitcoin inputs and outputs, pending actions, etc.
    #[default]
    Building,

    /// The inputs in the checkpoint are being signed. The checkpoint's
    /// structure is frozen in this stage, and it is no longer valid to add or
    /// remove inputs or outputs.
    Signing,

    /// All inputs in the the checkpoint are fully signed and the contained
    /// checkpoint transaction is valid and ready to be broadcast on the bitcoin
    /// network.
    Complete,
}

impl Migrate for CheckpointStatus {}

// TODO: make it easy to derive State for simple types like this
impl State for CheckpointStatus {
    #[inline]
    fn attach(&mut self, _: Store) -> OrgaResult<()> {
        Ok(())
    }

    #[inline]
    fn flush<W: std::io::Write>(self, out: &mut W) -> OrgaResult<()> {
        Ok(self.encode_into(out)?)
    }

    fn load(_store: Store, bytes: &mut &[u8]) -> OrgaResult<Self> {
        Ok(Self::decode(bytes)?)
    }
}

impl Query for CheckpointStatus {
    type Query = ();

    fn query(&self, _: ()) -> OrgaResult<()> {
        Ok(())
    }
}

impl Call for CheckpointStatus {
    type Call = ();

    fn call(&mut self, _: ()) -> OrgaResult<()> {
        Ok(())
    }
}

impl Describe for CheckpointStatus {
    fn describe() -> orga::describe::Descriptor {
        orga::describe::Builder::new::<Self>().build()
    }
}

/// An input to a Bitcoin transaction - possibly in an unsigned state.
///
/// This structure contains the necessary data for signing an input, and once
/// signed can be turned into a `bitcoin::TxIn` for inclusion in a Bitcoin
/// transaction.
#[orga(version = 1)]
#[derive(Debug)]
pub struct Input {
    /// The outpoint being spent by this input.
    pub prevout: Adapter<bitcoin::OutPoint>,

    /// The script of the output being spent by this input. In practice, this
    /// will be a pay-to-witness-script-hash (P2WSH) script, containing the hash
    /// of the script in the `redeem_script` field.
    pub script_pubkey: Adapter<bitcoin::Script>,

    /// The redeem script which `script_pubkey` contains the hash of, supplied
    /// in the witness of the input when spending. In practice, this will
    /// represent a multisig tied to the associated signatory set.
    pub redeem_script: Adapter<bitcoin::Script>,

    /// The index of the signatory set which this input is associated with.
    pub sigset_index: u32,

    /// Bytes representing a commitment to a destination (e.g. a native nomic
    /// account address, an IBC transfer destination, or a 0-byte for the
    /// reserve output owned by the network). These bytes are included in the
    /// redeem script to tie the funds to the destination.
    pub dest: LengthVec<u16, u8>,

    /// The amount of the input being spent, in satoshis.
    pub amount: u64,

    /// An estimate of the size of the witness for this input, in virtual bytes.
    /// This size is used for fee calculations.
    pub est_witness_vsize: u64,

    /// The signatures for this input. This structure is where the signatories
    /// coordinate to submit their signatures, and starts out with no
    /// signatures.
    pub signatures: ThresholdSig,
}

impl Input {
    /// Converts the `Input` to a `bitcoin::TxIn`, useful when constructing an
    /// actual Bitcoin transaction to be broadcast.
    pub fn to_txin(&self) -> Result<TxIn> {
        let mut witness = self.signatures.to_witness()?;
        if self.signatures.signed() {
            witness.push(self.redeem_script.to_bytes());
        }

        Ok(bitcoin::TxIn {
            previous_output: *self.prevout,
            script_sig: bitcoin::Script::new(),
            sequence: Sequence(u32::MAX),
            witness: bitcoin::Witness::from_vec(witness),
        })
    }

    /// Creates an `Input` which spends the given Bitcoin outpoint, populating
    /// it with an empty signing state to be signed by the given signatory set.
    pub fn new(
        prevout: bitcoin::OutPoint,
        sigset: &SignatorySet,
        dest: &[u8],
        amount: u64,
        threshold: (u64, u64),
    ) -> Result<Self> {
        let script_pubkey = sigset.output_script(dest, threshold)?;
        let redeem_script = sigset.redeem_script(dest, threshold)?;

        Ok(Input {
            prevout: Adapter::new(prevout),
            script_pubkey: Adapter::new(script_pubkey),
            redeem_script: Adapter::new(redeem_script),
            sigset_index: sigset.index(),
            dest: dest.encode()?.try_into()?,
            amount,
            est_witness_vsize: sigset.est_witness_vsize(),
            signatures: ThresholdSig::from_sigset(sigset)?,
        })
    }

    /// The estimated size of the input, including the worst-case size of the
    /// witness once fully signed, in virtual bytes.
    pub fn est_vsize(&self) -> u64 {
        self.est_witness_vsize + 40
    }
}

impl MigrateFrom<InputV0> for InputV1 {
    fn migrate_from(_value: InputV0) -> OrgaResult<Self> {
        unreachable!()
    }
}

/// A bitcoin transaction output, wrapped to implement the core `orga` traits.
pub type Output = Adapter<bitcoin::TxOut>;

/// A bitcoin transaction, as a native `orga` data structure.
#[orga]
#[derive(Debug)]
pub struct BitcoinTx {
    /// The locktime field included in the bitcoin transaction, representing
    /// either a block height or timestamp.
    pub lock_time: u32,

    /// A counter representing how many inputs have been fully-signed so far.
    /// The transaction is valid and ready to be broadcast to the bitcoin
    /// network once all inputs have been signed.
    pub signed_inputs: u16,

    /// The inputs to the transaction.
    pub input: Deque<Input>,

    /// The outputs to the transaction.
    pub output: Deque<Output>,
}

impl BitcoinTx {
    /// Converts the `BitcoinTx` to a `bitcoin::Transaction`.
    pub fn to_bitcoin_tx(&self) -> Result<Transaction> {
        Ok(bitcoin::Transaction {
            version: 1,
            lock_time: bitcoin::PackedLockTime(self.lock_time),
            input: self
                .input
                .iter()?
                .map(|input| input?.to_txin())
                .collect::<Result<Vec<TxIn>>>()?,
            output: self
                .output
                .iter()?
                .map(|output| Ok((**output?).clone()))
                .collect::<Result<Vec<TxOut>>>()?,
        })
    }

    /// Creates a new `BitcoinTx` with the given locktime, and no inputs or
    /// outputs.
    pub fn with_lock_time(lock_time: u32) -> Self {
        BitcoinTx {
            lock_time,
            ..Default::default()
        }
    }

    /// Returns `true` if all inputs in the transaction are fully signed,
    /// otherwise returns `false`.
    pub fn signed(&self) -> bool {
        self.signed_inputs as u64 == self.input.len()
    }

    /// The estimated size of the transaction, including the worst-case sizes of
    /// all input witnesses once fully signed, in virtual bytes.
    pub fn vsize(&self) -> Result<u64> {
        Ok(self.to_bitcoin_tx()?.vsize().try_into()?)
    }

    /// The hash of the transaction. Note that this will change if any inputs or
    /// outputs are added, removed, or modified, so should only be used once the
    /// transaction is known to be final.
    pub fn txid(&self) -> Result<bitcoin::Txid> {
        let bitcoin_tx = self.to_bitcoin_tx()?;
        Ok(bitcoin_tx.txid())
    }

    /// The total value of the outputs in the transaction, in satoshis.
    pub fn value(&self) -> Result<u64> {
        self.output
            .iter()?
            .fold(Ok(0), |sum: Result<u64>, out| Ok(sum? + out?.value))
    }

    /// Calculates the sighash to be signed for the given input index, and
    /// populates the input's signing state with it. This should be used when a
    /// transaction is finalized and its structure will not change, and
    /// coordination of signing will begin.
    pub fn populate_input_sig_message(&mut self, input_index: usize) -> Result<()> {
        let bitcoin_tx = self.to_bitcoin_tx()?;
        let mut sc = bitcoin::util::sighash::SighashCache::new(&bitcoin_tx);
        let mut input = self
            .input
            .get_mut(input_index as u64)?
            .ok_or(Error::InputIndexOutOfBounds(input_index))?;

        let sighash = sc.segwit_signature_hash(
            input_index,
            &input.redeem_script,
            input.amount,
            EcdsaSighashType::All,
        )?;

        input.signatures.set_message(sighash.into_inner());

        Ok(())
    }

    /// Deducts the given amount of satoshis evenly from all outputs in the
    /// transaction, leaving the difference as the amount to be paid to miners
    /// as a fee.
    ///
    /// This function will fail if the fee is greater than the value of the
    /// outputs in the transaction. Any inputs which are not large enough to pay
    /// their share of the fee will be removed.
    pub fn deduct_fee(&mut self, fee: u64) -> Result<()> {
        if fee == 0 {
            return Ok(());
        }

        if self.output.is_empty() {
            // TODO: Bitcoin module error
            return Err(Error::BitcoinFee(fee));
        }

        // This algorithm calculates the amount to attempt to deduct from each
        // output (`threshold`), and then removes any outputs which are too
        // small to pay this. Since removing outputs changes the threshold,
        // additional iterations will be required until all remaining outputs
        // are large enough.
        let threshold = loop {
            // The threshold is the fee divided by the number of outputs (each
            // output pays an equal share of the fee).
            let threshold = fee / self.output.len();

            // Remove any outputs which are too small to pay the threshold.
            let mut min_output = u64::MAX;
            self.output.retain_unordered(|output| {
                let dust_value = output.script_pubkey.dust_value().to_sat();
                let adjusted_output = output.value.saturating_sub(dust_value);
                if adjusted_output < min_output {
                    min_output = adjusted_output;
                }
                Ok(adjusted_output > threshold)
            })?;

            // Handle the case where no outputs remain.
            if self.output.is_empty() {
                break threshold;
            }

            // If the threshold is less than the smallest output, we can stop
            // here.
            let threshold = fee / self.output.len();
            if min_output >= threshold {
                break threshold;
            }
        };

        // Deduct the final fee share from each remaining output.
        for i in 0..self.output.len() {
            let mut output = self.output.get_mut(i)?.unwrap();
            output.value -= threshold;
        }

        Ok(())
    }
}

/// `BatchType` represents one of the three types of transaction batches in a
/// checkpoint.
#[derive(Debug)]
pub enum BatchType {
    /// The batch containing the "final emergency disbursal transactions".
    ///
    /// This batch will contain at least one and potentially many transactions,
    /// paying out to the recipients of the emergency disbursal (e.g. recovery
    /// wallets of nBTC holders).
    Disbursal,

    /// The batch containing the intermediate transaction.
    ///
    /// This batch will always contain exactly one transaction, the
    /// "intermediate emergency disbursal transaction", which spends the reserve
    /// output of a stuck checkpoint transaction, and pays out to inputs which
    /// will be spent by the final emergency disbursal transactions.
    IntermediateTx,

    /// The batch containing the checkpoint transaction. This batch will always
    /// contain exactly one transaction, the "checkpoint transaction".
    ///
    /// This transaction spends the reserve output of the previous checkpoint
    /// transaction and the outputs of any incoming deposits. It pays out to the
    /// the latest signatory set (in the "reserve output") and to destinations
    /// of any requested withdrawals.
    Checkpoint,
}

/// A batch of transactions in a checkpoint.
///
/// A batch is a collection of transactions which are atomically signed
/// together. Signatories submit signatures for all inputs in all transactions
/// in the batch at once. Once the batch is fully signed, the checkpoint can
/// advance to signing of the next batch, if any.
#[orga]
pub struct Batch {
    batch: Deque<BitcoinTx>,
    signed_txs: u16,
}

impl Deref for Batch {
    type Target = Deque<BitcoinTx>;

    fn deref(&self) -> &Self::Target {
        &self.batch
    }
}

impl DerefMut for Batch {
    fn deref_mut(&mut self) -> &mut Self::Target {
        &mut self.batch
    }
}

impl Batch {
    fn signed(&self) -> bool {
        self.signed_txs as u64 == self.batch.len()
    }
}

/// `Checkpoint` is the main structure which coordinates the network's
/// management of funds on the Bitcoin blockchain.
///
/// The network periodically creates checkpoints, which are Bitcoin transactions
/// that move the funds held in reserve. There is a singular sequential chain of
/// checkpoints, and each checkpoint has an associated signatory set. The
/// signatory set is a list of public keys of the signers performing the
/// decentralized custody of the funds held in reserve.
///
/// Checkpoints are each associated with a main transaction, the "checkpoint
/// transaction", which spends the reserve output of the previous checkpoint
/// transaction and the outputs of any incoming deposits. It pays out to the the
/// latest signatory set (in the "reserve output") and to destinations of any
/// requested withdrawals. This transaction is included in the third batch of
/// the `batches` deque.
///
/// Checkpoints are also associated with a set of transactions which pay out to
/// the recipients of the emergency disbursal (e.g. recovery wallets of nBTC
/// holders), if the checkpoint transaction is not spent after a given amount of
/// time (e.g. two weeks). These transactions are broken up into a single
/// "intermediate emergency disbursal transaction" (in the second batch of the
/// `batches` deque), and one or more "final emergency disbursal transactions"
/// (in the first batch of the `batches` deque).
#[orga(skip(Default), version = 4)]
#[derive(Debug)]
pub struct Checkpoint {
    /// The status of the checkpoint, either `Building`, `Signing`, or
    /// `Complete`.
    pub status: CheckpointStatus,

    /// The batches of transactions in the checkpoint, to each be signed
    /// atomically, in order. The first batch contains the "final emergency
    /// disbursal transactions", the second batch contains the "intermediate
    /// emergency disbursal transaction", and the third batch contains the
    /// "checkpoint transaction".
    pub batches: Deque<Batch>,

    /// Pending transfers of nBTC to be processed once the checkpoint is fully
    /// signed. These transfers are processed in lockstep with the checkpointing
    /// process in order to keep nBTC balances in sync with the emergency
    /// disbursal.
    ///
    /// These transfers can be initiated by a simple nBTC send or by a deposit.
    #[orga(version(V2, V3, V4))]
    pub pending: Map<Dest, Coin<Nbtc>>,

    /// The fee rate to use when calculating the miner fee for the transactions
    /// in the checkpoint, in satoshis per virtual byte.
    ///
    /// This rate is automatically adjusted per-checkpoint, being increased when
    /// completed checkpoints are not being confirmed on the Bitcoin network
    /// faster than the target confirmation speed (implying the network is
    /// paying too low of a fee), and being decreased if checkpoints are
    /// confirmed faster than the target confirmation speed.
    #[orga(version(V3, V4))]
    pub fee_rate: u64,

    /// The height of the Bitcoin block at which the checkpoint was fully signed
    /// and ready to be broadcast to the Bitcoin network, used by the fee
    /// adjustment algorithm to determine if the checkpoint was confirmed too
    /// fast or too slow.
    #[orga(version(V3, V4))]
    pub signed_at_btc_height: Option<u32>,

    /// Whether or not to honor relayed deposits made against this signatory
    /// set. This can be used, for example, to enforce a cap on deposits into
    /// the system.
    #[orga(version(V3, V4))]
    pub deposits_enabled: bool,

    #[orga(version(V4))]
    pub fees_collected: u64,

    /// The signatory set associated with the checkpoint. Note that deposits to
    /// slightly older signatory sets can still be processed in this checkpoint,
    /// but the reserve output will be paid to the latest signatory set.
    pub sigset: SignatorySet,
}

impl MigrateFrom<CheckpointV0> for CheckpointV1 {
    fn migrate_from(_value: CheckpointV0) -> OrgaResult<Self> {
        unreachable!()
    }
}

impl MigrateFrom<CheckpointV1> for CheckpointV2 {
    fn migrate_from(value: CheckpointV1) -> OrgaResult<Self> {
        Ok(Self {
            status: value.status,
            batches: value.batches,
            pending: Map::new(),
            sigset: value.sigset,
        })
    }
}

impl MigrateFrom<CheckpointV2> for CheckpointV3 {
    fn migrate_from(value: CheckpointV2) -> OrgaResult<Self> {
        Ok(Self {
            status: value.status,
            batches: value.batches,
            pending: value.pending,
            fee_rate: DEFAULT_FEE_RATE,
            signed_at_btc_height: None,
            sigset: value.sigset,
            deposits_enabled: true,
        })
    }
}

impl MigrateFrom<CheckpointV3> for CheckpointV4 {
    fn migrate_from(value: CheckpointV3) -> OrgaResult<Self> {
        Ok(Self {
            status: value.status,
            batches: value.batches,
            pending: value.pending,
            fee_rate: value.fee_rate,
            signed_at_btc_height: value.signed_at_btc_height,
            deposits_enabled: value.deposits_enabled,
            sigset: value.sigset,
            fees_collected: 0,
        })
    }
}

#[orga]
impl Checkpoint {
    /// Creates a new checkpoint with the given signatory set.
    ///
    /// The checkpoint will be initialized with a single empty checkpoint
    /// transaction, a single empty intermediate emergency disbursal
    /// transaction, and an empty batch of final emergency disbursal
    /// transactions.
    pub fn new(sigset: SignatorySet) -> Result<Self> {
        let mut checkpoint = Checkpoint {
            status: CheckpointStatus::default(),
            batches: Deque::default(),
            pending: Map::new(),
            fee_rate: DEFAULT_FEE_RATE,
            signed_at_btc_height: None,
            deposits_enabled: true,
            sigset,
            fees_collected: 0,
        };

        let disbursal_batch = Batch::default();
        checkpoint.batches.push_front(disbursal_batch)?;

        #[allow(unused_mut)]
        let mut intermediate_tx_batch = Batch::default();
        intermediate_tx_batch.push_back(BitcoinTx::default())?;
        checkpoint.batches.push_back(intermediate_tx_batch)?;

        let checkpoint_tx = BitcoinTx::default();
        let mut checkpoint_batch = Batch::default();
        checkpoint_batch.push_back(checkpoint_tx)?;
        checkpoint.batches.push_back(checkpoint_batch)?;

        Ok(checkpoint)
    }

    /// Processes a batch of signatures from a signatory, applying them to the
    /// inputs of transaction batches which are ready to be signed.
    ///
    /// Transaction batches are ready to be signed if they are either already
    /// signed (all inputs of all transactions in the batch are above the
    /// signing threshold), in which case any newly-submitted signatures will
    /// "over-sign" the inputs, or if the batch is the first non-signed batch
    /// (the "active" batch). This prevents signatories from submitting
    /// signatures to a batch beyond the active batch, so that batches are
    /// always finished signing serially, in order.
    ///
    /// A signatory must submit all signatures for all inputs in which they are
    /// present in the signatory set, for all transactions of all batches ready
    /// to be signed. If the signatory provides more or less signatures than
    /// expected, `sign()` will return an error.
    fn sign(&mut self, xpub: Xpub, sigs: LengthVec<u16, Signature>, btc_height: u32) -> Result<()> {
        let secp = bitcoin::secp256k1::Secp256k1::verification_only();

        let cp_was_signed = self.signed()?;
        let mut sig_index = 0;

        // Iterate over all batches in the checkpoint, breaking once iterating
        // to a batch which is not ready to be signed.
        for i in 0..self.batches.len() {
            let mut batch = self.batches.get_mut(i)?.unwrap();
            let batch_was_signed = batch.signed();

            // Iterate over all transactions in the batch.
            for j in 0..batch.len() {
                let mut tx = batch.get_mut(j)?.unwrap();
                let tx_was_signed = tx.signed();

                // Iterate over all inputs in the transaction.
                for k in 0..tx.input.len() {
                    let mut input = tx.input.get_mut(k)?.unwrap();
                    let pubkey = derive_pubkey(&secp, xpub, input.sigset_index)?;

                    // Skip input if either the signatory is not part of this
                    // input's signatory set, or the signatory has already
                    // submitted a signature for this input.
                    if !input.signatures.needs_sig(pubkey.into())? {
                        continue;
                    }

                    // Error if there are no remaining supplied signatures - the
                    // signatory supplied less signatures than we require from
                    // them.
                    if sig_index >= sigs.len() {
                        return Err(
                            OrgaError::App("Not enough signatures supplied".to_string()).into()
                        );
                    }
                    let sig = sigs[sig_index];
                    sig_index += 1;

                    // Apply the signature.
                    let input_was_signed = input.signatures.signed();
                    input.signatures.sign(pubkey.into(), sig)?;

                    // If this signature made the input fully signed, increase
                    // the counter of fully-signed inputs in the containing
                    // transaction.
                    if !input_was_signed && input.signatures.signed() {
                        tx.signed_inputs += 1;
                    }
                }

                // If these signatures made the transaction fully signed,
                // increase the counter of fully-signed transactions in the
                // containing batch.
                if !tx_was_signed && tx.signed() {
                    batch.signed_txs += 1;
                }
            }

            // If this was the last batch ready to be signed, stop here.
            if !batch_was_signed {
                break;
            }
        }

        // Error if there are remaining supplied signatures - the signatory
        // supplied more signatures than we require from them.
        if sig_index != sigs.len() {
            return Err(OrgaError::App("Excess signatures supplied".to_string()).into());
        }

        // If these signatures made the checkpoint fully signed, record the
        // height at which it was signed.
        if self.signed()? && !cp_was_signed {
            self.signed_at_btc_height = Some(btc_height);
        }

        Ok(())
    }

    /// Gets the checkpoint transaction as a `bitcoin::Transaction`.
    #[query]
    pub fn checkpoint_tx(&self) -> Result<Adapter<bitcoin::Transaction>> {
        Ok(Adapter::new(
            self.batches
                .get(BatchType::Checkpoint as u64)?
                .unwrap()
                .back()?
                .unwrap()
                .to_bitcoin_tx()?,
        ))
    }

    /// Gets the output containing the reserve funds for the checkpoint, the
    /// "reserve output". This output is owned by the latest signatory set, and
    /// is spent by the suceeding checkpoint transaction.
    ///
    /// This output is not created until the checkpoint advances to `Signing`
    /// status.
    pub fn reserve_output(&self) -> Result<Option<TxOut>> {
        // TODO: should return None for Building checkpoints? otherwise this
        // might return a withdrawal
        let checkpoint_tx = self.checkpoint_tx()?;
        if let Some(output) = checkpoint_tx.output.get(0) {
            Ok(Some(output.clone()))
        } else {
            Ok(None)
        }
    }

    /// Returns a list of all inputs in the checkpoint which the signatory with
    /// the given extended public key should sign.
    ///
    /// The return value is a list of tuples, each containing `(sighash,
    /// sigset_index)` - the sighash to be signed and the index of the signatory
    /// set associated with the input.
    #[query]
    pub fn to_sign(&self, xpub: Xpub) -> Result<Vec<([u8; 32], u32)>> {
        // TODO: thread local secpk256k1 context
        let secp = bitcoin::secp256k1::Secp256k1::verification_only();

        let mut msgs = vec![];

        for batch in self.batches.iter()? {
            let batch = batch?;
            for tx in batch.iter()? {
                for input in tx?.input.iter()? {
                    let input = input?;

                    let pubkey = derive_pubkey(&secp, xpub, input.sigset_index)?;
                    if input.signatures.needs_sig(pubkey.into())? {
                        msgs.push((input.signatures.message(), input.sigset_index));
                    }
                }
            }
            if !batch.signed() {
                break;
            }
        }

        Ok(msgs)
    }

    /// Returns the number of fully-signed batches in the checkpoint.
    fn signed_batches(&self) -> Result<u64> {
        let mut signed_batches = 0;
        for batch in self.batches.iter()? {
            if batch?.signed() {
                signed_batches += 1;
            } else {
                break;
            }
        }

        Ok(signed_batches)
    }

    /// Returns the current batch being signed, or `None` if all batches are
    /// signed.
    pub fn current_batch(&self) -> Result<Option<Ref<Batch>>> {
        if self.signed()? {
            return Ok(None);
        }

        Ok(Some(self.batches.get(self.signed_batches()?)?.unwrap()))
    }

    /// Returns the timestamp at which the checkpoint was created (when it was
    /// first constructed in the `Building` status).
    pub fn create_time(&self) -> u64 {
        self.sigset.create_time()
    }

    /// Returns `true` if all batches in the checkpoint are fully signed,
    /// otherwise returns `false`.
    pub fn signed(&self) -> Result<bool> {
        Ok(self.signed_batches()? == self.batches.len())
    }

    /// The emergency disbursal transactions for checkpoint.
    ///
    /// The first element of the returned vector is the intermediate
    /// transaction, and the remaining elements are the final transactions.
    pub fn emergency_disbursal_txs(&self) -> Result<Vec<Adapter<bitcoin::Transaction>>> {
        let mut txs = vec![];

        let intermediate_tx_batch = self.batches.get(BatchType::IntermediateTx as u64)?.unwrap();
        let Some(intermediate_tx) = intermediate_tx_batch.get(0)? else {
            return Ok(txs);
        };
        txs.push(Adapter::new(intermediate_tx.to_bitcoin_tx()?));

        let disbursal_batch = self.batches.get(BatchType::Disbursal as u64)?.unwrap();
        for tx in disbursal_batch.iter()? {
            txs.push(Adapter::new(tx?.to_bitcoin_tx()?));
        }

        Ok(txs)
    }

    pub fn checkpoint_tx_miner_fees(&self) -> Result<u64> {
        let mut fees = 0;

        let batch = self.batches.get(BatchType::Checkpoint as u64)?.unwrap();
        let tx = batch.get(0)?.unwrap();

        for input in tx.input.iter()? {
            let input = input?;
            fees += input.amount;
        }

        for output in tx.output.iter()? {
            let output = output?;
            fees -= output.value;
        }

        Ok(fees)
    }

    fn base_fee(&self, config: &Config, timestamping_commitment: &[u8]) -> Result<u64> {
        let est_vsize = self.est_vsize(config, timestamping_commitment)?;
        Ok(est_vsize * self.fee_rate)
    }

    fn est_vsize(&self, config: &Config, timestamping_commitment: &[u8]) -> Result<u64> {
        let batch = self.batches.get(BatchType::Checkpoint as u64)?.unwrap();
        let cp = batch.get(0)?.unwrap();
        let mut tx = cp.to_bitcoin_tx()?;

        tx.output = self
            .additional_outputs(config, timestamping_commitment)?
            .into_iter()
            .chain(tx.output.into_iter())
            .take(config.max_outputs as usize)
            .collect();
        tx.input.truncate(config.max_inputs as usize);

        let vsize = tx.vsize() as u64
            + cp.input
                .iter()?
                .take(config.max_inputs as usize)
                .try_fold(0, |sum, input| {
                    Ok::<_, Error>(sum + input?.est_witness_vsize)
                })?;

        Ok(vsize)
    }

    fn additional_outputs(
        &self,
        config: &Config,
        timestamping_commitment: &[u8],
    ) -> Result<Vec<bitcoin::TxOut>> {
        // The reserve output is the first output of the checkpoint tx, and
        // contains all funds held in reserve by the network.
        let reserve_out = bitcoin::TxOut {
            value: 0, // will be updated after counting ins/outs and fees
            script_pubkey: self.sigset.output_script(&[0u8], config.sigset_threshold)?,
        };

        // The timestamping commitment output is the second output of the
        // checkpoint tx, and contains a commitment to some given data, which
        // will be included on the Bitcoin blockchain as `OP_RETURN` data, now
        // timestamped by Bitcoin's proof-of-work security.
        let timestamping_commitment_out = bitcoin::TxOut {
            value: 0,
            script_pubkey: bitcoin::Script::new_op_return(timestamping_commitment),
        };

        Ok(vec![reserve_out, timestamping_commitment_out])
    }
}

/// Configuration parameters used in processing checkpoints.
#[orga(skip(Default), version = 3)]
#[derive(Clone)]
pub struct Config {
    /// The minimum amount of time between the creation of checkpoints, in
    /// seconds.
    ///
    /// If a checkpoint is to be created, but less than this time has passed
    /// since the last checkpoint was created (in the `Building` state), the
    /// current `Building` checkpoint will be delayed in advancing to `Signing`.
    pub min_checkpoint_interval: u64,

    /// The maximum amount of time between the creation of checkpoints, in
    /// seconds.
    ///
    /// If a checkpoint would otherwise not be created, but this amount of time
    /// has passed since the last checkpoint was created (in the `Building`
    /// state), the current `Building` checkpoint will be advanced to `Signing`
    /// and a new `Building` checkpoint will be added.
    pub max_checkpoint_interval: u64,

    /// The maximum number of inputs allowed in a checkpoint transaction.
    ///
    /// This is used to prevent the checkpoint transaction from being too large
    /// to be accepted by the Bitcoin network.
    ///
    /// If a checkpoint has more inputs than this when advancing from `Building`
    /// to `Signing`, the excess inputs will be moved to the suceeding,
    /// newly-created `Building` checkpoint.
    pub max_inputs: u64,

    /// The maximum number of outputs allowed in a checkpoint transaction.
    ///
    /// This is used to prevent the checkpoint transaction from being too large
    /// to be accepted by the Bitcoin network.
    ///
    /// If a checkpoint has more outputs than this when advancing from `Building`
    /// to `Signing`, the excess outputs will be moved to the suceeding,
    /// newly-created `Building` checkpoint.∑
    pub max_outputs: u64,

    /// The default fee rate to use when creating the first checkpoint of the
    /// network, in satoshis per virtual byte.
    #[orga(version(V0))]
    pub fee_rate: u64,

    /// The maximum age of a checkpoint to retain, in seconds.
    ///
    /// Checkpoints older than this will be pruned from the state, down to a
    /// minimum of 10 checkpoints in the checkpoint queue.
    pub max_age: u64,

    /// The number of blocks to target for confirmation of the checkpoint
    /// transaction.
    ///
    /// This is used to adjust the fee rate of the checkpoint transaction, to
    /// ensure it is confirmed within the target number of blocks. The fee rate
    /// will be adjusted up if the checkpoint transaction is not confirmed
    /// within the target number of blocks, and will be adjusted down if the
    /// checkpoint transaction faster than the target.
    #[orga(version(V1, V2, V3))]
    pub target_checkpoint_inclusion: u32,

    /// The lower bound to use when adjusting the fee rate of the checkpoint
    /// transaction, in satoshis per virtual byte.
    #[orga(version(V1, V2, V3))]
    pub min_fee_rate: u64,

    /// The upper bound to use when adjusting the fee rate of the checkpoint
    /// transaction, in satoshis per virtual byte.
    #[orga(version(V1, V2, V3))]
    pub max_fee_rate: u64,

    /// The value (in basis points) to multiply by when calculating the miner
    /// fee to deduct from a user's deposit or withdrawal. This value should be
    /// at least 1 (10,000 basis points).
    ///
    /// The difference in the fee deducted and the fee paid in the checkpoint
    /// transaction is added to the fee pool, to help the network pay for
    /// its own miner fees.
    #[orga(version(V3))]
    pub user_fee_factor: u64,

    /// The threshold of signatures required to spend reserve scripts, as a
    /// ratio represented by a tuple, `(numerator, denominator)`.
    ///
    /// For example, `(9, 10)` means the threshold is 90% of the signatory set.
    #[orga(version(V1, V2, V3))]
    pub sigset_threshold: (u64, u64),

    /// The minimum amount of nBTC an account must hold to be eligible for an
    /// output in the emergency disbursal.
    #[orga(version(V1, V2, V3))]
    pub emergency_disbursal_min_tx_amt: u64,

    /// The amount of time between the creation of a checkpoint and when the
    /// associated emergency disbursal transactions can be spent, in seconds.
    #[orga(version(V1, V2, V3))]
    pub emergency_disbursal_lock_time_interval: u32,

    /// The maximum size of a final emergency disbursal transaction, in virtual
    /// bytes.
    ///
    /// The outputs to be included in final emergency disbursal transactions
    /// will be distributed across multiple transactions around this size.
    #[orga(version(V1, V2, V3))]
    pub emergency_disbursal_max_tx_size: u64,

    /// The maximum number of unconfirmed checkpoints before the network will
    /// stop creating new checkpoints.
    ///
    /// If there is a long chain of unconfirmed checkpoints, there is possibly
    /// an issue causing the transactions to not be included on Bitcoin (e.g. an
    /// invalid transaction was created, the fee rate is too low even after
    /// adjustments, Bitcoin miners are censoring the transactions, etc.), in
    /// which case the network should evaluate and fix the issue before creating
    /// more checkpoints.
    ///
    /// This will also stop the fee rate from being adjusted too high if the
    /// issue is simply with relayers failing to report the confirmation of the
    /// checkpoint transactions.
    #[orga(version(V2, V3))]
    pub max_unconfirmed_checkpoints: u32,
}

impl MigrateFrom<ConfigV0> for ConfigV1 {
    fn migrate_from(value: ConfigV0) -> OrgaResult<Self> {
        Ok(Self {
            min_checkpoint_interval: value.min_checkpoint_interval,
            max_checkpoint_interval: value.max_checkpoint_interval,
            max_inputs: value.max_inputs,
            max_outputs: value.max_outputs,
            max_age: value.max_age,
            target_checkpoint_inclusion: ConfigV3::default().target_checkpoint_inclusion,
            min_fee_rate: ConfigV3::default().min_fee_rate,
            max_fee_rate: ConfigV3::default().max_fee_rate,
            sigset_threshold: ConfigV3::default().sigset_threshold,
            emergency_disbursal_min_tx_amt: ConfigV3::default().emergency_disbursal_min_tx_amt,
            emergency_disbursal_lock_time_interval: ConfigV3::default()
                .emergency_disbursal_lock_time_interval,
            emergency_disbursal_max_tx_size: ConfigV3::default().emergency_disbursal_max_tx_size,
        })
    }
}

impl MigrateFrom<ConfigV1> for ConfigV2 {
    fn migrate_from(value: ConfigV1) -> OrgaResult<Self> {
        Ok(Self {
            min_checkpoint_interval: value.min_checkpoint_interval,
            max_checkpoint_interval: value.max_checkpoint_interval,
            max_inputs: value.max_inputs,
            max_outputs: value.max_outputs,
            max_age: value.max_age,
            target_checkpoint_inclusion: value.target_checkpoint_inclusion,
            min_fee_rate: value.min_fee_rate,
            max_fee_rate: value.max_fee_rate,
            sigset_threshold: value.sigset_threshold,
            emergency_disbursal_min_tx_amt: value.emergency_disbursal_min_tx_amt,
            emergency_disbursal_lock_time_interval: value.emergency_disbursal_lock_time_interval,
            emergency_disbursal_max_tx_size: value.emergency_disbursal_max_tx_size,
            max_unconfirmed_checkpoints: ConfigV3::default().max_unconfirmed_checkpoints,
        })
    }
}

impl MigrateFrom<ConfigV2> for ConfigV3 {
    fn migrate_from(value: ConfigV2) -> OrgaResult<Self> {
        Ok(Self {
            min_checkpoint_interval: value.min_checkpoint_interval,
            max_checkpoint_interval: value.max_checkpoint_interval,
            max_inputs: value.max_inputs,
            max_outputs: value.max_outputs,
            max_age: value.max_age,
            target_checkpoint_inclusion: value.target_checkpoint_inclusion,
            min_fee_rate: value.min_fee_rate,
            max_fee_rate: value.max_fee_rate,
            sigset_threshold: value.sigset_threshold,
            emergency_disbursal_min_tx_amt: value.emergency_disbursal_min_tx_amt,
            emergency_disbursal_lock_time_interval: value.emergency_disbursal_lock_time_interval,
            emergency_disbursal_max_tx_size: value.emergency_disbursal_max_tx_size,
            ..Default::default()
        })
    }
}

impl Config {
    fn regtest() -> Self {
        Self {
            min_checkpoint_interval: 15,
            emergency_disbursal_lock_time_interval: 60,
            emergency_disbursal_max_tx_size: 11,
            user_fee_factor: 20_000,
            max_age: 60 * 60 * 24 * 7 * 3,
            ..Config::bitcoin()
        }
    }

    fn bitcoin() -> Self {
        Self {
            min_checkpoint_interval: 60 * 5,
            max_checkpoint_interval: 60 * 60 * 8,
            max_inputs: 40,
            max_outputs: 200,
            max_age: 60 * 60 * 24 * 7 * 3,
            target_checkpoint_inclusion: 2,
<<<<<<< HEAD
            min_fee_rate: MIN_FEE_RATE, // relay threshold is 1 sat/vbyte
            max_fee_rate: MAX_FEE_RATE,
            user_fee_factor: 20000, // 2x
=======
            min_fee_rate: 2, // relay threshold is 1 sat/vbyte
            max_fee_rate: 200,
            user_fee_factor: 21000, // 2.1x
>>>>>>> de4cd2b9
            sigset_threshold: SIGSET_THRESHOLD,
            emergency_disbursal_min_tx_amt: 1000,
            #[cfg(feature = "testnet")]
            emergency_disbursal_lock_time_interval: 60 * 60 * 24 * 7, // one week
            #[cfg(not(feature = "testnet"))]
            emergency_disbursal_lock_time_interval: 60 * 60 * 24 * 7 * 2, // two weeks
            emergency_disbursal_max_tx_size: 50_000,
            max_unconfirmed_checkpoints: 15,
        }
    }
}

impl Default for Config {
    fn default() -> Self {
        match super::NETWORK {
            bitcoin::Network::Regtest => Config::regtest(),
            bitcoin::Network::Testnet | bitcoin::Network::Bitcoin => Config::bitcoin(),
            _ => unimplemented!(),
        }
    }
}

/// `CheckpointQueue` is the main collection for the checkpointing process,
/// containing a sequential chain of checkpoints.
///
/// Once the network has processed its first deposit, the checkpoint queue will
/// always contain at least one checkpoint, in the `Building` state, at the
/// highest index in the queue.
///
/// The queue will only contain at most one checkpoint in the `Signing` state,
/// at the second-highest index in the queue if it exists. When this checkpoint
/// is stil being signed, progress will block and no new checkpoints will be
/// created since the checkpoints are in a sequential chain.
///
/// The queue may contain any number of checkpoints in the `Complete` state,
/// which are the checkpoints which have been fully signed and are ready to be
/// broadcast to the Bitcoin network. The queue also maintains a counter
/// (`confirmed_index`) to track which of these completed checkpoints have been
/// confirmed in a Bitcoin block.
#[orga(version = 2)]
pub struct CheckpointQueue {
    /// The checkpoints in the queue, in order from oldest to newest. The last
    /// checkpoint is the checkpoint currently being built, and has the index
    /// contained in the `index` field.
    pub queue: Deque<Checkpoint>,

    /// The index of the checkpoint currently being built.
    pub index: u32,

    /// The index of the last checkpoint which has been confirmed in a Bitcoin
    /// block. Since checkpoints are a sequential cahin, each spending an output
    /// from the previous, all checkpoints with an index lower than this must
    /// have also been confirmed.
    #[orga(version(V2))]
    pub confirmed_index: Option<u32>,

    /// Configuration parameters used in processing checkpoints.
    pub config: Config,
}

impl MigrateFrom<CheckpointQueueV0> for CheckpointQueueV1 {
    fn migrate_from(_value: CheckpointQueueV0) -> OrgaResult<Self> {
        unreachable!()
    }
}

impl MigrateFrom<CheckpointQueueV1> for CheckpointQueueV2 {
    fn migrate_from(value: CheckpointQueueV1) -> OrgaResult<Self> {
        Ok(Self {
            queue: value.queue,
            index: value.index,
            confirmed_index: None,
            config: value.config,
        })
    }
}

/// A wrapper around  an immutable reference to a `Checkpoint` which adds type
/// information guaranteeing that the checkpoint is in the `Complete` state.
#[derive(Deref)]
pub struct CompletedCheckpoint<'a>(Ref<'a, Checkpoint>);

/// A wrapper around an immutable reference to a `Checkpoint` which adds type
/// information guaranteeing that the checkpoint is in the `Signing` state.
#[derive(Deref, Debug)]
pub struct SigningCheckpoint<'a>(Ref<'a, Checkpoint>);

impl<'a> Query for SigningCheckpoint<'a> {
    type Query = ();

    fn query(&self, _: ()) -> OrgaResult<()> {
        Ok(())
    }
}

/// A wrapper around a mutable reference to a `Checkpoint` which adds type
/// information guaranteeing that the checkpoint is in the `Complete` state.
#[derive(Deref, DerefMut)]
pub struct SigningCheckpointMut<'a>(ChildMut<'a, u64, Checkpoint>);

impl<'a> SigningCheckpointMut<'a> {
    /// Adds a batch of signatures to the checkpoint for the signatory with the
    /// given extended public key (`xpub`).
    ///
    /// The signatures must be provided in the same order as the inputs in the
    /// checkpoint transaction, and must be provided for all inputs in which the
    /// signatory is present in the signatory set.
    pub fn sign(
        &mut self,
        xpub: Xpub,
        sigs: LengthVec<u16, Signature>,
        btc_height: u32,
    ) -> Result<()> {
        self.0.sign(xpub, sigs, btc_height)
    }

    /// Changes the status of the checkpoint to `Complete`.
    pub fn advance(self) -> Result<()> {
        let mut checkpoint = self.0;

        checkpoint.status = CheckpointStatus::Complete;

        Ok(())
    }
}

/// A wrapper around an immutable reference to a `Checkpoint` which adds type
/// information guaranteeing that the checkpoint is in the `Building` state.
#[derive(Deref)]
pub struct BuildingCheckpoint<'a>(Ref<'a, Checkpoint>);

/// A wrapper around a mutable reference to a `Checkpoint` which adds type
/// information guaranteeing that the checkpoint is in the `Building` state.
#[derive(Deref, DerefMut)]
pub struct BuildingCheckpointMut<'a>(ChildMut<'a, u64, Checkpoint>);

/// The data returned by the `advance()` method of `BuildingCheckpointMut`.
type BuildingAdvanceRes = (
    bitcoin::OutPoint,     // reserve outpoint
    u64,                   // reserve size (sats)
    u64,                   // fees paid (sats)
    Vec<ReadOnly<Input>>,  // excess inputs
    Vec<ReadOnly<Output>>, // excess outputs
);

impl<'a> BuildingCheckpointMut<'a> {
    /// Adds an output to the intermediate emergency disbursal transaction of
    /// the checkpoint, to be spent by the given final emergency disbursal
    /// transaction. The corresponding input is also added to the final
    /// emergency disbursal transaction.
    fn link_intermediate_tx(&mut self, tx: &mut BitcoinTx, threshold: (u64, u64)) -> Result<()> {
        let sigset = self.sigset.clone();
        let output_script = sigset.output_script(&[0u8], threshold)?;
        let tx_value = tx.value()?;

        let mut intermediate_tx_batch = self
            .batches
            .get_mut(BatchType::IntermediateTx as u64)?
            .unwrap();
        let mut intermediate_tx = intermediate_tx_batch.get_mut(0)?.unwrap();
        let num_outputs = u32::try_from(intermediate_tx.output.len())?;

        let final_tx_input = Input::new(
            bitcoin::OutPoint::new(intermediate_tx.txid()?, num_outputs),
            &sigset,
            &[0u8],
            tx_value,
            threshold,
        )?;

        let intermediate_tx_output = bitcoin::TxOut {
            value: tx_value,
            script_pubkey: output_script,
        };

        intermediate_tx
            .output
            .push_back(intermediate_tx_output.into())?;

        tx.input.push_back(final_tx_input)?;

        Ok(())
    }

    /// Deducts satoshis from the outputs of all emergency disbursal
    /// transactions (the intermediate transaction and all final transactions)
    /// to make them pay the miner fee at the given fee rate.
    ///
    /// Any outputs which are too small to pay their share of the required fees
    /// will be removed.
    ///
    /// It is possible for this process to remove outputs from the intermediate
    /// transaction, leaving an orphaned final transaction which spends from a
    /// non-existent output. for simplicity the unconnected final transaction is
    /// left in the state (it can be skipped by relayers when broadcasting the
    /// remaining valid emergency disbursal transactions).
    fn deduct_emergency_disbursal_fees(&mut self, fee_rate: u64) -> Result<()> {
        // TODO: Unit tests

        // Deduct fees from intermediate emergency disbursal transaction.
        // Let-binds the amount deducted so we can ensure to deduct the same
        // amount from the final emergency disbursal transactions since the
        // outputs they spend are now worth less than before.
        let intermediate_tx_fee = {
            let mut intermediate_tx_batch = self
                .batches
                .get_mut(BatchType::IntermediateTx as u64)?
                .unwrap();
            let mut intermediate_tx = intermediate_tx_batch.get_mut(0)?.unwrap();
            let fee = intermediate_tx.vsize()? * fee_rate;
            intermediate_tx.deduct_fee(fee)?;
            fee
        };

        let intermediate_tx_batch = self.batches.get(BatchType::IntermediateTx as u64)?.unwrap();
        let intermediate_tx = intermediate_tx_batch.get(0)?.unwrap();
        let intermediate_tx_id = intermediate_tx.txid()?;
        let intermediate_tx_len = intermediate_tx.output.len();

        if intermediate_tx_len == 0 {
            log::warn!("Generated empty emergency disbursal");
            return Ok(());
        }

        // Collect a list of the outputs of the intermediate emergency
        // disbursal, so later on we can ensure there is a 1-to-1 mapping
        // between final transactions and intermediate outputs, matched by
        // amount.
        let mut intermediate_tx_outputs: Vec<(usize, u64)> = intermediate_tx
            .output
            .iter()?
            .enumerate()
            .map(|(i, output)| Ok((i, output?.value)))
            .collect::<Result<_>>()?;

        // Deduct fees from final emergency disbursal transactions. Only retain
        // transactions which have enough value to pay the fee.
        let mut disbursal_batch = self.batches.get_mut(BatchType::Disbursal as u64)?.unwrap();
        disbursal_batch.retain_unordered(|mut tx| {
            // Do not retain transactions which were never linked to the
            // intermediate tx.
            // TODO: is this even possible?
            let mut input = match tx.input.get_mut(0)? {
                Some(input) => input,
                None => return Ok(false),
            };

            // Do not retain transactions which are smaller than the amount of
            // fee applied to the intermediate tx output which they spend. If
            // large enough, deduct the fee from the input to match what was
            // already deducted for the intermediate tx output.
            if input.amount < intermediate_tx_fee / intermediate_tx_len {
                return Ok(false);
            }
            input.amount -= intermediate_tx_fee / intermediate_tx_len;

            // Find the first remaining output of the intermediate tx which
            // matches the amount being spent by this final tx's input.
            for (i, (vout, output)) in intermediate_tx_outputs.iter().enumerate() {
                if output == &(input.amount) {
                    // Once found, link the final tx's input to the vout index
                    // of the the matching output from the intermediate tx, and
                    // remove it from the matching list.

                    input.prevout = Adapter::new(bitcoin::OutPoint {
                        txid: intermediate_tx_id,
                        vout: *vout as u32,
                    });
                    intermediate_tx_outputs.remove(i);
                    // Deduct the final tx's miner fee from its outputs,
                    // removing any outputs which are too small to pay their
                    // share of the fee.
                    let tx_size = tx.vsize().map_err(|err| OrgaError::App(err.to_string()))?;
                    let fee = intermediate_tx_fee / intermediate_tx_len + tx_size * fee_rate;
                    tx.deduct_fee(fee)
                        .map_err(|err| OrgaError::App(err.to_string()))?;

                    return Ok(true);
                }
            }
            Ok(false)
        })?;

        Ok(())
    }

    /// Generates the emergency disbursal transactions for the checkpoint,
    /// populating the first and second transaction batches in the checkpoint.
    ///
    /// The emergency disbursal transactions are generated from a list of
    /// outputs representing the holders of nBTC: one for every nBTC account
    /// which has an associated recovery script, one for every pending transfer
    /// in the checkpoint, and one for every output passed in by the consumer
    /// via the `external_outputs` iterator.
    #[allow(clippy::too_many_arguments)]
    fn generate_emergency_disbursal_txs(
        &mut self,
        nbtc_accounts: &Accounts<Nbtc>,
        recovery_scripts: &Map<orga::coins::Address, Adapter<bitcoin::Script>>,
        reserve_outpoint: bitcoin::OutPoint,
        external_outputs: impl Iterator<Item = Result<bitcoin::TxOut>>,
        fee_rate: u64,
        reserve_value: u64,
        config: &Config,
    ) -> Result<()> {
        // TODO: Use tree structure instead of single-intermediate, many-final,
        // since the intermediate tx may grow too large

        #[cfg(not(feature = "full"))]
        unimplemented!();

        #[cfg(feature = "full")]
        {
            let intermediate_tx_batch = self
                .batches
                .get_mut(BatchType::IntermediateTx as u64)?
                .unwrap();
            if intermediate_tx_batch.is_empty() {
                return Ok(());
            }

            use orga::context::Context;
            let time = Context::resolve::<Time>()
                .ok_or_else(|| OrgaError::Coins("No Time context found".into()))?;

            let sigset = self.sigset.clone();

            let lock_time = time.seconds as u32 + config.emergency_disbursal_lock_time_interval;

            let mut outputs = Vec::new();

            // Create an output for every nBTC account with an associated
            // recovery script.
            for entry in recovery_scripts.iter()? {
                let (address, dest_script) = entry?;
                let balance = nbtc_accounts.balance(*address)?;
                let tx_out = bitcoin::TxOut {
                    value: u64::from(balance) / 1_000_000,
                    script_pubkey: dest_script.clone().into_inner(),
                };

                outputs.push(Ok(tx_out))
            }

            // Create an output for every pending nBTC transfer in the checkpoint.
            // TODO: combine pending transfer outputs into other outputs by adding to amount
            let pending_outputs: Vec<_> = self
                .pending
                .iter()?
                .filter_map(|entry| {
                    let (dest, coins) = match entry {
                        Err(err) => return Some(Err(err.into())),
                        Ok(entry) => entry,
                    };
                    let script_pubkey = match dest.to_output_script(recovery_scripts) {
                        Err(err) => return Some(Err(err.into())),
                        Ok(maybe_script) => maybe_script,
                    }?;
                    Some(Ok::<_, Error>(TxOut {
                        value: u64::from(coins.amount) / 1_000_000,
                        script_pubkey,
                    }))
                })
                .collect();

            // Iterate through outputs and batch them into final txs, adding
            // outputs to the intermediate tx and linking inputs to them as we
            // go.
            let mut final_txs = vec![BitcoinTx::with_lock_time(lock_time)];
            for output in outputs
                .into_iter()
                .chain(pending_outputs.into_iter())
                .chain(external_outputs)
            {
                let output = output?;

                // Skip outputs under the configured minimum amount.
                if output.value < config.emergency_disbursal_min_tx_amt {
                    continue;
                }

                // If the last final tx is too large, create a new, empty one
                // and add our output there instead.
                // TODO: don't pop and repush, just get a mutable reference
                let mut curr_tx = final_txs.pop().unwrap();
                if curr_tx.vsize()? >= config.emergency_disbursal_max_tx_size {
                    self.link_intermediate_tx(&mut curr_tx, config.sigset_threshold)?;
                    final_txs.push(curr_tx);
                    curr_tx = BitcoinTx::with_lock_time(lock_time);
                }

                // Add output to final tx.
                curr_tx.output.push_back(Adapter::new(output))?;

                final_txs.push(curr_tx);
            }

            // We are done adding outputs, so link the last final tx to the
            // intermediate tx.
            let mut last_tx = final_txs.pop().unwrap();
            self.link_intermediate_tx(&mut last_tx, config.sigset_threshold)?;
            final_txs.push(last_tx);

            // Add the reserve output as an input to the intermediate tx, and
            // set its locktime to the desired value.
            let tx_in = Input::new(
                reserve_outpoint,
                &sigset,
                &[0u8],
                reserve_value,
                config.sigset_threshold,
            )?;
            let output_script = self.sigset.output_script(&[0u8], config.sigset_threshold)?;
            let mut intermediate_tx_batch = self
                .batches
                .get_mut(BatchType::IntermediateTx as u64)?
                .unwrap();
            let mut intermediate_tx = intermediate_tx_batch.get_mut(0)?.unwrap();
            intermediate_tx.lock_time = lock_time;
            intermediate_tx.input.push_back(tx_in)?;

            // For any excess value not accounted for by emergency disbursal
            // outputs, add an output to the intermediate tx which pays the
            // excess back to the signatory set. The signatory set will need to
            // coordinate out-of-band to figure out how to deal with these
            // unaccounted-for funds to return them to the rightful nBTC
            // holders.
            let intermediate_tx_out_value = intermediate_tx.value()?;
            let excess_value = reserve_value - intermediate_tx_out_value;
            let excess_tx_out = bitcoin::TxOut {
                value: excess_value,
                script_pubkey: output_script,
            };
            intermediate_tx
                .output
                .push_back(Adapter::new(excess_tx_out))?;

            // Push the newly created final txs into the checkpoint batch to
            // save them in the state.
            let mut disbursal_batch = self.batches.get_mut(BatchType::Disbursal as u64)?.unwrap();
            for tx in final_txs {
                disbursal_batch.push_back(tx)?;
            }
        }

        // Deduct Bitcoin miner fees from the intermediate tx and all final txs.
        self.deduct_emergency_disbursal_fees(fee_rate)?;

        // Populate the sighashes to be signed for each final tx's input.
        let mut disbursal_batch = self.batches.get_mut(BatchType::Disbursal as u64)?.unwrap();
        for i in 0..disbursal_batch.len() {
            let mut tx = disbursal_batch.get_mut(i)?.unwrap();
            for j in 0..tx.input.len() {
                tx.populate_input_sig_message(j.try_into()?)?;
            }
        }

        // Populate the sighashes to be signed for the intermediate tx's input.
        let mut intermediate_tx_batch = self
            .batches
            .get_mut(BatchType::IntermediateTx as u64)?
            .unwrap();
        let mut intermediate_tx = intermediate_tx_batch.get_mut(0)?.unwrap();
        intermediate_tx.populate_input_sig_message(0)?;

        Ok(())
    }

    /// Advances the checkpoint to the `Signing` state.
    ///
    /// This will generate the emergency disbursal transactions representing the
    /// ownership of nBTC at this point in time. It will also prepare all inputs
    /// to be signed, across the three transaction batches.
    ///
    /// This step freezes the checkpoint, and no further changes can be made to
    /// it other than adding signatures. This means at this point all
    /// transactions contained within have a known transaction id which will not
    /// change.
    #[allow(unused_variables)]
    pub fn advance(
        mut self,
        nbtc_accounts: &Accounts<Nbtc>,
        recovery_scripts: &Map<orga::coins::Address, Adapter<bitcoin::Script>>,
        external_outputs: impl Iterator<Item = Result<bitcoin::TxOut>>,
        timestamping_commitment: Vec<u8>,
        additional_fees: u64,
        config: &Config,
    ) -> Result<BuildingAdvanceRes> {
        self.0.status = CheckpointStatus::Signing;

        let outs = self.additional_outputs(config, &timestamping_commitment)?;
        let base_fee = self.base_fee(config, &timestamping_commitment)?;

        let mut checkpoint_batch = self.batches.get_mut(BatchType::Checkpoint as u64)?.unwrap();
        let mut checkpoint_tx = checkpoint_batch.get_mut(0)?.unwrap();
        for out in outs.iter().rev() {
            checkpoint_tx.output.push_front(Adapter::new(out.clone()))?;
        }

        // Remove excess inputs and outputs from the checkpoint tx, to be pushed
        // onto the suceeding checkpoint while in its `Building` state.
        let mut excess_inputs = vec![];
        while checkpoint_tx.input.len() > config.max_inputs {
            let removed_input = checkpoint_tx.input.pop_back()?.unwrap();
            excess_inputs.push(removed_input);
        }
        let mut excess_outputs = vec![];
        while checkpoint_tx.output.len() > config.max_outputs {
            let removed_output = checkpoint_tx.output.pop_back()?.unwrap();
            excess_outputs.push(removed_output);
        }

        // Sum the total input and output amounts.
        // TODO: Input/Output sum functions
        let mut in_amount = 0;
        for i in 0..checkpoint_tx.input.len() {
            let input = checkpoint_tx.input.get(i)?.unwrap();
            in_amount += input.amount;
        }
        let mut out_amount = 0;
        for i in 0..checkpoint_tx.output.len() {
            let output = checkpoint_tx.output.get(i)?.unwrap();
            out_amount += output.value;
        }

        // Deduct the outgoing amount and calculated fee amount from the reserve
        // input amount, to set the resulting reserve output value.
        let fee = base_fee + additional_fees;
        let reserve_value = in_amount.checked_sub(out_amount + fee).unwrap_or_default();
        if reserve_value == 0 {
            log::error!(
                "Insufficient funds to cover fees with in amount: {}, and out amount: {}",
                in_amount,
                out_amount
            );
        }
        let mut reserve_out = checkpoint_tx.output.get_mut(0)?.unwrap();
        reserve_out.value = reserve_value;

        // Prepare the checkpoint tx's inputs to be signed by calculating their
        // sighashes.
        let bitcoin_tx = checkpoint_tx.to_bitcoin_tx()?;
        let mut sc = bitcoin::util::sighash::SighashCache::new(&bitcoin_tx);
        for i in 0..checkpoint_tx.input.len() {
            let mut input = checkpoint_tx.input.get_mut(i)?.unwrap();
            let sighash = sc.segwit_signature_hash(
                i as usize,
                &input.redeem_script,
                input.amount,
                EcdsaSighashType::All,
            )?;
            input.signatures.set_message(sighash.into_inner());
        }

        // Generate the emergency disbursal transactions, spending from the
        // reserve output.
        let reserve_outpoint = bitcoin::OutPoint {
            txid: checkpoint_tx.txid()?,
            vout: 0,
        };
        self.generate_emergency_disbursal_txs(
            nbtc_accounts,
            recovery_scripts,
            reserve_outpoint,
            external_outputs,
            self.fee_rate,
            reserve_value,
            config,
        )?;

        Ok((
            reserve_outpoint,
            reserve_value,
            fee,
            excess_inputs,
            excess_outputs,
        ))
    }

    /// Insert a transfer to the pending transfer queue.
    ///
    /// Transfers will be processed once the containing checkpoint is finished
    /// being signed, but will be represented in this checkpoint's emergency
    /// disbursal before they are processed.
    pub fn insert_pending(&mut self, dest: Dest, coins: Coin<Nbtc>) -> Result<()> {
        let mut amount = self
            .pending
            .remove(dest.clone())?
            .map_or(0.into(), |c| c.amount);
        amount = (amount + coins.amount).result()?;
        self.pending.insert(dest, Coin::mint(amount))?;
        Ok(())
    }
}

#[orga]
impl CheckpointQueue {
    /// Set the queue's configuration parameters.
    pub fn configure(&mut self, config: Config) {
        self.config = config;
    }

    /// The queue's current configuration parameters.
    pub fn config(&self) -> Config {
        self.config.clone()
    }

    /// Removes all checkpoints from the queue and resets the index to zero.
    pub fn reset(&mut self) -> OrgaResult<()> {
        self.index = 0;
        super::clear_deque(&mut self.queue)?;

        Ok(())
    }

    /// Gets a reference to the checkpoint at the given index.
    ///
    /// If the index is out of bounds or was pruned, an error is returned.
    #[query]
    pub fn get(&self, index: u32) -> Result<Ref<'_, Checkpoint>> {
        let index = self.get_deque_index(index)?;
        Ok(self.queue.get(index as u64)?.unwrap())
    }

    /// Gets a mutable reference to the checkpoint at the given index.
    ///
    /// If the index is out of bounds or was pruned, an error is returned.
    pub fn get_mut(&mut self, index: u32) -> Result<ChildMut<'_, u64, Checkpoint>> {
        let index = self.get_deque_index(index)?;
        Ok(self.queue.get_mut(index as u64)?.unwrap())
    }

    /// Calculates the index within the deque based on the given checkpoint
    /// index.
    ///
    /// This is necessary because the values can differ for queues which have
    /// been pruned. For example, a queue may contain 5 checkpoints,
    /// representing indexes 30 to 34. Checkpoint index 30 is at deque index 0,
    /// checkpoint 34 is at deque index 4, and checkpoint index 29 is now
    /// out-of-bounds.
    fn get_deque_index(&self, index: u32) -> Result<u32> {
        let start = self.index + 1 - (self.queue.len() as u32);
        if index > self.index || index < start {
            Err(OrgaError::App("Index out of bounds".to_string()).into())
        } else {
            Ok(index - start)
        }
    }

    /// The number of checkpoints in the queue.
    ///
    /// This will likely be different from `index` since checkpoints can be
    /// pruned. After receiving the first deposit, the network will always have
    /// at least one checkpoint in the queue.
    // TODO: remove this attribute, not sure why clippy is complaining when
    // is_empty is defined
    #[allow(clippy::len_without_is_empty)]
    pub fn len(&self) -> Result<u32> {
        Ok(u32::try_from(self.queue.len())?)
    }

    /// Returns `true` if there are no checkpoints in the queue.
    ///
    /// This will only be `true` before the first deposit has been processed.
    pub fn is_empty(&self) -> Result<bool> {
        Ok(self.len()? == 0)
    }

    /// The index of the last checkpoint in the queue (aka the `Building`
    /// checkpoint).
    #[query]
    pub fn index(&self) -> u32 {
        self.index
    }

    /// All checkpoints in the queue, in order from oldest to newest.
    ///
    /// The return value is a vector of tuples, where the first element is the
    /// checkpoint's index, and the second element is a reference to the
    /// checkpoint.
    #[query]
    pub fn all(&self) -> Result<Vec<(u32, Ref<'_, Checkpoint>)>> {
        // TODO: return iterator
        // TODO: use Deque iterator

        let mut out = Vec::with_capacity(self.queue.len() as usize);

        for i in 0..self.queue.len() {
            let checkpoint = self.queue.get(i)?.unwrap();
            out.push((
                (self.index + 1 - (self.queue.len() as u32 - i as u32)),
                checkpoint,
            ));
        }

        Ok(out)
    }

    /// All checkpoints in the queue which are in the `Complete` state, in order
    /// from oldest to newest.
    #[query]
    pub fn completed(&self, limit: u32) -> Result<Vec<CompletedCheckpoint<'_>>> {
        // TODO: return iterator
        // TODO: use Deque iterator

        let mut out = vec![];

        let length = self.len()?;
        if length == 0 {
            return Ok(out);
        }

        let skip = if self.signing()?.is_some() { 2 } else { 1 };
        let end = self.index.saturating_sub(skip - 1);

        let start = end - limit.min(length - skip);

        for i in start..end {
            let checkpoint = self.get(i)?;
            out.push(CompletedCheckpoint(checkpoint));
        }

        Ok(out)
    }

    /// The index of the last completed checkpoint.
    #[query]
    pub fn last_completed_index(&self) -> Result<u32> {
        if self.signing()?.is_some() {
            self.index.checked_sub(2)
        } else {
            self.index.checked_sub(1)
        }
        .ok_or_else(|| Error::Orga(OrgaError::App("No completed checkpoints yet".to_string())))
    }

    #[query]
    pub fn first_index(&self) -> Result<u32> {
        Ok(self.index + 1 - self.len()?)
    }

    /// A reference to the last completed checkpoint.
    #[query]
    pub fn last_completed(&self) -> Result<Ref<Checkpoint>> {
        self.get(self.last_completed_index()?)
    }

    /// A mutable reference to the last completed checkpoint.
    pub fn last_completed_mut(&mut self) -> Result<ChildMut<u64, Checkpoint>> {
        self.get_mut(self.last_completed_index()?)
    }

    /// The last completed checkpoint, converted to a Bitcoin transaction.
    #[query]
    pub fn last_completed_tx(&self) -> Result<Adapter<bitcoin::Transaction>> {
        self.last_completed()?.checkpoint_tx()
    }

    /// All completed checkpoints, converted to Bitcoin transactions.
    #[query]
    pub fn completed_txs(&self, limit: u32) -> Result<Vec<Adapter<bitcoin::Transaction>>> {
        self.completed(limit)?
            .into_iter()
            .map(|c| c.checkpoint_tx())
            .collect()
    }

    /// The emergency disbursal transactions for the last completed checkpoint.
    ///
    /// The first element of the returned vector is the intermediate
    /// transaction, and the remaining elements are the final transactions.
    #[query]
    pub fn emergency_disbursal_txs(&self) -> Result<Vec<Adapter<bitcoin::Transaction>>> {
        if let Some(completed) = self.completed(1)?.last() {
            completed.emergency_disbursal_txs()
        } else {
            Ok(vec![])
        }
    }

    /// A reference to the checkpoint in the `Signing` state, if there is one.
    #[query]
    pub fn signing(&self) -> Result<Option<SigningCheckpoint<'_>>> {
        if self.queue.len() < 2 {
            return Ok(None);
        }

        let second = self.get(self.index - 1)?;
        if !matches!(second.status, CheckpointStatus::Signing) {
            return Ok(None);
        }

        Ok(Some(SigningCheckpoint(second)))
    }

    /// A mutable reference to the checkpoint in the `Signing` state, if there
    /// is one.
    pub fn signing_mut(&mut self) -> Result<Option<SigningCheckpointMut>> {
        if self.queue.len() < 2 {
            return Ok(None);
        }

        let second = self.get_mut(self.index - 1)?;
        if !matches!(second.status, CheckpointStatus::Signing) {
            return Ok(None);
        }

        Ok(Some(SigningCheckpointMut(second)))
    }

    /// A reference to the checkpoint in the `Building` state.
    ///
    /// This is the checkpoint which is currently being built, and is not yet
    /// being signed. Other than at the start of the network, before the first
    /// deposit has been received, there will always be a checkpoint in this
    /// state.
    pub fn building(&self) -> Result<BuildingCheckpoint> {
        let last = self.get(self.index)?;
        Ok(BuildingCheckpoint(last))
    }

    /// A mutable reference to the checkpoint in the `Building` state.
    ///
    /// This is the checkpoint which is currently being built, and is not yet
    /// being signed. Other than at the start of the network, before the first
    /// deposit has been received, there will always be a checkpoint in this
    /// state.
    pub fn building_mut(&mut self) -> Result<BuildingCheckpointMut> {
        let last = self.get_mut(self.index)?;
        Ok(BuildingCheckpointMut(last))
    }

    /// Prunes old checkpoints from the queue.
    pub fn prune(&mut self) -> Result<()> {
        let latest = self.building()?.create_time();

        while let Some(oldest) = self.queue.front()? {
            // TODO: move to min_checkpoints field in config
            if self.queue.len() <= 10 {
                break;
            }

            if latest - oldest.create_time() <= self.config.max_age {
                break;
            }

            self.queue.pop_front()?;
        }

        Ok(())
    }

    /// Advances the checkpoint queue state machine.
    ///
    /// This method is called once per sidechain block, and will handle adding
    /// new checkpoints to the queue, advancing the `Building` checkpoint to
    /// `Signing`, and adjusting the checkpoint fee rates.
    ///
    /// If the `Building` checkpoint was advanced to `Signing` and a new
    /// `Building` checkpoint was created, this method will return `Ok(true)`.
    /// Otherwise, it will return `Ok(false)`.
    ///
    /// **Parameters:**
    ///
    /// - `sig_keys`: a map of consensus keys to their corresponding xpubs. This
    /// is used to determine which keys should be used in the signatory set,
    /// getting the set participation from the current validator set.
    /// - `nbtc_accounts`: a map of nBTC accounts to their corresponding
    /// balances. This is used along with to create outputs for the emergency
    /// disbursal transactions by getting the recovery script for each account
    /// from the `recovery_scripts` parameter.
    /// - `recovery_scripts`: a map of nBTC account addresses to their
    /// corresponding recovery scripts (account holders' desired destinations
    /// for the emergency disbursal).
    /// - `external_outputs`: an iterator of Bitcoin transaction outputs which
    /// should be included in the emergency disbursal transactions. This allows
    /// higher level modules the ability to create outputs for their own
    /// purposes.
    /// - `btc_height`: the current Bitcoin block height.
    /// - `should_allow_deposits`: whether or not deposits should be allowed in
    ///   any newly-created checkpoints.
    /// - `timestamping_commitment`: the data to be timestamped by the
    ///  checkpoint's timestamping commitment output (included as `OP_RETURN`
    ///  data in the checkpoint transaction to timestamp on the Bitcoin
    ///  blockchain for proof-of-work security).
    #[cfg(feature = "full")]
    #[allow(clippy::too_many_arguments)]
    pub fn maybe_step(
        &mut self,
        sig_keys: &Map<ConsensusKey, Xpub>,
        nbtc_accounts: &Accounts<Nbtc>,
        recovery_scripts: &Map<orga::coins::Address, Adapter<bitcoin::Script>>,
        external_outputs: impl Iterator<Item = Result<bitcoin::TxOut>>,
        btc_height: u32,
        should_allow_deposits: bool,
        timestamping_commitment: Vec<u8>,
        fee_pool: &mut i64,
        parent_config: &super::Config,
    ) -> Result<bool> {
        if !self.should_push(sig_keys, &timestamping_commitment, btc_height)? {
            return Ok(false);
        }

        if self.maybe_push(sig_keys, should_allow_deposits)?.is_none() {
            return Ok(false);
        }

        self.prune()?;

        if self.index > 0 {
            let prev = self.get(self.index - 1)?;
            let additional_fees = self.fee_adjustment(prev.fee_rate, &self.config)?;

            let config = self.config();
            let prev = self.get_mut(self.index - 1)?;
            let sigset = prev.sigset.clone();
            let prev_fee_rate = prev.fee_rate;

            let (reserve_outpoint, reserve_value, fees_paid, excess_inputs, excess_outputs) =
                BuildingCheckpointMut(prev).advance(
                    nbtc_accounts,
                    recovery_scripts,
                    external_outputs,
                    timestamping_commitment,
                    additional_fees,
                    &config,
                )?;
            *fee_pool -= (fees_paid * parent_config.units_per_sat) as i64;

            // Adjust the fee rate for the next checkpoint based on whether past
            // checkpoints have been confirmed in greater or less than the
            // target number of Bitcoin blocks.
            let fee_rate = if let Some(first_unconf_index) = self.first_unconfirmed_index()? {
                // There are unconfirmed checkpoints.

                let first_unconf = self.get(first_unconf_index)?;
                let btc_blocks_since_first =
                    btc_height - first_unconf.signed_at_btc_height.unwrap_or(0);
                let miners_excluded_cps =
                    btc_blocks_since_first >= config.target_checkpoint_inclusion;

                let last_unconf_index = self.last_completed_index()?;
                let last_unconf = self.get(last_unconf_index)?;
                let btc_blocks_since_last =
                    btc_height - last_unconf.signed_at_btc_height.unwrap_or(0);
                let block_was_mined = btc_blocks_since_last > 0;

                if miners_excluded_cps && block_was_mined {
                    // Blocks were mined since a signed checkpoint, but it was
                    // not included.
                    adjust_fee_rate(prev_fee_rate, true, &config)
                } else {
                    prev_fee_rate
                }
            } else {
                let has_completed = self.last_completed_index().is_ok();
                if has_completed {
                    // No unconfirmed checkpoints.
                    adjust_fee_rate(prev_fee_rate, false, &config)
                } else {
                    // This case only happens at start of chain - having no
                    // unconfs doesn't mean anything.
                    prev_fee_rate
                }
            };

            let mut building = self.building_mut()?;
            building.fee_rate = fee_rate;
            let mut building_checkpoint_batch = building
                .batches
                .get_mut(BatchType::Checkpoint as u64)?
                .unwrap();
            let mut checkpoint_tx = building_checkpoint_batch.get_mut(0)?.unwrap();

            // The new checkpoint tx's first input is the reserve output from
            // the previous checkpoint.
            let input = Input::new(
                reserve_outpoint,
                &sigset,
                &[0u8], // TODO: double-check safety
                reserve_value,
                config.sigset_threshold,
            )?;
            checkpoint_tx.input.push_back(input)?;

            // Add any excess inputs and outputs from the previous checkpoint to
            // the new checkpoint.
            for input in excess_inputs {
                let shares = input.signatures.shares()?;
                let mut data = input.into_inner();
                data.signatures = ThresholdSig::from_shares(shares)?;
                checkpoint_tx.input.push_back(data)?;
            }
            for output in excess_outputs {
                let data = output.into_inner();
                checkpoint_tx.output.push_back(data)?;
            }
        }

        Ok(true)
    }

    /// Returns `true` if a new checkpoint will be pushed to the queue in the
    /// next call to `maybe_step`. Otherwise, returns `false`.
    ///
    /// Note that a new checkpoint being pushed also necessarily means that the
    /// `Building` checkpoint will be advanced to `Signing`.
    #[cfg(feature = "full")]
    pub fn should_push(
        &mut self,
        sig_keys: &Map<ConsensusKey, Xpub>,
        timestamping_commitment: &[u8],
        btc_height: u32,
    ) -> Result<bool> {
        // Do not push if there is a checkpoint in the `Signing` state. There
        // should only ever be at most one checkpoint in this state.
        if self.signing()?.is_some() {
            return Ok(false);
        }

        if !self.queue.is_empty() {
            let now = self
                .context::<Time>()
                .ok_or_else(|| OrgaError::App("No time context".to_string()))?
                .seconds as u64;
            let elapsed = now - self.building()?.create_time();

            // Do not push if the minimum checkpoint interval has not elapsed
            // since creating the current `Building` checkpoint.
            if elapsed < self.config.min_checkpoint_interval {
                return Ok(false);
            }

            // Do not push if Bitcoin headers are being backfilled (e.g. the
            // current latest height is less than the height at which the last
            // confirmed checkpoint was signed).
            if let Ok(last_completed_index) = self.last_completed_index() {
                let last_completed = self.get(last_completed_index)?;
                let last_signed_height = last_completed.signed_at_btc_height.unwrap_or(0);
                if btc_height < last_signed_height {
                    return Ok(false);
                }
            }

            // Don't push if there are no pending deposits, withdrawals, or
            // transfers, or if not enough has been collected to pay for the
            // miner fee, unless the maximum checkpoint interval has elapsed
            // since creating the current `Building` checkpoint.
            if elapsed < self.config.max_checkpoint_interval || self.index == 0 {
                let building = self.building()?;
                let checkpoint_tx = building.checkpoint_tx()?;

                let has_pending_deposit = if self.index == 0 {
                    !checkpoint_tx.input.is_empty()
                } else {
                    checkpoint_tx.input.len() > 1
                };

                let has_pending_withdrawal = !checkpoint_tx.output.is_empty();
                let has_pending_transfers = building.pending.iter()?.next().transpose()?.is_some();

                if !has_pending_deposit && !has_pending_withdrawal && !has_pending_transfers {
                    return Ok(false);
                }

                let miner_fee = building.base_fee(&self.config, timestamping_commitment)?
                    + self.fee_adjustment(building.fee_rate, &self.config)?;
                if building.fees_collected < miner_fee {
                    log::debug!(
                        "Not enough collected to pay miner fee: {} < {}",
                        building.fees_collected,
                        miner_fee,
                    );
                    return Ok(false);
                }
            }
        }

        // Do not push if there are too many unconfirmed checkpoints.
        //
        // If there is a long chain of unconfirmed checkpoints, there is possibly an
        // issue causing the transactions to not be included on Bitcoin (e.g. an
        // invalid transaction was created, the fee rate is too low even after
        // adjustments, Bitcoin miners are censoring the transactions, etc.), in
        // which case the network should evaluate and fix the issue before creating
        // more checkpoints.
        //
        // This will also stop the fee rate from being adjusted too high if the
        // issue is simply with relayers failing to report the confirmation of the
        // checkpoint transactions.
        let unconfs = self.num_unconfirmed()?;
        if unconfs >= self.config.max_unconfirmed_checkpoints {
            return Ok(false);
        }

        // Increment the index. For the first checkpoint, leave the index at
        // zero.
        let mut index = self.index;
        if !self.queue.is_empty() {
            index += 1;
        }

        // Build the signatory set for the new checkpoint based on the current
        // validator set.
        let sigset = SignatorySet::from_validator_ctx(index, sig_keys)?;
        // Do not push if there are no validators in the signatory set.
        if sigset.possible_vp() == 0 {
            return Ok(false);
        }

        // Do not push if the signatory set does not have a quorum.
        if !sigset.has_quorum() {
            return Ok(false);
        }

        // Otherwise, push a new checkpoint.
        Ok(true)
    }

    /// Pushes a new checkpoint to the queue, if the conditions are met.
    ///
    /// Returns `Ok(None)` if no checkpoint was pushed, or `Ok(Some(cp))` if a
    /// checkpoint was pushed. The returned checkpoint is the new `Building`
    /// checkpoint.
    #[cfg(feature = "full")]
    pub fn maybe_push(
        &mut self,
        sig_keys: &Map<ConsensusKey, Xpub>,
        deposits_enabled: bool,
    ) -> Result<Option<BuildingCheckpointMut>> {
        // Increment the index. For the first checkpoint, leave the index at
        // zero.
        let mut index = self.index;
        if !self.queue.is_empty() {
            index += 1;
        }

        // Build the signatory set for the new checkpoint based on the current
        // validator set.
        let sigset = SignatorySet::from_validator_ctx(index, sig_keys)?;

        // Do not push if there are no validators in the signatory set.
        if sigset.possible_vp() == 0 {
            return Ok(None);
        }

        // Do not push if the signatory set does not have a quorum.
        if !sigset.has_quorum() {
            return Ok(None);
        }

        self.index = index;
        self.queue.push_back(Checkpoint::new(sigset)?)?;

        let mut building = self.building_mut()?;
        building.deposits_enabled = deposits_enabled;

        Ok(Some(building))
    }

    /// The active signatory set, which is the signatory set for the `Building`
    /// checkpoint.
    #[query]
    pub fn active_sigset(&self) -> Result<SignatorySet> {
        Ok(self.building()?.sigset.clone())
    }

    /// Process a batch of signatures, applying them to the checkpoint with the
    /// given index.
    ///
    /// Note that signatures can be sumitted to checkpoints which are already
    /// complete, causing them to be over-signed (which does not affect their
    /// validity). This is useful for letting all signers submit, regardless of
    /// whether they are faster or slower than the other signers. This is
    /// useful, for example, in being able to check if a signer is offline.
    ///
    /// If the batch of signatures causes the checkpoint to be fully signed, it
    /// will be advanced to the `Complete` state.
    ///
    /// This method is exempt from paying transaction fees since the amount of
    /// signatures that can be submitted is capped and this type of transaction
    /// cannot be used to DoS the network.
    pub fn sign(
        &mut self,
        xpub: Xpub,
        sigs: LengthVec<u16, Signature>,
        index: u32,
        btc_height: u32,
    ) -> Result<()> {
        super::exempt_from_fee()?;

        let mut checkpoint = self.get_mut(index)?;
        let status = checkpoint.status;
        if matches!(status, CheckpointStatus::Building) {
            return Err(OrgaError::App("Checkpoint is still building".to_string()).into());
        }

        checkpoint.sign(xpub, sigs, btc_height)?;

        if matches!(status, CheckpointStatus::Signing) && checkpoint.signed()? {
            let checkpoint_tx = checkpoint.checkpoint_tx()?;
            info!("Checkpoint signing complete {:?}", checkpoint_tx);
            SigningCheckpointMut(checkpoint).advance()?;
        }

        Ok(())
    }

    /// The signatory set for the checkpoint with the given index.
    #[query]
    pub fn sigset(&self, index: u32) -> Result<SignatorySet> {
        Ok(self.get(index)?.sigset.clone())
    }

    /// The number of completed checkpoints which have not yet been confirmed on
    /// the Bitcoin network.
    #[query]
    pub fn num_unconfirmed(&self) -> Result<u32> {
        let has_signing = self.signing()?.is_some();
        let signing_offset = has_signing as u32;

        let last_completed_index = self.index.checked_sub(1 + signing_offset);
        let last_completed_index = match last_completed_index {
            None => return Ok(0),
            Some(index) => index,
        };

        let confirmed_index = match self.confirmed_index {
            None => return Ok(self.len()? - 1 - signing_offset),
            Some(index) => index,
        };

        Ok(last_completed_index - confirmed_index)
    }

    /// The index of the first checkpoint which is not confirmed on the Bitcoin
    /// network, if there is one.
    #[query]
    pub fn first_unconfirmed_index(&self) -> Result<Option<u32>> {
        let num_unconf = self.num_unconfirmed()?;
        if num_unconf == 0 {
            return Ok(None);
        }

        let has_signing = self.signing()?.is_some();
        let signing_offset = has_signing as u32;

        Ok(Some(self.index - num_unconf - signing_offset))
    }

    pub fn unconfirmed(&self) -> Result<Vec<Ref<'_, Checkpoint>>> {
        let first_unconf_index = self.first_unconfirmed_index()?;
        if let Some(index) = first_unconf_index {
            let mut out = vec![];
            for i in index..=self.index {
                let cp = self.get(i)?;
                if !matches!(cp.status, CheckpointStatus::Complete) {
                    break;
                }
                out.push(cp);
            }
            Ok(out)
        } else {
            Ok(vec![])
        }
    }

    pub fn unconfirmed_fees_paid(&self) -> Result<u64> {
        self.unconfirmed()?
            .iter()
            .map(|cp| cp.checkpoint_tx_miner_fees())
            .try_fold(0, |fees, result: Result<_>| {
                let fee = result?;
                Ok::<_, Error>(fees + fee)
            })
    }

    pub fn unconfirmed_vbytes(&self, config: &Config) -> Result<u64> {
        self.unconfirmed()?
            .iter()
            .map(|cp| cp.est_vsize(config, &[0; 32])) // TODO: shouldn't need to pass fixed length commitment to est_vsize
            .try_fold(0, |sum, result: Result<_>| {
                let vbytes = result?;
                Ok::<_, Error>(sum + vbytes)
            })
    }

    fn fee_adjustment(&self, fee_rate: u64, config: &Config) -> Result<u64> {
        let unconf_fees_paid = self.unconfirmed_fees_paid()?;
        let unconf_vbytes = self.unconfirmed_vbytes(config)?;
        Ok((unconf_vbytes * fee_rate).saturating_sub(unconf_fees_paid))
    }

    pub fn backfill(
        &mut self,
        first_index: u32,
        redeem_scripts: impl Iterator<Item = Script>,
        threshold_ratio: (u64, u64),
    ) -> Result<()> {
        let mut index = first_index + 1;

        let create_time = self.queue.get(0)?.unwrap().create_time();

        for script in redeem_scripts {
            index -= 1;

            if index >= self.first_index()? {
                continue;
            }

            let (mut sigset, _) = SignatorySet::from_script(&script, threshold_ratio)?;
            sigset.index = index;
            sigset.create_time = create_time;
            let mut cp = Checkpoint::new(sigset)?;
            cp.status = CheckpointStatus::Complete;

            self.queue.push_front(cp)?;
        }

        Ok(())
    }
}

/// Takes a previous fee rate and returns a new fee rate, adjusted up or down by
/// 25%. The new fee rate is capped at the maximum and minimum fee rates
/// specified in the given config.
pub fn adjust_fee_rate(prev_fee_rate: u64, up: bool, config: &Config) -> u64 {
    if up {
        (prev_fee_rate * 5 / 4).max(prev_fee_rate + 1)
    } else {
        (prev_fee_rate * 3 / 4).min(prev_fee_rate - 1)
    }
    .min(config.max_fee_rate)
    .max(config.min_fee_rate)
}

#[cfg(test)]
mod test {
    use crate::bitcoin::{signatory::Signatory, threshold_sig::Pubkey};
    #[cfg(feature = "full")]
    use crate::utils::set_time;

    use std::{cell::RefCell, rc::Rc};

    #[cfg(all(feature = "full"))]
    use bitcoin::{
        secp256k1::Secp256k1,
        util::bip32::{ExtendedPrivKey, ExtendedPubKey},
        OutPoint, Script, Txid,
    };
    use orga::{
        collections::EntryMap,
        context::Context,
        secp256k1::{PublicKey, SecretKey},
    };
    #[cfg(all(feature = "full"))]
    use rand::Rng;

    // #[cfg(all(feature = "full"))]
    // use crate::bitcoin::{signatory::Signatory, threshold_sig::Share};

    use super::*;

    fn push_bitcoin_tx_output(tx: &mut BitcoinTx, value: u64) {
        let tx_out = bitcoin::TxOut {
            value,
            script_pubkey: bitcoin::Script::new(),
        };
        tx.output.push_back(Output::new(tx_out)).unwrap();
    }

    #[test]
    fn deduct_fee() {
        let mut bitcoin_tx = BitcoinTx::default();
        push_bitcoin_tx_output(&mut bitcoin_tx, 0);
        push_bitcoin_tx_output(&mut bitcoin_tx, 10000);

        bitcoin_tx.deduct_fee(100).unwrap();

        assert_eq!(bitcoin_tx.output.len(), 1);
        assert_eq!(bitcoin_tx.output.get(0).unwrap().unwrap().value, 9900);
    }

    #[test]
    fn deduct_fee_multi_pass() {
        let mut bitcoin_tx = BitcoinTx::default();
        push_bitcoin_tx_output(&mut bitcoin_tx, 502);
        push_bitcoin_tx_output(&mut bitcoin_tx, 482);
        push_bitcoin_tx_output(&mut bitcoin_tx, 300);

        bitcoin_tx.deduct_fee(30).unwrap();

        assert_eq!(bitcoin_tx.output.len(), 1);
        assert_eq!(bitcoin_tx.output.get(0).unwrap().unwrap().value, 472);
    }

    #[test]
    fn deduct_fee_multi_pass_empty_result() {
        let mut bitcoin_tx = BitcoinTx::default();
        push_bitcoin_tx_output(&mut bitcoin_tx, 60);
        push_bitcoin_tx_output(&mut bitcoin_tx, 70);
        push_bitcoin_tx_output(&mut bitcoin_tx, 100);

        bitcoin_tx.deduct_fee(200).unwrap();
    }

    //TODO: More fee deduction tests

    fn create_queue_with_statuses(complete: u32, signing: bool) -> CheckpointQueue {
        let mut queue = CheckpointQueue::default();
        let mut push = |status| {
            let mut cp = Checkpoint {
                status,
                batches: Deque::new(),
                pending: Map::new(),
                fee_rate: DEFAULT_FEE_RATE,
                signed_at_btc_height: None,
                deposits_enabled: true,
                sigset: SignatorySet::default(),
                fees_collected: 0,
            };
            cp.status = status;
            queue.queue.push_back(cp).unwrap();
        };

        queue.index = complete;

        for _ in 0..complete {
            push(CheckpointStatus::Complete);
        }
        if signing {
            push(CheckpointStatus::Signing);
            queue.index += 1;
        }
        push(CheckpointStatus::Building);

        queue
    }

    #[test]
    fn completed_with_signing() {
        let queue = create_queue_with_statuses(10, true);
        let cp = queue.completed(1).unwrap();
        assert_eq!(cp.len(), 1);
        assert_eq!(cp[0].status, CheckpointStatus::Complete);
    }

    #[test]
    fn completed_without_signing() {
        let queue = create_queue_with_statuses(10, false);
        let cp = queue.completed(1).unwrap();
        assert_eq!(cp.len(), 1);
        assert_eq!(cp[0].status, CheckpointStatus::Complete);
    }

    #[test]
    fn completed_no_complete() {
        let queue = create_queue_with_statuses(0, false);
        let cp = queue.completed(10).unwrap();
        assert_eq!(cp.len(), 0);
    }

    #[test]
    fn completed_zero_limit() {
        let queue = create_queue_with_statuses(10, false);
        let cp = queue.completed(0).unwrap();
        assert_eq!(cp.len(), 0);
    }

    #[test]
    fn completed_oversized_limit() {
        let queue = create_queue_with_statuses(10, false);
        let cp = queue.completed(100).unwrap();
        assert_eq!(cp.len(), 10);
    }

    #[test]
    fn completed_pruned() {
        let mut queue = create_queue_with_statuses(10, false);
        queue.index += 10;
        let cp = queue.completed(2).unwrap();
        assert_eq!(cp.len(), 2);
        assert_eq!(cp[1].status, CheckpointStatus::Complete);
    }

    #[test]
    fn num_unconfirmed() {
        let mut queue = create_queue_with_statuses(10, false);
        queue.confirmed_index = Some(5);
        assert_eq!(queue.num_unconfirmed().unwrap(), 4);

        let mut queue = create_queue_with_statuses(10, true);
        queue.confirmed_index = Some(5);
        assert_eq!(queue.num_unconfirmed().unwrap(), 4);

        let mut queue = create_queue_with_statuses(0, false);
        queue.confirmed_index = None;
        assert_eq!(queue.num_unconfirmed().unwrap(), 0);

        let mut queue = create_queue_with_statuses(0, true);
        queue.confirmed_index = None;
        assert_eq!(queue.num_unconfirmed().unwrap(), 0);

        let mut queue = create_queue_with_statuses(10, false);
        queue.confirmed_index = None;
        assert_eq!(queue.num_unconfirmed().unwrap(), 10);

        let mut queue = create_queue_with_statuses(10, true);
        queue.confirmed_index = None;
        assert_eq!(queue.num_unconfirmed().unwrap(), 10);
    }

    #[test]
    fn first_unconfirmed_index() {
        let mut queue = create_queue_with_statuses(10, false);
        queue.confirmed_index = Some(5);
        assert_eq!(queue.first_unconfirmed_index().unwrap(), Some(6));

        let mut queue = create_queue_with_statuses(10, true);
        queue.confirmed_index = Some(5);
        assert_eq!(queue.first_unconfirmed_index().unwrap(), Some(6));

        let mut queue = create_queue_with_statuses(0, false);
        queue.confirmed_index = None;
        assert_eq!(queue.first_unconfirmed_index().unwrap(), None);

        let mut queue = create_queue_with_statuses(0, true);
        queue.confirmed_index = None;
        assert_eq!(queue.first_unconfirmed_index().unwrap(), None);

        let mut queue = create_queue_with_statuses(10, false);
        queue.confirmed_index = None;
        assert_eq!(queue.first_unconfirmed_index().unwrap(), Some(0));

        let mut queue = create_queue_with_statuses(10, true);
        queue.confirmed_index = None;
        assert_eq!(queue.first_unconfirmed_index().unwrap(), Some(0));
    }

    #[test]
    fn adjust_fee_rate() {
        let config = Config::default();
        assert_eq!(super::adjust_fee_rate(100, true, &config), 125);
        assert_eq!(super::adjust_fee_rate(100, false, &config), 75);
        assert_eq!(super::adjust_fee_rate(2, true, &config), 3);
        assert_eq!(super::adjust_fee_rate(0, true, &config), 2);
        assert_eq!(super::adjust_fee_rate(2, false, &config), 2);
        assert_eq!(super::adjust_fee_rate(200, true, &config), 200);
        assert_eq!(super::adjust_fee_rate(300, true, &config), 200);
    }

    #[cfg(feature = "full")]
    #[test]
    #[serial_test::serial]
    fn fee_adjustments() {
        // TODO: extract pieces into util functions, test more cases

        let paid = orga::plugins::Paid::default();
        Context::add(paid);

        let mut vals = orga::plugins::Validators::new(
            Rc::new(RefCell::new(Some(EntryMap::new()))),
            Rc::new(RefCell::new(None)),
        );
        vals.set_voting_power([0; 32], 100);
        Context::add(vals);

        let secp = Secp256k1::new();
        let xpriv = ExtendedPrivKey::new_master(bitcoin::Network::Regtest, &[0]).unwrap();
        let xpub = ExtendedPubKey::from_priv(&secp, &xpriv);

        let mut sig_keys = Map::new();
        sig_keys.insert([0; 32], Xpub::new(xpub)).unwrap();

        let queue = Rc::new(RefCell::new(CheckpointQueue::default()));
        queue.borrow_mut().config = Config {
            min_fee_rate: 2,
            max_fee_rate: 200,
            target_checkpoint_inclusion: 2,
            min_checkpoint_interval: 100,
            ..Default::default()
        };

        let mut fee_pool = 0;
        let mut maybe_step = |btc_height| {
            queue
                .borrow_mut()
                .maybe_step(
                    &sig_keys,
                    &Accounts::default(),
                    &Map::new(),
                    vec![Ok(bitcoin::TxOut {
                        script_pubkey: Script::new(),
                        value: 1_000_000,
                    })]
                    .into_iter(),
                    btc_height,
                    true,
                    vec![1, 2, 3],
                    &mut fee_pool,
                    &super::super::Config::default(),
                )
                .unwrap();
        };
        let push_deposit = || {
            let input = Input::new(
                OutPoint {
                    txid: Txid::from_slice(&[0; 32]).unwrap(),
                    vout: 0,
                },
                &queue.borrow().building().unwrap().sigset,
                &[0u8],
                100_000_000,
                (9, 10),
            )
            .unwrap();
            let mut queue = queue.borrow_mut();
            let mut building_mut = queue.building_mut().unwrap();
            building_mut.fees_collected = 100000000;
            let mut building_checkpoint_batch = building_mut
                .batches
                .get_mut(BatchType::Checkpoint as u64)
                .unwrap()
                .unwrap();
            let mut checkpoint_tx = building_checkpoint_batch.get_mut(0).unwrap().unwrap();
            checkpoint_tx.input.push_back(input).unwrap();
        };
        let sign_batch = |btc_height| {
            let mut queue = queue.borrow_mut();
            let cp = queue.signing().unwrap().unwrap();
            let sigset_index = cp.sigset.index;
            let to_sign = cp.to_sign(Xpub::new(xpub.clone())).unwrap();
            let secp2 = Secp256k1::signing_only();
            let sigs = crate::bitcoin::signer::sign(&secp2, &xpriv, &to_sign).unwrap();
            drop(cp);
            queue
                .sign(Xpub::new(xpub), sigs, sigset_index, btc_height)
                .unwrap();
        };
        let sign_cp = |btc_height| {
            sign_batch(btc_height);
            sign_batch(btc_height);
            if queue.borrow().signing().unwrap().is_some() {
                sign_batch(btc_height);
            }
        };
        let confirm_cp = |index, _btc_height| {
            let mut queue = queue.borrow_mut();
            queue.confirmed_index = Some(index);
        };

        assert_eq!(queue.borrow().len().unwrap(), 0);

        set_time(0);
        maybe_step(10);

        assert_eq!(queue.borrow().len().unwrap(), 1);
        assert_eq!(queue.borrow().building().unwrap().create_time(), 0);

        push_deposit();
        maybe_step(10);

        assert_eq!(queue.borrow().len().unwrap(), 1);
        assert_eq!(queue.borrow().building().unwrap().fee_rate, 10);

        set_time(1_000);
        maybe_step(10);

        assert_eq!(queue.borrow().len().unwrap(), 2);
        assert!(queue.borrow().last_completed_index().is_err());
        assert_eq!(queue.borrow().building().unwrap().fee_rate, 10);

        sign_cp(11);

        assert_eq!(queue.borrow().len().unwrap(), 2);
        assert_eq!(queue.borrow().last_completed_index().unwrap(), 0);
        assert_eq!(
            queue
                .borrow()
                .last_completed()
                .unwrap()
                .signed_at_btc_height
                .unwrap(),
            11
        );

        set_time(2_000);
        push_deposit();
        maybe_step(11);
        sign_cp(11);

        assert_eq!(queue.borrow().len().unwrap(), 3);
        assert_eq!(queue.borrow().building().unwrap().fee_rate, 10);

        set_time(3_000);
        push_deposit();
        maybe_step(11);
        sign_cp(11);

        assert_eq!(queue.borrow().len().unwrap(), 4);
        assert_eq!(queue.borrow().building().unwrap().fee_rate, 10);

        set_time(4_000);
        push_deposit();
        maybe_step(12);
        sign_cp(12);

        assert_eq!(queue.borrow().len().unwrap(), 5);
        assert_eq!(queue.borrow().building().unwrap().fee_rate, 10);

        set_time(5_000);
        push_deposit();
        maybe_step(13);
        sign_cp(13);

        assert_eq!(queue.borrow().len().unwrap(), 6);
        assert_eq!(queue.borrow().building().unwrap().fee_rate, 12);

        set_time(6_000);
        push_deposit();
        maybe_step(13);
        sign_cp(13);

        assert_eq!(queue.borrow().len().unwrap(), 7);
        assert_eq!(queue.borrow().building().unwrap().fee_rate, 12);

        set_time(7_000);
        push_deposit();
        maybe_step(14);
        sign_cp(14);

        assert_eq!(queue.borrow().len().unwrap(), 8);
        assert_eq!(queue.borrow().building().unwrap().fee_rate, 15);

        confirm_cp(5, 14);
        set_time(8_000);
        push_deposit();
        maybe_step(15);
        sign_cp(15);

        assert_eq!(queue.borrow().len().unwrap(), 9);
        assert_eq!(queue.borrow().building().unwrap().fee_rate, 15);

        confirm_cp(7, 15);
        set_time(9_000);
        push_deposit();
        maybe_step(16);
        sign_cp(16);

        assert_eq!(queue.borrow().len().unwrap(), 10);
        assert_eq!(queue.borrow().building().unwrap().fee_rate, 11);

        set_time(10_000);
        push_deposit();
        maybe_step(17);
        sign_cp(17);

        assert_eq!(queue.borrow().len().unwrap(), 11);
        assert_eq!(queue.borrow().building().unwrap().fee_rate, 11);
    }

    #[cfg(feature = "full")]
    #[test]
    #[serial_test::serial]
    fn max_unconfirmed_checkpoints() {
        // TODO: extract pieces into util functions, test more cases

        let paid = orga::plugins::Paid::default();
        Context::add(paid);

        let mut vals = orga::plugins::Validators::new(
            Rc::new(RefCell::new(Some(EntryMap::new()))),
            Rc::new(RefCell::new(None)),
        );
        vals.set_voting_power([0; 32], 100);
        Context::add(vals);

        let secp = Secp256k1::new();
        let xpriv = ExtendedPrivKey::new_master(bitcoin::Network::Regtest, &[0]).unwrap();
        let xpub = ExtendedPubKey::from_priv(&secp, &xpriv);

        let mut sig_keys = Map::new();
        sig_keys.insert([0; 32], Xpub::new(xpub)).unwrap();

        let queue = Rc::new(RefCell::new(CheckpointQueue::default()));
        queue.borrow_mut().config = Config {
            min_fee_rate: 2,
            max_fee_rate: 200,
            target_checkpoint_inclusion: 2,
            min_checkpoint_interval: 100,
            max_unconfirmed_checkpoints: 2,
            ..Default::default()
        };

        let set_time = |time| {
            let time = orga::plugins::Time::from_seconds(time);
            Context::add(time);
        };
        let mut fee_pool = 0;
        let mut maybe_step = |btc_height| {
            queue
                .borrow_mut()
                .maybe_step(
                    &sig_keys,
                    &Accounts::default(),
                    &Map::new(),
                    vec![Ok(bitcoin::TxOut {
                        script_pubkey: Script::new(),
                        value: 1_000_000,
                    })]
                    .into_iter(),
                    btc_height,
                    true,
                    vec![1, 2, 3],
                    &mut fee_pool,
                    &super::super::Config::default(),
                )
                .unwrap();
        };
        let push_deposit = || {
            let input = Input::new(
                OutPoint {
                    txid: Txid::from_slice(&[0; 32]).unwrap(),
                    vout: 0,
                },
                &queue.borrow().building().unwrap().sigset,
                &[0u8],
                100_000_000,
                (9, 10),
            )
            .unwrap();
            let mut queue = queue.borrow_mut();
            let mut building_mut = queue.building_mut().unwrap();
            building_mut.fees_collected = 100000000;
            let mut building_checkpoint_batch = building_mut
                .batches
                .get_mut(BatchType::Checkpoint as u64)
                .unwrap()
                .unwrap();
            let mut checkpoint_tx = building_checkpoint_batch.get_mut(0).unwrap().unwrap();
            checkpoint_tx.input.push_back(input).unwrap();
        };
        let sign_batch = |btc_height| {
            let mut queue = queue.borrow_mut();
            let cp = queue.signing().unwrap().unwrap();
            let sigset_index = cp.sigset.index;
            let to_sign = cp.to_sign(Xpub::new(xpub.clone())).unwrap();
            let secp2 = Secp256k1::signing_only();
            let sigs = crate::bitcoin::signer::sign(&secp2, &xpriv, &to_sign).unwrap();
            drop(cp);
            queue
                .sign(Xpub::new(xpub), sigs, sigset_index, btc_height)
                .unwrap();
        };
        let sign_cp = |btc_height| {
            sign_batch(btc_height);
            sign_batch(btc_height);
            if queue.borrow().signing().unwrap().is_some() {
                sign_batch(btc_height);
            }
        };
        let confirm_cp = |index, _btc_height| {
            let mut queue = queue.borrow_mut();
            queue.confirmed_index = Some(index);
        };

        assert_eq!(queue.borrow().len().unwrap(), 0);

        set_time(0);
        maybe_step(8);
        push_deposit();
        maybe_step(8);

        set_time(1_000);
        maybe_step(8);
        sign_cp(8);
        confirm_cp(0, 9);

        set_time(2_000);
        push_deposit();
        maybe_step(10);
        sign_cp(10);

        set_time(3_000);
        push_deposit();
        maybe_step(10);
        sign_cp(10);

        assert_eq!(queue.borrow().len().unwrap(), 4);

        set_time(4_000);
        push_deposit();
        maybe_step(10);

        assert_eq!(queue.borrow().len().unwrap(), 4);

        set_time(5_000);
        push_deposit();
        maybe_step(10);

        assert_eq!(queue.borrow().len().unwrap(), 4);

        confirm_cp(2, 11);
        set_time(6_000);
        maybe_step(11);

        assert_eq!(queue.borrow().len().unwrap(), 5);
    }

    fn sigset(n: u32) -> SignatorySet {
        let mut sigset = SignatorySet::default();
        sigset.index = n;
        sigset.create_time = n as u64;

        let secret = bitcoin::secp256k1::SecretKey::from_slice(&[(n + 1) as u8; 32]).unwrap();
        let pubkey: Pubkey = bitcoin::secp256k1::PublicKey::from_secret_key(
            &bitcoin::secp256k1::Secp256k1::new(),
            &secret,
        )
        .into();

        sigset.signatories.push(Signatory {
            pubkey: pubkey.into(),
            voting_power: 100,
        });

        sigset.possible_vp = 100;
        sigset.present_vp = 100;

        sigset
    }

    #[test]
    fn backfill_basic() {
        let mut queue = CheckpointQueue::default();
        queue.index = 10;
        queue
            .queue
            .push_back(Checkpoint::new(sigset(7)).unwrap())
            .unwrap();
        queue
            .queue
            .push_back(Checkpoint::new(sigset(8)).unwrap())
            .unwrap();
        queue
            .queue
            .push_back(Checkpoint::new(sigset(9)).unwrap())
            .unwrap();
        queue
            .queue
            .push_back(Checkpoint::new(sigset(10)).unwrap())
            .unwrap();

        let backfill_data = vec![
            sigset(8).redeem_script(&[0], (2, 3)).unwrap(),
            sigset(7).redeem_script(&[0], (2, 3)).unwrap(),
            sigset(6).redeem_script(&[0], (2, 3)).unwrap(),
            sigset(5).redeem_script(&[0], (2, 3)).unwrap(),
            sigset(4).redeem_script(&[0], (2, 3)).unwrap(),
            sigset(3).redeem_script(&[0], (2, 3)).unwrap(),
        ];
        queue
            .backfill(8, backfill_data.into_iter(), (2, 3))
            .unwrap();

        assert_eq!(queue.len().unwrap(), 8);
        assert_eq!(queue.index, 10);
        assert_eq!(
            queue
                .get(3)
                .unwrap()
                .sigset
                .redeem_script(&[0], (2, 3))
                .unwrap(),
            sigset(3).redeem_script(&[0], (2, 3)).unwrap(),
        );
        assert_eq!(
            queue
                .get(10)
                .unwrap()
                .sigset
                .redeem_script(&[0], (2, 3))
                .unwrap(),
            sigset(10).redeem_script(&[0], (2, 3)).unwrap(),
        );
    }

    #[test]
    fn backfill_with_zeroth() {
        let mut queue = CheckpointQueue::default();
        queue.index = 1;
        queue
            .queue
            .push_back(Checkpoint::new(sigset(1)).unwrap())
            .unwrap();

        let backfill_data = vec![sigset(0).redeem_script(&[0], (2, 3)).unwrap()];
        queue
            .backfill(0, backfill_data.into_iter(), (2, 3))
            .unwrap();

        assert_eq!(queue.len().unwrap(), 2);
        assert_eq!(queue.index, 1);
        assert_eq!(
            queue
                .get(0)
                .unwrap()
                .sigset
                .redeem_script(&[0], (2, 3))
                .unwrap(),
            sigset(0).redeem_script(&[0], (2, 3)).unwrap(),
        );
        assert_eq!(
            queue
                .get(1)
                .unwrap()
                .sigset
                .redeem_script(&[0], (2, 3))
                .unwrap(),
            sigset(1).redeem_script(&[0], (2, 3)).unwrap(),
        );
    }
}<|MERGE_RESOLUTION|>--- conflicted
+++ resolved
@@ -1091,15 +1091,9 @@
             max_outputs: 200,
             max_age: 60 * 60 * 24 * 7 * 3,
             target_checkpoint_inclusion: 2,
-<<<<<<< HEAD
             min_fee_rate: MIN_FEE_RATE, // relay threshold is 1 sat/vbyte
             max_fee_rate: MAX_FEE_RATE,
-            user_fee_factor: 20000, // 2x
-=======
-            min_fee_rate: 2, // relay threshold is 1 sat/vbyte
-            max_fee_rate: 200,
             user_fee_factor: 21000, // 2.1x
->>>>>>> de4cd2b9
             sigset_threshold: SIGSET_THRESHOLD,
             emergency_disbursal_min_tx_amt: 1000,
             #[cfg(feature = "testnet")]
@@ -2450,13 +2444,7 @@
         util::bip32::{ExtendedPrivKey, ExtendedPubKey},
         OutPoint, Script, Txid,
     };
-    use orga::{
-        collections::EntryMap,
-        context::Context,
-        secp256k1::{PublicKey, SecretKey},
-    };
-    #[cfg(all(feature = "full"))]
-    use rand::Rng;
+    use orga::{collections::EntryMap, context::Context};
 
     // #[cfg(all(feature = "full"))]
     // use crate::bitcoin::{signatory::Signatory, threshold_sig::Share};
