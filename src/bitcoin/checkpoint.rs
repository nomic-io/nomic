#[cfg(feature = "full")]
use super::ConsensusKey;
use super::{
    adapter::Adapter,
    signatory::SignatorySet,
    threshold_sig::{Signature, ThresholdSig},
    Xpub,
};
use crate::{
    app::Dest,
    bitcoin::{signatory::derive_pubkey, Nbtc},
    constants::{MAX_FEE_RATE, MIN_FEE_RATE},
};
use crate::{
    constants::DEFAULT_FEE_RATE,
    error::{Error, Result},
};
use bitcoin::{blockdata::transaction::EcdsaSighashType, Sequence, Transaction, TxIn, TxOut};
use bitcoin::{hashes::Hash, Script};
use derive_more::{Deref, DerefMut};
use log::info;
use orga::coins::{Accounts, Coin};
#[cfg(feature = "full")]
use orga::context::GetContext;
#[cfg(feature = "full")]
use orga::plugins::Time;
use orga::{
    call::Call,
    collections::{map::ReadOnly, ChildMut, Deque, Map, Ref},
    encoding::{Decode, Encode, LengthVec},
    migrate::{Migrate, MigrateFrom},
    orga,
    query::Query,
    state::State,
    Error as OrgaError, Result as OrgaResult,
};

use super::SIGSET_THRESHOLD;
use orga::{describe::Describe, store::Store};
use serde::{Deserialize, Serialize};
use std::convert::TryFrom;
use std::ops::{Deref, DerefMut};

/// The status of a checkpoint. Checkpoints start as `Building`, and eventually
/// advance through the three states.
#[derive(
    Debug,
    Encode,
    Decode,
    Default,
    Serialize,
    Deserialize,
    PartialEq,
    Eq,
    PartialOrd,
    Ord,
    Clone,
    Copy,
)]
pub enum CheckpointStatus {
    /// The checkpoint is being constructed. It can still be mutated by adding
    /// bitcoin inputs and outputs, pending actions, etc.
    #[default]
    Building,

    /// The inputs in the checkpoint are being signed. The checkpoint's
    /// structure is frozen in this stage, and it is no longer valid to add or
    /// remove inputs or outputs.
    Signing,

    /// All inputs in the the checkpoint are fully signed and the contained
    /// checkpoint transaction is valid and ready to be broadcast on the bitcoin
    /// network.
    Complete,
}

impl Migrate for CheckpointStatus {}

// TODO: make it easy to derive State for simple types like this
impl State for CheckpointStatus {
    #[inline]
    fn attach(&mut self, _: Store) -> OrgaResult<()> {
        Ok(())
    }

    #[inline]
    fn flush<W: std::io::Write>(self, out: &mut W) -> OrgaResult<()> {
        Ok(self.encode_into(out)?)
    }

    fn load(_store: Store, bytes: &mut &[u8]) -> OrgaResult<Self> {
        Ok(Self::decode(bytes)?)
    }
}

impl Query for CheckpointStatus {
    type Query = ();

    fn query(&self, _: ()) -> OrgaResult<()> {
        Ok(())
    }
}

impl Call for CheckpointStatus {
    type Call = ();

    fn call(&mut self, _: ()) -> OrgaResult<()> {
        Ok(())
    }
}

impl Describe for CheckpointStatus {
    fn describe() -> orga::describe::Descriptor {
        orga::describe::Builder::new::<Self>().build()
    }
}

/// An input to a Bitcoin transaction - possibly in an unsigned state.
///
/// This structure contains the necessary data for signing an input, and once
/// signed can be turned into a `bitcoin::TxIn` for inclusion in a Bitcoin
/// transaction.
#[orga(version = 1)]
#[derive(Debug)]
pub struct Input {
    /// The outpoint being spent by this input.
    pub prevout: Adapter<bitcoin::OutPoint>,

    /// The script of the output being spent by this input. In practice, this
    /// will be a pay-to-witness-script-hash (P2WSH) script, containing the hash
    /// of the script in the `redeem_script` field.
    pub script_pubkey: Adapter<bitcoin::Script>,

    /// The redeem script which `script_pubkey` contains the hash of, supplied
    /// in the witness of the input when spending. In practice, this will
    /// represent a multisig tied to the associated signatory set.
    pub redeem_script: Adapter<bitcoin::Script>,

    /// The index of the signatory set which this input is associated with.
    pub sigset_index: u32,

    /// Bytes representing a commitment to a destination (e.g. a native nomic
    /// account address, an IBC transfer destination, or a 0-byte for the
    /// reserve output owned by the network). These bytes are included in the
    /// redeem script to tie the funds to the destination.
    pub dest: LengthVec<u16, u8>,

    /// The amount of the input being spent, in satoshis.
    pub amount: u64,

    /// An estimate of the size of the witness for this input, in virtual bytes.
    /// This size is used for fee calculations.
    pub est_witness_vsize: u64,

    /// The signatures for this input. This structure is where the signatories
    /// coordinate to submit their signatures, and starts out with no
    /// signatures.
    pub signatures: ThresholdSig,
}

impl Input {
    /// Converts the `Input` to a `bitcoin::TxIn`, useful when constructing an
    /// actual Bitcoin transaction to be broadcast.
    pub fn to_txin(&self) -> Result<TxIn> {
        let mut witness = self.signatures.to_witness()?;
        if self.signatures.signed() {
            witness.push(self.redeem_script.to_bytes());
        }

        Ok(bitcoin::TxIn {
            previous_output: *self.prevout,
            script_sig: bitcoin::Script::new(),
            sequence: Sequence(u32::MAX),
            witness: bitcoin::Witness::from_vec(witness),
        })
    }

    /// Creates an `Input` which spends the given Bitcoin outpoint, populating
    /// it with an empty signing state to be signed by the given signatory set.
    pub fn new(
        prevout: bitcoin::OutPoint,
        sigset: &SignatorySet,
        dest: &[u8],
        amount: u64,
        threshold: (u64, u64),
    ) -> Result<Self> {
        let script_pubkey = sigset.output_script(dest, threshold)?;
        let redeem_script = sigset.redeem_script(dest, threshold)?;

        Ok(Input {
            prevout: Adapter::new(prevout),
            script_pubkey: Adapter::new(script_pubkey),
            redeem_script: Adapter::new(redeem_script),
            sigset_index: sigset.index(),
            dest: dest.encode()?.try_into()?,
            amount,
            est_witness_vsize: sigset.est_witness_vsize(),
            signatures: ThresholdSig::from_sigset(sigset)?,
        })
    }

    /// The estimated size of the input, including the worst-case size of the
    /// witness once fully signed, in virtual bytes.
    pub fn est_vsize(&self) -> u64 {
        self.est_witness_vsize + 40
    }
}

impl MigrateFrom<InputV0> for InputV1 {
    fn migrate_from(_value: InputV0) -> OrgaResult<Self> {
        unreachable!()
    }
}

/// A bitcoin transaction output, wrapped to implement the core `orga` traits.
pub type Output = Adapter<bitcoin::TxOut>;

/// A bitcoin transaction, as a native `orga` data structure.
#[orga]
#[derive(Debug)]
pub struct BitcoinTx {
    /// The locktime field included in the bitcoin transaction, representing
    /// either a block height or timestamp.
    pub lock_time: u32,

    /// A counter representing how many inputs have been fully-signed so far.
    /// The transaction is valid and ready to be broadcast to the bitcoin
    /// network once all inputs have been signed.
    pub signed_inputs: u16,

    /// The inputs to the transaction.
    pub input: Deque<Input>,

    /// The outputs to the transaction.
    pub output: Deque<Output>,
}

impl BitcoinTx {
    /// Converts the `BitcoinTx` to a `bitcoin::Transaction`.
    pub fn to_bitcoin_tx(&self) -> Result<Transaction> {
        Ok(bitcoin::Transaction {
            version: 1,
            lock_time: bitcoin::PackedLockTime(self.lock_time),
            input: self
                .input
                .iter()?
                .map(|input| input?.to_txin())
                .collect::<Result<Vec<TxIn>>>()?,
            output: self
                .output
                .iter()?
                .map(|output| Ok((**output?).clone()))
                .collect::<Result<Vec<TxOut>>>()?,
        })
    }

    /// Creates a new `BitcoinTx` with the given locktime, and no inputs or
    /// outputs.
    pub fn with_lock_time(lock_time: u32) -> Self {
        BitcoinTx {
            lock_time,
            ..Default::default()
        }
    }

    /// Returns `true` if all inputs in the transaction are fully signed,
    /// otherwise returns `false`.
    pub fn signed(&self) -> bool {
        self.signed_inputs as u64 == self.input.len()
    }

    /// The estimated size of the transaction, including the worst-case sizes of
    /// all input witnesses once fully signed, in virtual bytes.
    pub fn vsize(&self) -> Result<u64> {
        Ok(self.to_bitcoin_tx()?.vsize().try_into()?)
    }

    /// The hash of the transaction. Note that this will change if any inputs or
    /// outputs are added, removed, or modified, so should only be used once the
    /// transaction is known to be final.
    pub fn txid(&self) -> Result<bitcoin::Txid> {
        let bitcoin_tx = self.to_bitcoin_tx()?;
        Ok(bitcoin_tx.txid())
    }

    /// The total value of the outputs in the transaction, in satoshis.
    pub fn value(&self) -> Result<u64> {
        self.output
            .iter()?
            .fold(Ok(0), |sum: Result<u64>, out| Ok(sum? + out?.value))
    }

    /// Calculates the sighash to be signed for the given input index, and
    /// populates the input's signing state with it. This should be used when a
    /// transaction is finalized and its structure will not change, and
    /// coordination of signing will begin.
    pub fn populate_input_sig_message(&mut self, input_index: usize) -> Result<()> {
        let bitcoin_tx = self.to_bitcoin_tx()?;
        let mut sc = bitcoin::util::sighash::SighashCache::new(&bitcoin_tx);
        let mut input = self
            .input
            .get_mut(input_index as u64)?
            .ok_or(Error::InputIndexOutOfBounds(input_index))?;

        let sighash = sc.segwit_signature_hash(
            input_index,
            &input.redeem_script,
            input.amount,
            EcdsaSighashType::All,
        )?;

        input.signatures.set_message(sighash.into_inner());

        Ok(())
    }

    /// Deducts the given amount of satoshis evenly from all outputs in the
    /// transaction, leaving the difference as the amount to be paid to miners
    /// as a fee.
    ///
    /// This function will fail if the fee is greater than the value of the
    /// outputs in the transaction. Any inputs which are not large enough to pay
    /// their share of the fee will be removed.
    pub fn deduct_fee(&mut self, fee: u64) -> Result<()> {
        if fee == 0 {
            return Ok(());
        }

        if self.output.is_empty() {
            // TODO: Bitcoin module error
            return Err(Error::BitcoinFee(fee));
        }

        // This algorithm calculates the amount to attempt to deduct from each
        // output (`threshold`), and then removes any outputs which are too
        // small to pay this. Since removing outputs changes the threshold,
        // additional iterations will be required until all remaining outputs
        // are large enough.
        let threshold = loop {
            // The threshold is the fee divided by the number of outputs (each
            // output pays an equal share of the fee).
            let threshold = fee / self.output.len();

            // Remove any outputs which are too small to pay the threshold.
            let mut min_output = u64::MAX;
            self.output.retain_unordered(|output| {
                let dust_value = output.script_pubkey.dust_value().to_sat();
                let adjusted_output = output.value.saturating_sub(dust_value);
                if adjusted_output < min_output {
                    min_output = adjusted_output;
                }
                Ok(adjusted_output > threshold)
            })?;

            // Handle the case where no outputs remain.
            if self.output.is_empty() {
                break threshold;
            }

            // If the threshold is less than the smallest output, we can stop
            // here.
            let threshold = fee / self.output.len();
            if min_output >= threshold {
                break threshold;
            }
        };

        // Deduct the final fee share from each remaining output.
        for i in 0..self.output.len() {
            let mut output = self.output.get_mut(i)?.unwrap();
            output.value -= threshold;
        }

        Ok(())
    }
}

/// `BatchType` represents one of the three types of transaction batches in a
/// checkpoint.
#[derive(Debug)]
pub enum BatchType {
    /// The batch containing the "final emergency disbursal transactions".
    ///
    /// This batch will contain at least one and potentially many transactions,
    /// paying out to the recipients of the emergency disbursal (e.g. recovery
    /// wallets of nBTC holders).
    Disbursal,

    /// The batch containing the intermediate transaction.
    ///
    /// This batch will always contain exactly one transaction, the
    /// "intermediate emergency disbursal transaction", which spends the reserve
    /// output of a stuck checkpoint transaction, and pays out to inputs which
    /// will be spent by the final emergency disbursal transactions.
    IntermediateTx,

    /// The batch containing the checkpoint transaction. This batch will always
    /// contain exactly one transaction, the "checkpoint transaction".
    ///
    /// This transaction spends the reserve output of the previous checkpoint
    /// transaction and the outputs of any incoming deposits. It pays out to the
    /// the latest signatory set (in the "reserve output") and to destinations
    /// of any requested withdrawals.
    Checkpoint,
}

/// A batch of transactions in a checkpoint.
///
/// A batch is a collection of transactions which are atomically signed
/// together. Signatories submit signatures for all inputs in all transactions
/// in the batch at once. Once the batch is fully signed, the checkpoint can
/// advance to signing of the next batch, if any.
#[orga]
pub struct Batch {
    batch: Deque<BitcoinTx>,
    signed_txs: u16,
}

impl Deref for Batch {
    type Target = Deque<BitcoinTx>;

    fn deref(&self) -> &Self::Target {
        &self.batch
    }
}

impl DerefMut for Batch {
    fn deref_mut(&mut self) -> &mut Self::Target {
        &mut self.batch
    }
}

impl Batch {
    fn signed(&self) -> bool {
        self.signed_txs as u64 == self.batch.len()
    }
}

/// `Checkpoint` is the main structure which coordinates the network's
/// management of funds on the Bitcoin blockchain.
///
/// The network periodically creates checkpoints, which are Bitcoin transactions
/// that move the funds held in reserve. There is a singular sequential chain of
/// checkpoints, and each checkpoint has an associated signatory set. The
/// signatory set is a list of public keys of the signers performing the
/// decentralized custody of the funds held in reserve.
///
/// Checkpoints are each associated with a main transaction, the "checkpoint
/// transaction", which spends the reserve output of the previous checkpoint
/// transaction and the outputs of any incoming deposits. It pays out to the the
/// latest signatory set (in the "reserve output") and to destinations of any
/// requested withdrawals. This transaction is included in the third batch of
/// the `batches` deque.
///
/// Checkpoints are also associated with a set of transactions which pay out to
/// the recipients of the emergency disbursal (e.g. recovery wallets of nBTC
/// holders), if the checkpoint transaction is not spent after a given amount of
/// time (e.g. two weeks). These transactions are broken up into a single
/// "intermediate emergency disbursal transaction" (in the second batch of the
/// `batches` deque), and one or more "final emergency disbursal transactions"
/// (in the first batch of the `batches` deque).
#[orga(skip(Default), version = 4)]
#[derive(Debug)]
pub struct Checkpoint {
    /// The status of the checkpoint, either `Building`, `Signing`, or
    /// `Complete`.
    pub status: CheckpointStatus,

    /// The batches of transactions in the checkpoint, to each be signed
    /// atomically, in order. The first batch contains the "final emergency
    /// disbursal transactions", the second batch contains the "intermediate
    /// emergency disbursal transaction", and the third batch contains the
    /// "checkpoint transaction".
    pub batches: Deque<Batch>,

    /// Pending transfers of nBTC to be processed once the checkpoint is fully
    /// signed. These transfers are processed in lockstep with the checkpointing
    /// process in order to keep nBTC balances in sync with the emergency
    /// disbursal.
    ///
    /// These transfers can be initiated by a simple nBTC send or by a deposit.
    #[orga(version(V2, V3, V4))]
    pub pending: Map<Dest, Coin<Nbtc>>,

    /// The fee rate to use when calculating the miner fee for the transactions
    /// in the checkpoint, in satoshis per virtual byte.
    ///
    /// This rate is automatically adjusted per-checkpoint, being increased when
    /// completed checkpoints are not being confirmed on the Bitcoin network
    /// faster than the target confirmation speed (implying the network is
    /// paying too low of a fee), and being decreased if checkpoints are
    /// confirmed faster than the target confirmation speed.
    #[orga(version(V3, V4))]
    pub fee_rate: u64,

    /// The height of the Bitcoin block at which the checkpoint was fully signed
    /// and ready to be broadcast to the Bitcoin network, used by the fee
    /// adjustment algorithm to determine if the checkpoint was confirmed too
    /// fast or too slow.
    #[orga(version(V3, V4))]
    pub signed_at_btc_height: Option<u32>,

    /// Whether or not to honor relayed deposits made against this signatory
    /// set. This can be used, for example, to enforce a cap on deposits into
    /// the system.
    #[orga(version(V3, V4))]
    pub deposits_enabled: bool,

    #[orga(version(V4))]
    pub fees_collected: u64,

    /// The signatory set associated with the checkpoint. Note that deposits to
    /// slightly older signatory sets can still be processed in this checkpoint,
    /// but the reserve output will be paid to the latest signatory set.
    pub sigset: SignatorySet,
}

impl MigrateFrom<CheckpointV0> for CheckpointV1 {
    fn migrate_from(_value: CheckpointV0) -> OrgaResult<Self> {
        unreachable!()
    }
}

impl MigrateFrom<CheckpointV1> for CheckpointV2 {
    fn migrate_from(value: CheckpointV1) -> OrgaResult<Self> {
        Ok(Self {
            status: value.status,
            batches: value.batches,
            pending: Map::new(),
            sigset: value.sigset,
        })
    }
}

impl MigrateFrom<CheckpointV2> for CheckpointV3 {
    fn migrate_from(value: CheckpointV2) -> OrgaResult<Self> {
        Ok(Self {
            status: value.status,
            batches: value.batches,
            pending: value.pending,
            fee_rate: DEFAULT_FEE_RATE,
            signed_at_btc_height: None,
            sigset: value.sigset,
            deposits_enabled: true,
        })
    }
}

impl MigrateFrom<CheckpointV3> for CheckpointV4 {
    fn migrate_from(value: CheckpointV3) -> OrgaResult<Self> {
        Ok(Self {
            status: value.status,
            batches: value.batches,
            pending: value.pending,
            fee_rate: value.fee_rate,
            signed_at_btc_height: value.signed_at_btc_height,
            deposits_enabled: value.deposits_enabled,
            sigset: value.sigset,
            fees_collected: 0,
        })
    }
}

#[orga]
impl Checkpoint {
    /// Creates a new checkpoint with the given signatory set.
    ///
    /// The checkpoint will be initialized with a single empty checkpoint
    /// transaction, a single empty intermediate emergency disbursal
    /// transaction, and an empty batch of final emergency disbursal
    /// transactions.
    pub fn new(sigset: SignatorySet) -> Result<Self> {
        let mut checkpoint = Checkpoint {
            status: CheckpointStatus::default(),
            batches: Deque::default(),
            pending: Map::new(),
            fee_rate: DEFAULT_FEE_RATE,
            signed_at_btc_height: None,
            deposits_enabled: true,
            sigset,
            fees_collected: 0,
        };

        let disbursal_batch = Batch::default();
        checkpoint.batches.push_front(disbursal_batch)?;

        #[allow(unused_mut)]
        let mut intermediate_tx_batch = Batch::default();
        intermediate_tx_batch.push_back(BitcoinTx::default())?;
        checkpoint.batches.push_back(intermediate_tx_batch)?;

        let checkpoint_tx = BitcoinTx::default();
        let mut checkpoint_batch = Batch::default();
        checkpoint_batch.push_back(checkpoint_tx)?;
        checkpoint.batches.push_back(checkpoint_batch)?;

        Ok(checkpoint)
    }

    /// Processes a batch of signatures from a signatory, applying them to the
    /// inputs of transaction batches which are ready to be signed.
    ///
    /// Transaction batches are ready to be signed if they are either already
    /// signed (all inputs of all transactions in the batch are above the
    /// signing threshold), in which case any newly-submitted signatures will
    /// "over-sign" the inputs, or if the batch is the first non-signed batch
    /// (the "active" batch). This prevents signatories from submitting
    /// signatures to a batch beyond the active batch, so that batches are
    /// always finished signing serially, in order.
    ///
    /// A signatory must submit all signatures for all inputs in which they are
    /// present in the signatory set, for all transactions of all batches ready
    /// to be signed. If the signatory provides more or less signatures than
    /// expected, `sign()` will return an error.
    fn sign(&mut self, xpub: Xpub, sigs: LengthVec<u16, Signature>, btc_height: u32) -> Result<()> {
        let secp = bitcoin::secp256k1::Secp256k1::verification_only();

        let cp_was_signed = self.signed()?;
        let mut sig_index = 0;

        // Iterate over all batches in the checkpoint, breaking once iterating
        // to a batch which is not ready to be signed.
        for i in 0..self.batches.len() {
            let mut batch = self.batches.get_mut(i)?.unwrap();
            let batch_was_signed = batch.signed();

            // Iterate over all transactions in the batch.
            for j in 0..batch.len() {
                let mut tx = batch.get_mut(j)?.unwrap();
                let tx_was_signed = tx.signed();

                // Iterate over all inputs in the transaction.
                for k in 0..tx.input.len() {
                    let mut input = tx.input.get_mut(k)?.unwrap();
                    let pubkey = derive_pubkey(&secp, xpub, input.sigset_index)?;

                    // Skip input if either the signatory is not part of this
                    // input's signatory set, or the signatory has already
                    // submitted a signature for this input.
                    if !input.signatures.needs_sig(pubkey.into())? {
                        continue;
                    }

                    // Error if there are no remaining supplied signatures - the
                    // signatory supplied less signatures than we require from
                    // them.
                    if sig_index >= sigs.len() {
                        return Err(
                            OrgaError::App("Not enough signatures supplied".to_string()).into()
                        );
                    }
                    let sig = sigs[sig_index];
                    sig_index += 1;

                    // Apply the signature.
                    let input_was_signed = input.signatures.signed();
                    input.signatures.sign(pubkey.into(), sig)?;

                    // If this signature made the input fully signed, increase
                    // the counter of fully-signed inputs in the containing
                    // transaction.
                    if !input_was_signed && input.signatures.signed() {
                        tx.signed_inputs += 1;
                    }
                }

                // If these signatures made the transaction fully signed,
                // increase the counter of fully-signed transactions in the
                // containing batch.
                if !tx_was_signed && tx.signed() {
                    batch.signed_txs += 1;
                }
            }

            // If this was the last batch ready to be signed, stop here.
            if !batch_was_signed {
                break;
            }
        }

        // Error if there are remaining supplied signatures - the signatory
        // supplied more signatures than we require from them.
        if sig_index != sigs.len() {
            return Err(OrgaError::App("Excess signatures supplied".to_string()).into());
        }

        // If these signatures made the checkpoint fully signed, record the
        // height at which it was signed.
        if self.signed()? && !cp_was_signed {
            self.signed_at_btc_height = Some(btc_height);
        }

        Ok(())
    }

    /// Gets the checkpoint transaction as a `bitcoin::Transaction`.
    #[query]
    pub fn checkpoint_tx(&self) -> Result<Adapter<bitcoin::Transaction>> {
        Ok(Adapter::new(
            self.batches
                .get(BatchType::Checkpoint as u64)?
                .unwrap()
                .back()?
                .unwrap()
                .to_bitcoin_tx()?,
        ))
    }

    /// Gets the output containing the reserve funds for the checkpoint, the
    /// "reserve output". This output is owned by the latest signatory set, and
    /// is spent by the suceeding checkpoint transaction.
    ///
    /// This output is not created until the checkpoint advances to `Signing`
    /// status.
    pub fn reserve_output(&self) -> Result<Option<TxOut>> {
        // TODO: should return None for Building checkpoints? otherwise this
        // might return a withdrawal
        let checkpoint_tx = self.checkpoint_tx()?;
        if let Some(output) = checkpoint_tx.output.get(0) {
            Ok(Some(output.clone()))
        } else {
            Ok(None)
        }
    }

    /// Returns a list of all inputs in the checkpoint which the signatory with
    /// the given extended public key should sign.
    ///
    /// The return value is a list of tuples, each containing `(sighash,
    /// sigset_index)` - the sighash to be signed and the index of the signatory
    /// set associated with the input.
    #[query]
    pub fn to_sign(&self, xpub: Xpub) -> Result<Vec<([u8; 32], u32)>> {
        // TODO: thread local secpk256k1 context
        let secp = bitcoin::secp256k1::Secp256k1::verification_only();

        let mut msgs = vec![];

        for batch in self.batches.iter()? {
            let batch = batch?;
            for tx in batch.iter()? {
                for input in tx?.input.iter()? {
                    let input = input?;

                    let pubkey = derive_pubkey(&secp, xpub, input.sigset_index)?;
                    if input.signatures.needs_sig(pubkey.into())? {
                        msgs.push((input.signatures.message(), input.sigset_index));
                    }
                }
            }
            if !batch.signed() {
                break;
            }
        }

        Ok(msgs)
    }

    /// Returns the number of fully-signed batches in the checkpoint.
    fn signed_batches(&self) -> Result<u64> {
        let mut signed_batches = 0;
        for batch in self.batches.iter()? {
            if batch?.signed() {
                signed_batches += 1;
            } else {
                break;
            }
        }

        Ok(signed_batches)
    }

    /// Returns the current batch being signed, or `None` if all batches are
    /// signed.
    pub fn current_batch(&self) -> Result<Option<Ref<Batch>>> {
        if self.signed()? {
            return Ok(None);
        }

        Ok(Some(self.batches.get(self.signed_batches()?)?.unwrap()))
    }

    /// Returns the timestamp at which the checkpoint was created (when it was
    /// first constructed in the `Building` status).
    pub fn create_time(&self) -> u64 {
        self.sigset.create_time()
    }

    /// Returns `true` if all batches in the checkpoint are fully signed,
    /// otherwise returns `false`.
    pub fn signed(&self) -> Result<bool> {
        Ok(self.signed_batches()? == self.batches.len())
    }

    /// The emergency disbursal transactions for checkpoint.
    ///
    /// The first element of the returned vector is the intermediate
    /// transaction, and the remaining elements are the final transactions.
    pub fn emergency_disbursal_txs(&self) -> Result<Vec<Adapter<bitcoin::Transaction>>> {
        let mut txs = vec![];

        let intermediate_tx_batch = self.batches.get(BatchType::IntermediateTx as u64)?.unwrap();
        let Some(intermediate_tx) = intermediate_tx_batch.get(0)? else {
            return Ok(txs);
        };
        txs.push(Adapter::new(intermediate_tx.to_bitcoin_tx()?));

        let disbursal_batch = self.batches.get(BatchType::Disbursal as u64)?.unwrap();
        for tx in disbursal_batch.iter()? {
            txs.push(Adapter::new(tx?.to_bitcoin_tx()?));
        }

        Ok(txs)
    }

    pub fn checkpoint_tx_miner_fees(&self) -> Result<u64> {
        let mut fees = 0;

        let batch = self.batches.get(BatchType::Checkpoint as u64)?.unwrap();
        let tx = batch.get(0)?.unwrap();

        for input in tx.input.iter()? {
            let input = input?;
            fees += input.amount;
        }

        for output in tx.output.iter()? {
            let output = output?;
            fees -= output.value;
        }

        Ok(fees)
    }

    fn base_fee(&self, config: &Config, timestamping_commitment: &[u8]) -> Result<u64> {
        let est_vsize = self.est_vsize(config, timestamping_commitment)?;
        Ok(est_vsize * self.fee_rate)
    }

    fn est_vsize(&self, config: &Config, timestamping_commitment: &[u8]) -> Result<u64> {
        let batch = self.batches.get(BatchType::Checkpoint as u64)?.unwrap();
        let cp = batch.get(0)?.unwrap();
        let mut tx = cp.to_bitcoin_tx()?;

        tx.output = self
            .additional_outputs(config, timestamping_commitment)?
            .into_iter()
            .chain(tx.output.into_iter())
            .take(config.max_outputs as usize)
            .collect();
        tx.input.truncate(config.max_inputs as usize);

        let vsize = tx.vsize() as u64
            + cp.input
                .iter()?
                .take(config.max_inputs as usize)
                .try_fold(0, |sum, input| {
                    Ok::<_, Error>(sum + input?.est_witness_vsize)
                })?;

        Ok(vsize)
    }

    fn additional_outputs(
        &self,
        config: &Config,
        timestamping_commitment: &[u8],
    ) -> Result<Vec<bitcoin::TxOut>> {
        // The reserve output is the first output of the checkpoint tx, and
        // contains all funds held in reserve by the network.
        let reserve_out = bitcoin::TxOut {
            value: 0, // will be updated after counting ins/outs and fees
            script_pubkey: self.sigset.output_script(&[0u8], config.sigset_threshold)?,
        };

        // The timestamping commitment output is the second output of the
        // checkpoint tx, and contains a commitment to some given data, which
        // will be included on the Bitcoin blockchain as `OP_RETURN` data, now
        // timestamped by Bitcoin's proof-of-work security.
        let timestamping_commitment_out = bitcoin::TxOut {
            value: 0,
            script_pubkey: bitcoin::Script::new_op_return(timestamping_commitment),
        };

        Ok(vec![reserve_out, timestamping_commitment_out])
    }
}

/// Configuration parameters used in processing checkpoints.
#[orga(skip(Default), version = 3)]
#[derive(Clone)]
pub struct Config {
    /// The minimum amount of time between the creation of checkpoints, in
    /// seconds.
    ///
    /// If a checkpoint is to be created, but less than this time has passed
    /// since the last checkpoint was created (in the `Building` state), the
    /// current `Building` checkpoint will be delayed in advancing to `Signing`.
    pub min_checkpoint_interval: u64,

    /// The maximum amount of time between the creation of checkpoints, in
    /// seconds.
    ///
    /// If a checkpoint would otherwise not be created, but this amount of time
    /// has passed since the last checkpoint was created (in the `Building`
    /// state), the current `Building` checkpoint will be advanced to `Signing`
    /// and a new `Building` checkpoint will be added.
    pub max_checkpoint_interval: u64,

    /// The maximum number of inputs allowed in a checkpoint transaction.
    ///
    /// This is used to prevent the checkpoint transaction from being too large
    /// to be accepted by the Bitcoin network.
    ///
    /// If a checkpoint has more inputs than this when advancing from `Building`
    /// to `Signing`, the excess inputs will be moved to the suceeding,
    /// newly-created `Building` checkpoint.
    pub max_inputs: u64,

    /// The maximum number of outputs allowed in a checkpoint transaction.
    ///
    /// This is used to prevent the checkpoint transaction from being too large
    /// to be accepted by the Bitcoin network.
    ///
    /// If a checkpoint has more outputs than this when advancing from `Building`
    /// to `Signing`, the excess outputs will be moved to the suceeding,
    /// newly-created `Building` checkpoint.∑
    pub max_outputs: u64,

    /// The default fee rate to use when creating the first checkpoint of the
    /// network, in satoshis per virtual byte.
    #[orga(version(V0))]
    pub fee_rate: u64,

    /// The maximum age of a checkpoint to retain, in seconds.
    ///
    /// Checkpoints older than this will be pruned from the state, down to a
    /// minimum of 10 checkpoints in the checkpoint queue.
    pub max_age: u64,

    /// The number of blocks to target for confirmation of the checkpoint
    /// transaction.
    ///
    /// This is used to adjust the fee rate of the checkpoint transaction, to
    /// ensure it is confirmed within the target number of blocks. The fee rate
    /// will be adjusted up if the checkpoint transaction is not confirmed
    /// within the target number of blocks, and will be adjusted down if the
    /// checkpoint transaction faster than the target.
    #[orga(version(V1, V2, V3))]
    pub target_checkpoint_inclusion: u32,

    /// The lower bound to use when adjusting the fee rate of the checkpoint
    /// transaction, in satoshis per virtual byte.
    #[orga(version(V1, V2, V3))]
    pub min_fee_rate: u64,

    /// The upper bound to use when adjusting the fee rate of the checkpoint
    /// transaction, in satoshis per virtual byte.
    #[orga(version(V1, V2, V3))]
    pub max_fee_rate: u64,

    /// The value (in basis points) to multiply by when calculating the miner
    /// fee to deduct from a user's deposit or withdrawal. This value should be
    /// at least 1 (10,000 basis points).
    ///
    /// The difference in the fee deducted and the fee paid in the checkpoint
    /// transaction is added to the fee pool, to help the network pay for
    /// its own miner fees.
    #[orga(version(V3))]
    pub user_fee_factor: u64,

    /// The threshold of signatures required to spend reserve scripts, as a
    /// ratio represented by a tuple, `(numerator, denominator)`.
    ///
    /// For example, `(9, 10)` means the threshold is 90% of the signatory set.
    #[orga(version(V1, V2, V3))]
    pub sigset_threshold: (u64, u64),

    /// The minimum amount of nBTC an account must hold to be eligible for an
    /// output in the emergency disbursal.
    #[orga(version(V1, V2, V3))]
    pub emergency_disbursal_min_tx_amt: u64,

    /// The amount of time between the creation of a checkpoint and when the
    /// associated emergency disbursal transactions can be spent, in seconds.
    #[orga(version(V1, V2, V3))]
    pub emergency_disbursal_lock_time_interval: u32,

    /// The maximum size of a final emergency disbursal transaction, in virtual
    /// bytes.
    ///
    /// The outputs to be included in final emergency disbursal transactions
    /// will be distributed across multiple transactions around this size.
    #[orga(version(V1, V2, V3))]
    pub emergency_disbursal_max_tx_size: u64,

    /// The maximum number of unconfirmed checkpoints before the network will
    /// stop creating new checkpoints.
    ///
    /// If there is a long chain of unconfirmed checkpoints, there is possibly
    /// an issue causing the transactions to not be included on Bitcoin (e.g. an
    /// invalid transaction was created, the fee rate is too low even after
    /// adjustments, Bitcoin miners are censoring the transactions, etc.), in
    /// which case the network should evaluate and fix the issue before creating
    /// more checkpoints.
    ///
    /// This will also stop the fee rate from being adjusted too high if the
    /// issue is simply with relayers failing to report the confirmation of the
    /// checkpoint transactions.
    #[orga(version(V2, V3))]
    pub max_unconfirmed_checkpoints: u32,
}

impl MigrateFrom<ConfigV0> for ConfigV1 {
    fn migrate_from(value: ConfigV0) -> OrgaResult<Self> {
        Ok(Self {
            min_checkpoint_interval: value.min_checkpoint_interval,
            max_checkpoint_interval: value.max_checkpoint_interval,
            max_inputs: value.max_inputs,
            max_outputs: value.max_outputs,
            max_age: value.max_age,
            target_checkpoint_inclusion: ConfigV3::default().target_checkpoint_inclusion,
            min_fee_rate: ConfigV3::default().min_fee_rate,
            max_fee_rate: ConfigV3::default().max_fee_rate,
            sigset_threshold: ConfigV3::default().sigset_threshold,
            emergency_disbursal_min_tx_amt: ConfigV3::default().emergency_disbursal_min_tx_amt,
            emergency_disbursal_lock_time_interval: ConfigV3::default()
                .emergency_disbursal_lock_time_interval,
            emergency_disbursal_max_tx_size: ConfigV3::default().emergency_disbursal_max_tx_size,
        })
    }
}

impl MigrateFrom<ConfigV1> for ConfigV2 {
    fn migrate_from(value: ConfigV1) -> OrgaResult<Self> {
        Ok(Self {
            min_checkpoint_interval: value.min_checkpoint_interval,
            max_checkpoint_interval: value.max_checkpoint_interval,
            max_inputs: value.max_inputs,
            max_outputs: value.max_outputs,
            max_age: value.max_age,
            target_checkpoint_inclusion: value.target_checkpoint_inclusion,
            min_fee_rate: value.min_fee_rate,
            max_fee_rate: value.max_fee_rate,
            sigset_threshold: value.sigset_threshold,
            emergency_disbursal_min_tx_amt: value.emergency_disbursal_min_tx_amt,
            emergency_disbursal_lock_time_interval: value.emergency_disbursal_lock_time_interval,
            emergency_disbursal_max_tx_size: value.emergency_disbursal_max_tx_size,
            max_unconfirmed_checkpoints: ConfigV3::default().max_unconfirmed_checkpoints,
        })
    }
}

impl MigrateFrom<ConfigV2> for ConfigV3 {
    fn migrate_from(value: ConfigV2) -> OrgaResult<Self> {
        Ok(Self {
            min_checkpoint_interval: value.min_checkpoint_interval,
            max_checkpoint_interval: value.max_checkpoint_interval,
            max_inputs: value.max_inputs,
            max_outputs: value.max_outputs,
            max_age: value.max_age,
            target_checkpoint_inclusion: value.target_checkpoint_inclusion,
            min_fee_rate: value.min_fee_rate,
            max_fee_rate: value.max_fee_rate,
            sigset_threshold: value.sigset_threshold,
            emergency_disbursal_min_tx_amt: value.emergency_disbursal_min_tx_amt,
            emergency_disbursal_lock_time_interval: value.emergency_disbursal_lock_time_interval,
            emergency_disbursal_max_tx_size: value.emergency_disbursal_max_tx_size,
            ..Default::default()
        })
    }
}

impl Config {
    fn regtest() -> Self {
        Self {
            min_checkpoint_interval: 15,
            emergency_disbursal_lock_time_interval: 60,
            emergency_disbursal_max_tx_size: 11,
            ..Config::bitcoin()
        }
    }

    fn bitcoin() -> Self {
        Self {
            min_checkpoint_interval: 60 * 5,
            max_checkpoint_interval: 60 * 60 * 8,
            max_inputs: 40,
            max_outputs: 200,
            max_age: 60 * 60 * 24 * 7 * 3,
            target_checkpoint_inclusion: 2,
            min_fee_rate: MIN_FEE_RATE, // relay threshold is 1 sat/vbyte
            max_fee_rate: MAX_FEE_RATE,
            user_fee_factor: 20000, // 2x
            sigset_threshold: SIGSET_THRESHOLD,
            emergency_disbursal_min_tx_amt: 1000,
            #[cfg(feature = "testnet")]
            emergency_disbursal_lock_time_interval: 60 * 60 * 24 * 7, // one week
            #[cfg(not(feature = "testnet"))]
            emergency_disbursal_lock_time_interval: 60 * 60 * 24 * 7 * 2, // two weeks
            emergency_disbursal_max_tx_size: 50_000,
            max_unconfirmed_checkpoints: 15,
        }
    }
}

impl Default for Config {
    fn default() -> Self {
        match super::NETWORK {
            bitcoin::Network::Regtest => Config::regtest(),
            bitcoin::Network::Testnet | bitcoin::Network::Bitcoin => Config::bitcoin(),
            _ => unimplemented!(),
        }
    }
}

/// `CheckpointQueue` is the main collection for the checkpointing process,
/// containing a sequential chain of checkpoints.
///
/// Once the network has processed its first deposit, the checkpoint queue will
/// always contain at least one checkpoint, in the `Building` state, at the
/// highest index in the queue.
///
/// The queue will only contain at most one checkpoint in the `Signing` state,
/// at the second-highest index in the queue if it exists. When this checkpoint
/// is stil being signed, progress will block and no new checkpoints will be
/// created since the checkpoints are in a sequential chain.
///
/// The queue may contain any number of checkpoints in the `Complete` state,
/// which are the checkpoints which have been fully signed and are ready to be
/// broadcast to the Bitcoin network. The queue also maintains a counter
/// (`confirmed_index`) to track which of these completed checkpoints have been
/// confirmed in a Bitcoin block.
#[orga(version = 2)]
pub struct CheckpointQueue {
    /// The checkpoints in the queue, in order from oldest to newest. The last
    /// checkpoint is the checkpoint currently being built, and has the index
    /// contained in the `index` field.
    pub queue: Deque<Checkpoint>,

    /// The index of the checkpoint currently being built.
    pub index: u32,

    /// The index of the last checkpoint which has been confirmed in a Bitcoin
    /// block. Since checkpoints are a sequential cahin, each spending an output
    /// from the previous, all checkpoints with an index lower than this must
    /// have also been confirmed.
    #[orga(version(V2))]
    pub confirmed_index: Option<u32>,

    /// Configuration parameters used in processing checkpoints.
    pub config: Config,
}

impl MigrateFrom<CheckpointQueueV0> for CheckpointQueueV1 {
    fn migrate_from(_value: CheckpointQueueV0) -> OrgaResult<Self> {
        unreachable!()
    }
}

impl MigrateFrom<CheckpointQueueV1> for CheckpointQueueV2 {
    fn migrate_from(value: CheckpointQueueV1) -> OrgaResult<Self> {
        Ok(Self {
            queue: value.queue,
            index: value.index,
            confirmed_index: None,
            config: value.config,
        })
    }
}

/// A wrapper around  an immutable reference to a `Checkpoint` which adds type
/// information guaranteeing that the checkpoint is in the `Complete` state.
#[derive(Deref)]
pub struct CompletedCheckpoint<'a>(Ref<'a, Checkpoint>);

/// A wrapper around an immutable reference to a `Checkpoint` which adds type
/// information guaranteeing that the checkpoint is in the `Signing` state.
#[derive(Deref, Debug)]
pub struct SigningCheckpoint<'a>(Ref<'a, Checkpoint>);

impl<'a> Query for SigningCheckpoint<'a> {
    type Query = ();

    fn query(&self, _: ()) -> OrgaResult<()> {
        Ok(())
    }
}

/// A wrapper around a mutable reference to a `Checkpoint` which adds type
/// information guaranteeing that the checkpoint is in the `Complete` state.
#[derive(Deref, DerefMut)]
pub struct SigningCheckpointMut<'a>(ChildMut<'a, u64, Checkpoint>);

impl<'a> SigningCheckpointMut<'a> {
    /// Adds a batch of signatures to the checkpoint for the signatory with the
    /// given extended public key (`xpub`).
    ///
    /// The signatures must be provided in the same order as the inputs in the
    /// checkpoint transaction, and must be provided for all inputs in which the
    /// signatory is present in the signatory set.
    pub fn sign(
        &mut self,
        xpub: Xpub,
        sigs: LengthVec<u16, Signature>,
        btc_height: u32,
    ) -> Result<()> {
        self.0.sign(xpub, sigs, btc_height)
    }

    /// Changes the status of the checkpoint to `Complete`.
    pub fn advance(self) -> Result<()> {
        let mut checkpoint = self.0;

        checkpoint.status = CheckpointStatus::Complete;

        Ok(())
    }
}

/// A wrapper around an immutable reference to a `Checkpoint` which adds type
/// information guaranteeing that the checkpoint is in the `Building` state.
#[derive(Deref)]
pub struct BuildingCheckpoint<'a>(Ref<'a, Checkpoint>);

/// A wrapper around a mutable reference to a `Checkpoint` which adds type
/// information guaranteeing that the checkpoint is in the `Building` state.
#[derive(Deref, DerefMut)]
pub struct BuildingCheckpointMut<'a>(ChildMut<'a, u64, Checkpoint>);

/// The data returned by the `advance()` method of `BuildingCheckpointMut`.
type BuildingAdvanceRes = (
    bitcoin::OutPoint,     // reserve outpoint
    u64,                   // reserve size (sats)
    u64,                   // fees paid (sats)
    Vec<ReadOnly<Input>>,  // excess inputs
    Vec<ReadOnly<Output>>, // excess outputs
);

impl<'a> BuildingCheckpointMut<'a> {
    /// Adds an output to the intermediate emergency disbursal transaction of
    /// the checkpoint, to be spent by the given final emergency disbursal
    /// transaction. The corresponding input is also added to the final
    /// emergency disbursal transaction.
    fn link_intermediate_tx(&mut self, tx: &mut BitcoinTx, threshold: (u64, u64)) -> Result<()> {
        let sigset = self.sigset.clone();
        let output_script = sigset.output_script(&[0u8], threshold)?;
        let tx_value = tx.value()?;

        let mut intermediate_tx_batch = self
            .batches
            .get_mut(BatchType::IntermediateTx as u64)?
            .unwrap();
        let mut intermediate_tx = intermediate_tx_batch.get_mut(0)?.unwrap();
        let num_outputs = u32::try_from(intermediate_tx.output.len())?;

        let final_tx_input = Input::new(
            bitcoin::OutPoint::new(intermediate_tx.txid()?, num_outputs),
            &sigset,
            &[0u8],
            tx_value,
            threshold,
        )?;

        let intermediate_tx_output = bitcoin::TxOut {
            value: tx_value,
            script_pubkey: output_script,
        };

        intermediate_tx
            .output
            .push_back(intermediate_tx_output.into())?;

        tx.input.push_back(final_tx_input)?;

        Ok(())
    }

    /// Deducts satoshis from the outputs of all emergency disbursal
    /// transactions (the intermediate transaction and all final transactions)
    /// to make them pay the miner fee at the given fee rate.
    ///
    /// Any outputs which are too small to pay their share of the required fees
    /// will be removed.
    ///
    /// It is possible for this process to remove outputs from the intermediate
    /// transaction, leaving an orphaned final transaction which spends from a
    /// non-existent output. for simplicity the unconnected final transaction is
    /// left in the state (it can be skipped by relayers when broadcasting the
    /// remaining valid emergency disbursal transactions).
    fn deduct_emergency_disbursal_fees(&mut self, fee_rate: u64) -> Result<()> {
        // TODO: Unit tests

        // Deduct fees from intermediate emergency disbursal transaction.
        // Let-binds the amount deducted so we can ensure to deduct the same
        // amount from the final emergency disbursal transactions since the
        // outputs they spend are now worth less than before.
        let intermediate_tx_fee = {
            let mut intermediate_tx_batch = self
                .batches
                .get_mut(BatchType::IntermediateTx as u64)?
                .unwrap();
            let mut intermediate_tx = intermediate_tx_batch.get_mut(0)?.unwrap();
            let fee = intermediate_tx.vsize()? * fee_rate;
            intermediate_tx.deduct_fee(fee)?;
            fee
        };

        let intermediate_tx_batch = self.batches.get(BatchType::IntermediateTx as u64)?.unwrap();
        let intermediate_tx = intermediate_tx_batch.get(0)?.unwrap();
        let intermediate_tx_id = intermediate_tx.txid()?;
        let intermediate_tx_len = intermediate_tx.output.len();

        if intermediate_tx_len == 0 {
            log::warn!("Generated empty emergency disbursal");
            return Ok(());
        }

        // Collect a list of the outputs of the intermediate emergency
        // disbursal, so later on we can ensure there is a 1-to-1 mapping
        // between final transactions and intermediate outputs, matched by
        // amount.
        let mut intermediate_tx_outputs: Vec<(usize, u64)> = intermediate_tx
            .output
            .iter()?
            .enumerate()
            .map(|(i, output)| Ok((i, output?.value)))
            .collect::<Result<_>>()?;

        // Deduct fees from final emergency disbursal transactions. Only retain
        // transactions which have enough value to pay the fee.
        let mut disbursal_batch = self.batches.get_mut(BatchType::Disbursal as u64)?.unwrap();
        disbursal_batch.retain_unordered(|mut tx| {
            // Do not retain transactions which were never linked to the
            // intermediate tx.
            // TODO: is this even possible?
            let mut input = match tx.input.get_mut(0)? {
                Some(input) => input,
                None => return Ok(false),
            };

            // Do not retain transactions which are smaller than the amount of
            // fee applied to the intermediate tx output which they spend. If
            // large enough, deduct the fee from the input to match what was
            // already deducted for the intermediate tx output.
            if input.amount < intermediate_tx_fee / intermediate_tx_len {
                return Ok(false);
            }
            input.amount -= intermediate_tx_fee / intermediate_tx_len;

            // Find the first remaining output of the intermediate tx which
            // matches the amount being spent by this final tx's input.
            for (i, (vout, output)) in intermediate_tx_outputs.iter().enumerate() {
                if output == &(input.amount) {
                    // Once found, link the final tx's input to the vout index
                    // of the the matching output from the intermediate tx, and
                    // remove it from the matching list.

                    input.prevout = Adapter::new(bitcoin::OutPoint {
                        txid: intermediate_tx_id,
                        vout: *vout as u32,
                    });
                    intermediate_tx_outputs.remove(i);
                    // Deduct the final tx's miner fee from its outputs,
                    // removing any outputs which are too small to pay their
                    // share of the fee.
                    let tx_size = tx.vsize().map_err(|err| OrgaError::App(err.to_string()))?;
                    let fee = intermediate_tx_fee / intermediate_tx_len + tx_size * fee_rate;
                    tx.deduct_fee(fee)
                        .map_err(|err| OrgaError::App(err.to_string()))?;

                    return Ok(true);
                }
            }
            Ok(false)
        })?;

        Ok(())
    }

    /// Generates the emergency disbursal transactions for the checkpoint,
    /// populating the first and second transaction batches in the checkpoint.
    ///
    /// The emergency disbursal transactions are generated from a list of
    /// outputs representing the holders of nBTC: one for every nBTC account
    /// which has an associated recovery script, one for every pending transfer
    /// in the checkpoint, and one for every output passed in by the consumer
    /// via the `external_outputs` iterator.
    #[allow(clippy::too_many_arguments)]
    fn generate_emergency_disbursal_txs(
        &mut self,
        nbtc_accounts: &Accounts<Nbtc>,
        recovery_scripts: &Map<orga::coins::Address, Adapter<bitcoin::Script>>,
        reserve_outpoint: bitcoin::OutPoint,
        external_outputs: impl Iterator<Item = Result<bitcoin::TxOut>>,
        fee_rate: u64,
        reserve_value: u64,
        config: &Config,
    ) -> Result<()> {
        // TODO: Use tree structure instead of single-intermediate, many-final,
        // since the intermediate tx may grow too large

        #[cfg(not(feature = "full"))]
        unimplemented!();

        #[cfg(feature = "full")]
        {
            let intermediate_tx_batch = self
                .batches
                .get_mut(BatchType::IntermediateTx as u64)?
                .unwrap();
            if intermediate_tx_batch.is_empty() {
                return Ok(());
            }

            use orga::context::Context;
            let time = Context::resolve::<Time>()
                .ok_or_else(|| OrgaError::Coins("No Time context found".into()))?;

            let sigset = self.sigset.clone();

            let lock_time = time.seconds as u32 + config.emergency_disbursal_lock_time_interval;

            let mut outputs = Vec::new();

            // Create an output for every nBTC account with an associated
            // recovery script.
            for entry in recovery_scripts.iter()? {
                let (address, dest_script) = entry?;
                let balance = nbtc_accounts.balance(*address)?;
                let tx_out = bitcoin::TxOut {
                    value: u64::from(balance) / 1_000_000,
                    script_pubkey: dest_script.clone().into_inner(),
                };

                outputs.push(Ok(tx_out))
            }

            // Create an output for every pending nBTC transfer in the checkpoint.
            // TODO: combine pending transfer outputs into other outputs by adding to amount
            let pending_outputs: Vec<_> = self
                .pending
                .iter()?
                .filter_map(|entry| {
                    let (dest, coins) = match entry {
                        Err(err) => return Some(Err(err.into())),
                        Ok(entry) => entry,
                    };
                    let script_pubkey = match dest.to_output_script(recovery_scripts) {
                        Err(err) => return Some(Err(err.into())),
                        Ok(maybe_script) => maybe_script,
                    }?;
                    Some(Ok::<_, Error>(TxOut {
                        value: u64::from(coins.amount) / 1_000_000,
                        script_pubkey,
                    }))
                })
                .collect();

            // Iterate through outputs and batch them into final txs, adding
            // outputs to the intermediate tx and linking inputs to them as we
            // go.
            let mut final_txs = vec![BitcoinTx::with_lock_time(lock_time)];
            for output in outputs
                .into_iter()
                .chain(pending_outputs.into_iter())
                .chain(external_outputs)
            {
                let output = output?;

                // Skip outputs under the configured minimum amount.
                if output.value < config.emergency_disbursal_min_tx_amt {
                    continue;
                }

                // If the last final tx is too large, create a new, empty one
                // and add our output there instead.
                // TODO: don't pop and repush, just get a mutable reference
                let mut curr_tx = final_txs.pop().unwrap();
                if curr_tx.vsize()? >= config.emergency_disbursal_max_tx_size {
                    self.link_intermediate_tx(&mut curr_tx, config.sigset_threshold)?;
                    final_txs.push(curr_tx);
                    curr_tx = BitcoinTx::with_lock_time(lock_time);
                }

                // Add output to final tx.
                curr_tx.output.push_back(Adapter::new(output))?;

                final_txs.push(curr_tx);
            }

            // We are done adding outputs, so link the last final tx to the
            // intermediate tx.
            let mut last_tx = final_txs.pop().unwrap();
            self.link_intermediate_tx(&mut last_tx, config.sigset_threshold)?;
            final_txs.push(last_tx);

            // Add the reserve output as an input to the intermediate tx, and
            // set its locktime to the desired value.
            let tx_in = Input::new(
                reserve_outpoint,
                &sigset,
                &[0u8],
                reserve_value,
                config.sigset_threshold,
            )?;
            let output_script = self.sigset.output_script(&[0u8], config.sigset_threshold)?;
            let mut intermediate_tx_batch = self
                .batches
                .get_mut(BatchType::IntermediateTx as u64)?
                .unwrap();
            let mut intermediate_tx = intermediate_tx_batch.get_mut(0)?.unwrap();
            intermediate_tx.lock_time = lock_time;
            intermediate_tx.input.push_back(tx_in)?;

            // For any excess value not accounted for by emergency disbursal
            // outputs, add an output to the intermediate tx which pays the
            // excess back to the signatory set. The signatory set will need to
            // coordinate out-of-band to figure out how to deal with these
            // unaccounted-for funds to return them to the rightful nBTC
            // holders.
            let intermediate_tx_out_value = intermediate_tx.value()?;
            let excess_value = reserve_value - intermediate_tx_out_value;
            let excess_tx_out = bitcoin::TxOut {
                value: excess_value,
                script_pubkey: output_script,
            };
            intermediate_tx
                .output
                .push_back(Adapter::new(excess_tx_out))?;

            // Push the newly created final txs into the checkpoint batch to
            // save them in the state.
            let mut disbursal_batch = self.batches.get_mut(BatchType::Disbursal as u64)?.unwrap();
            for tx in final_txs {
                disbursal_batch.push_back(tx)?;
            }
        }

        // Deduct Bitcoin miner fees from the intermediate tx and all final txs.
        self.deduct_emergency_disbursal_fees(fee_rate)?;

        // Populate the sighashes to be signed for each final tx's input.
        let mut disbursal_batch = self.batches.get_mut(BatchType::Disbursal as u64)?.unwrap();
        for i in 0..disbursal_batch.len() {
            let mut tx = disbursal_batch.get_mut(i)?.unwrap();
            for j in 0..tx.input.len() {
                tx.populate_input_sig_message(j.try_into()?)?;
            }
        }

        // Populate the sighashes to be signed for the intermediate tx's input.
        let mut intermediate_tx_batch = self
            .batches
            .get_mut(BatchType::IntermediateTx as u64)?
            .unwrap();
        let mut intermediate_tx = intermediate_tx_batch.get_mut(0)?.unwrap();
        intermediate_tx.populate_input_sig_message(0)?;

        Ok(())
    }

    /// Advances the checkpoint to the `Signing` state.
    ///
    /// This will generate the emergency disbursal transactions representing the
    /// ownership of nBTC at this point in time. It will also prepare all inputs
    /// to be signed, across the three transaction batches.
    ///
    /// This step freezes the checkpoint, and no further changes can be made to
    /// it other than adding signatures. This means at this point all
    /// transactions contained within have a known transaction id which will not
    /// change.
    #[allow(unused_variables)]
    pub fn advance(
        mut self,
        nbtc_accounts: &Accounts<Nbtc>,
        recovery_scripts: &Map<orga::coins::Address, Adapter<bitcoin::Script>>,
        external_outputs: impl Iterator<Item = Result<bitcoin::TxOut>>,
        timestamping_commitment: Vec<u8>,
        additional_fees: u64,
        config: &Config,
    ) -> Result<BuildingAdvanceRes> {
        self.0.status = CheckpointStatus::Signing;

        let outs = self.additional_outputs(config, &timestamping_commitment)?;
        let base_fee = self.base_fee(config, &timestamping_commitment)?;

        let mut checkpoint_batch = self.batches.get_mut(BatchType::Checkpoint as u64)?.unwrap();
        let mut checkpoint_tx = checkpoint_batch.get_mut(0)?.unwrap();
        for out in outs.iter().rev() {
            checkpoint_tx.output.push_front(Adapter::new(out.clone()))?;
        }

        // Remove excess inputs and outputs from the checkpoint tx, to be pushed
        // onto the suceeding checkpoint while in its `Building` state.
        let mut excess_inputs = vec![];
        while checkpoint_tx.input.len() > config.max_inputs {
            let removed_input = checkpoint_tx.input.pop_back()?.unwrap();
            excess_inputs.push(removed_input);
        }
        let mut excess_outputs = vec![];
        while checkpoint_tx.output.len() > config.max_outputs {
            let removed_output = checkpoint_tx.output.pop_back()?.unwrap();
            excess_outputs.push(removed_output);
        }

        // Sum the total input and output amounts.
        // TODO: Input/Output sum functions
        let mut in_amount = 0;
        for i in 0..checkpoint_tx.input.len() {
            let input = checkpoint_tx.input.get(i)?.unwrap();
            in_amount += input.amount;
        }
        let mut out_amount = 0;
        for i in 0..checkpoint_tx.output.len() {
            let output = checkpoint_tx.output.get(i)?.unwrap();
            out_amount += output.value;
        }

        // Deduct the outgoing amount and calculated fee amount from the reserve
        // input amount, to set the resulting reserve output value.
        let fee = base_fee + additional_fees;
        let reserve_value = in_amount.checked_sub(out_amount + fee).unwrap_or_default();
        if reserve_value == 0 {
            log::error!(
                "Insufficient funds to cover fees with in amount: {}, and out amount: {}",
                in_amount,
                out_amount
            );
        }
        let mut reserve_out = checkpoint_tx.output.get_mut(0)?.unwrap();
        reserve_out.value = reserve_value;

        // Prepare the checkpoint tx's inputs to be signed by calculating their
        // sighashes.
        let bitcoin_tx = checkpoint_tx.to_bitcoin_tx()?;
        let mut sc = bitcoin::util::sighash::SighashCache::new(&bitcoin_tx);
        for i in 0..checkpoint_tx.input.len() {
            let mut input = checkpoint_tx.input.get_mut(i)?.unwrap();
            let sighash = sc.segwit_signature_hash(
                i as usize,
                &input.redeem_script,
                input.amount,
                EcdsaSighashType::All,
            )?;
            input.signatures.set_message(sighash.into_inner());
        }

        // Generate the emergency disbursal transactions, spending from the
        // reserve output.
        let reserve_outpoint = bitcoin::OutPoint {
            txid: checkpoint_tx.txid()?,
            vout: 0,
        };
        self.generate_emergency_disbursal_txs(
            nbtc_accounts,
            recovery_scripts,
            reserve_outpoint,
            external_outputs,
            self.fee_rate,
            reserve_value,
            config,
        )?;

        Ok((
            reserve_outpoint,
            reserve_value,
            fee,
            excess_inputs,
            excess_outputs,
        ))
    }

    /// Insert a transfer to the pending transfer queue.
    ///
    /// Transfers will be processed once the containing checkpoint is finished
    /// being signed, but will be represented in this checkpoint's emergency
    /// disbursal before they are processed.
    pub fn insert_pending(&mut self, dest: Dest, coins: Coin<Nbtc>) -> Result<()> {
        let mut amount = self
            .pending
            .remove(dest.clone())?
            .map_or(0.into(), |c| c.amount);
        amount = (amount + coins.amount).result()?;
        self.pending.insert(dest, Coin::mint(amount))?;
        Ok(())
    }
}

#[orga]
impl CheckpointQueue {
    /// Set the queue's configuration parameters.
    pub fn configure(&mut self, config: Config) {
        self.config = config;
    }

    /// The queue's current configuration parameters.
    pub fn config(&self) -> Config {
        self.config.clone()
    }

    /// Removes all checkpoints from the queue and resets the index to zero.
    pub fn reset(&mut self) -> OrgaResult<()> {
        self.index = 0;
        super::clear_deque(&mut self.queue)?;

        Ok(())
    }

    /// Gets a reference to the checkpoint at the given index.
    ///
    /// If the index is out of bounds or was pruned, an error is returned.
    #[query]
    pub fn get(&self, index: u32) -> Result<Ref<'_, Checkpoint>> {
        let index = self.get_deque_index(index)?;
        Ok(self.queue.get(index as u64)?.unwrap())
    }

    /// Gets a mutable reference to the checkpoint at the given index.
    ///
    /// If the index is out of bounds or was pruned, an error is returned.
    pub fn get_mut(&mut self, index: u32) -> Result<ChildMut<'_, u64, Checkpoint>> {
        let index = self.get_deque_index(index)?;
        Ok(self.queue.get_mut(index as u64)?.unwrap())
    }

    /// Calculates the index within the deque based on the given checkpoint
    /// index.
    ///
    /// This is necessary because the values can differ for queues which have
    /// been pruned. For example, a queue may contain 5 checkpoints,
    /// representing indexes 30 to 34. Checkpoint index 30 is at deque index 0,
    /// checkpoint 34 is at deque index 4, and checkpoint index 29 is now
    /// out-of-bounds.
    fn get_deque_index(&self, index: u32) -> Result<u32> {
        let start = self.index + 1 - (self.queue.len() as u32);
        if index > self.index || index < start {
            Err(OrgaError::App("Index out of bounds".to_string()).into())
        } else {
            Ok(index - start)
        }
    }

    /// The number of checkpoints in the queue.
    ///
    /// This will likely be different from `index` since checkpoints can be
    /// pruned. After receiving the first deposit, the network will always have
    /// at least one checkpoint in the queue.
    // TODO: remove this attribute, not sure why clippy is complaining when
    // is_empty is defined
    #[allow(clippy::len_without_is_empty)]
    pub fn len(&self) -> Result<u32> {
        Ok(u32::try_from(self.queue.len())?)
    }

    /// Returns `true` if there are no checkpoints in the queue.
    ///
    /// This will only be `true` before the first deposit has been processed.
    pub fn is_empty(&self) -> Result<bool> {
        Ok(self.len()? == 0)
    }

    /// The index of the last checkpoint in the queue (aka the `Building`
    /// checkpoint).
    #[query]
    pub fn index(&self) -> u32 {
        self.index
    }

    /// All checkpoints in the queue, in order from oldest to newest.
    ///
    /// The return value is a vector of tuples, where the first element is the
    /// checkpoint's index, and the second element is a reference to the
    /// checkpoint.
    #[query]
    pub fn all(&self) -> Result<Vec<(u32, Ref<'_, Checkpoint>)>> {
        // TODO: return iterator
        // TODO: use Deque iterator

        let mut out = Vec::with_capacity(self.queue.len() as usize);

        for i in 0..self.queue.len() {
            let checkpoint = self.queue.get(i)?.unwrap();
            out.push((
                (self.index + 1 - (self.queue.len() as u32 - i as u32)),
                checkpoint,
            ));
        }

        Ok(out)
    }

    /// All checkpoints in the queue which are in the `Complete` state, in order
    /// from oldest to newest.
    #[query]
    pub fn completed(&self, limit: u32) -> Result<Vec<CompletedCheckpoint<'_>>> {
        // TODO: return iterator
        // TODO: use Deque iterator

        let mut out = vec![];

        let length = self.len()?;
        if length == 0 {
            return Ok(out);
        }

        let skip = if self.signing()?.is_some() { 2 } else { 1 };
        let end = self.index.saturating_sub(skip - 1);

        let start = end - limit.min(length - skip);

        for i in start..end {
            let checkpoint = self.get(i)?;
            out.push(CompletedCheckpoint(checkpoint));
        }

        Ok(out)
    }

    /// The index of the last completed checkpoint.
    #[query]
    pub fn last_completed_index(&self) -> Result<u32> {
        if self.signing()?.is_some() {
            self.index.checked_sub(2)
        } else {
            self.index.checked_sub(1)
        }
        .ok_or_else(|| Error::Orga(OrgaError::App("No completed checkpoints yet".to_string())))
    }

    #[query]
    pub fn first_index(&self) -> Result<u32> {
        Ok(self.index + 1 - self.len()?)
    }

    /// A reference to the last completed checkpoint.
    #[query]
    pub fn last_completed(&self) -> Result<Ref<Checkpoint>> {
        self.get(self.last_completed_index()?)
    }

    /// A mutable reference to the last completed checkpoint.
    pub fn last_completed_mut(&mut self) -> Result<ChildMut<u64, Checkpoint>> {
        self.get_mut(self.last_completed_index()?)
    }

    /// The last completed checkpoint, converted to a Bitcoin transaction.
    #[query]
    pub fn last_completed_tx(&self) -> Result<Adapter<bitcoin::Transaction>> {
        self.last_completed()?.checkpoint_tx()
    }

    /// All completed checkpoints, converted to Bitcoin transactions.
    #[query]
    pub fn completed_txs(&self, limit: u32) -> Result<Vec<Adapter<bitcoin::Transaction>>> {
        self.completed(limit)?
            .into_iter()
            .map(|c| c.checkpoint_tx())
            .collect()
    }

    /// The emergency disbursal transactions for the last completed checkpoint.
    ///
    /// The first element of the returned vector is the intermediate
    /// transaction, and the remaining elements are the final transactions.
    #[query]
    pub fn emergency_disbursal_txs(&self) -> Result<Vec<Adapter<bitcoin::Transaction>>> {
        if let Some(completed) = self.completed(1)?.last() {
            completed.emergency_disbursal_txs()
        } else {
            Ok(vec![])
        }
    }

    /// A reference to the checkpoint in the `Signing` state, if there is one.
    #[query]
    pub fn signing(&self) -> Result<Option<SigningCheckpoint<'_>>> {
        if self.queue.len() < 2 {
            return Ok(None);
        }

        let second = self.get(self.index - 1)?;
        if !matches!(second.status, CheckpointStatus::Signing) {
            return Ok(None);
        }

        Ok(Some(SigningCheckpoint(second)))
    }

    /// A mutable reference to the checkpoint in the `Signing` state, if there
    /// is one.
    pub fn signing_mut(&mut self) -> Result<Option<SigningCheckpointMut>> {
        if self.queue.len() < 2 {
            return Ok(None);
        }

        let second = self.get_mut(self.index - 1)?;
        if !matches!(second.status, CheckpointStatus::Signing) {
            return Ok(None);
        }

        Ok(Some(SigningCheckpointMut(second)))
    }

    /// A reference to the checkpoint in the `Building` state.
    ///
    /// This is the checkpoint which is currently being built, and is not yet
    /// being signed. Other than at the start of the network, before the first
    /// deposit has been received, there will always be a checkpoint in this
    /// state.
    pub fn building(&self) -> Result<BuildingCheckpoint> {
        let last = self.get(self.index)?;
        Ok(BuildingCheckpoint(last))
    }

    /// A mutable reference to the checkpoint in the `Building` state.
    ///
    /// This is the checkpoint which is currently being built, and is not yet
    /// being signed. Other than at the start of the network, before the first
    /// deposit has been received, there will always be a checkpoint in this
    /// state.
    pub fn building_mut(&mut self) -> Result<BuildingCheckpointMut> {
        let last = self.get_mut(self.index)?;
        Ok(BuildingCheckpointMut(last))
    }

    /// Prunes old checkpoints from the queue.
    pub fn prune(&mut self) -> Result<()> {
        let latest = self.building()?.create_time();

        while let Some(oldest) = self.queue.front()? {
            // TODO: move to min_checkpoints field in config
            if self.queue.len() <= 10 {
                break;
            }

            if latest - oldest.create_time() <= self.config.max_age {
                break;
            }

            self.queue.pop_front()?;
        }

        Ok(())
    }

    /// Advances the checkpoint queue state machine.
    ///
    /// This method is called once per sidechain block, and will handle adding
    /// new checkpoints to the queue, advancing the `Building` checkpoint to
    /// `Signing`, and adjusting the checkpoint fee rates.
    ///
    /// If the `Building` checkpoint was advanced to `Signing` and a new
    /// `Building` checkpoint was created, this method will return `Ok(true)`.
    /// Otherwise, it will return `Ok(false)`.
    ///
    /// **Parameters:**
    ///
    /// - `sig_keys`: a map of consensus keys to their corresponding xpubs. This
    /// is used to determine which keys should be used in the signatory set,
    /// getting the set participation from the current validator set.
    /// - `nbtc_accounts`: a map of nBTC accounts to their corresponding
    /// balances. This is used along with to create outputs for the emergency
    /// disbursal transactions by getting the recovery script for each account
    /// from the `recovery_scripts` parameter.
    /// - `recovery_scripts`: a map of nBTC account addresses to their
    /// corresponding recovery scripts (account holders' desired destinations
    /// for the emergency disbursal).
    /// - `external_outputs`: an iterator of Bitcoin transaction outputs which
    /// should be included in the emergency disbursal transactions. This allows
    /// higher level modules the ability to create outputs for their own
    /// purposes.
    /// - `btc_height`: the current Bitcoin block height.
    /// - `should_allow_deposits`: whether or not deposits should be allowed in
    ///   any newly-created checkpoints.
    /// - `timestamping_commitment`: the data to be timestamped by the
    ///  checkpoint's timestamping commitment output (included as `OP_RETURN`
    ///  data in the checkpoint transaction to timestamp on the Bitcoin
    ///  blockchain for proof-of-work security).
    #[cfg(feature = "full")]
    #[allow(clippy::too_many_arguments)]
    pub fn maybe_step(
        &mut self,
        sig_keys: &Map<ConsensusKey, Xpub>,
        nbtc_accounts: &Accounts<Nbtc>,
        recovery_scripts: &Map<orga::coins::Address, Adapter<bitcoin::Script>>,
        external_outputs: impl Iterator<Item = Result<bitcoin::TxOut>>,
        btc_height: u32,
        should_allow_deposits: bool,
        timestamping_commitment: Vec<u8>,
        fee_pool: &mut i64,
        parent_config: &super::Config,
    ) -> Result<bool> {
        if !self.should_push(sig_keys, &timestamping_commitment)? {
            return Ok(false);
        }

        if self.maybe_push(sig_keys, should_allow_deposits)?.is_none() {
            return Ok(false);
        }

        self.prune()?;

        if self.index > 0 {
            let prev = self.get(self.index - 1)?;
            let additional_fees = self.fee_adjustment(prev.fee_rate, &self.config)?;

            let config = self.config();
            let prev = self.get_mut(self.index - 1)?;
            let sigset = prev.sigset.clone();
            let prev_fee_rate = prev.fee_rate;

            let (reserve_outpoint, reserve_value, fees_paid, excess_inputs, excess_outputs) =
                BuildingCheckpointMut(prev).advance(
                    nbtc_accounts,
                    recovery_scripts,
                    external_outputs,
                    timestamping_commitment,
                    additional_fees,
                    &config,
                )?;
            *fee_pool -= (fees_paid * parent_config.units_per_sat) as i64;

            // Adjust the fee rate for the next checkpoint based on whether past
            // checkpoints have been confirmed in greater or less than the
            // target number of Bitcoin blocks.
            let fee_rate = if let Some(first_unconf_index) = self.first_unconfirmed_index()? {
                // There are unconfirmed checkpoints.

                let first_unconf = self.get(first_unconf_index)?;
                let btc_blocks_since_first =
                    btc_height - first_unconf.signed_at_btc_height.unwrap_or(0);
                let miners_excluded_cps =
                    btc_blocks_since_first >= config.target_checkpoint_inclusion;

                let last_unconf_index = self.last_completed_index()?;
                let last_unconf = self.get(last_unconf_index)?;
                let btc_blocks_since_last =
                    btc_height - last_unconf.signed_at_btc_height.unwrap_or(0);
                let block_was_mined = btc_blocks_since_last > 0;

                if miners_excluded_cps && block_was_mined {
                    // Blocks were mined since a signed checkpoint, but it was
                    // not included.
                    adjust_fee_rate(prev_fee_rate, true, &config)
                } else {
                    prev_fee_rate
                }
            } else {
                let has_completed = self.last_completed_index().is_ok();
                if has_completed {
                    // No unconfirmed checkpoints.
                    adjust_fee_rate(prev_fee_rate, false, &config)
                } else {
                    // This case only happens at start of chain - having no
                    // unconfs doesn't mean anything.
                    prev_fee_rate
                }
            };

            let mut building = self.building_mut()?;
            building.fee_rate = fee_rate;
            let mut building_checkpoint_batch = building
                .batches
                .get_mut(BatchType::Checkpoint as u64)?
                .unwrap();
            let mut checkpoint_tx = building_checkpoint_batch.get_mut(0)?.unwrap();

            // The new checkpoint tx's first input is the reserve output from
            // the previous checkpoint.
            let input = Input::new(
                reserve_outpoint,
                &sigset,
                &[0u8], // TODO: double-check safety
                reserve_value,
                config.sigset_threshold,
            )?;
            checkpoint_tx.input.push_back(input)?;

            // Add any excess inputs and outputs from the previous checkpoint to
            // the new checkpoint.
            for input in excess_inputs {
                let shares = input.signatures.shares()?;
                let mut data = input.into_inner();
                data.signatures = ThresholdSig::from_shares(shares)?;
                checkpoint_tx.input.push_back(data)?;
            }
            for output in excess_outputs {
                let data = output.into_inner();
                checkpoint_tx.output.push_back(data)?;
            }
        }

        Ok(true)
    }

    /// Returns `true` if a new checkpoint will be pushed to the queue in the
    /// next call to `maybe_step`. Otherwise, returns `false`.
    ///
    /// Note that a new checkpoint being pushed also necessarily means that the
    /// `Building` checkpoint will be advanced to `Signing`.
    #[cfg(feature = "full")]
    pub fn should_push(
        &mut self,
        sig_keys: &Map<ConsensusKey, Xpub>,
        timestamping_commitment: &[u8],
    ) -> Result<bool> {
        // Do not push if there is a checkpoint in the `Signing` state. There
        // should only ever be at most one checkpoint in this state.
        if self.signing()?.is_some() {
            return Ok(false);
        }

        if !self.queue.is_empty() {
            let now = self
                .context::<Time>()
                .ok_or_else(|| OrgaError::App("No time context".to_string()))?
                .seconds as u64;
            let elapsed = now - self.building()?.create_time();

            // Do not push if the minimum checkpoint interval has not elapsed
            // since creating the current `Building` checkpoint.
            if elapsed < self.config.min_checkpoint_interval {
                return Ok(false);
            }

            // Don't push if there are no pending deposits, withdrawals, or
            // transfers, or if not enough has been collected to pay for the
            // miner fee, unless the maximum checkpoint interval has elapsed
            // since creating the current `Building` checkpoint.
            if elapsed < self.config.max_checkpoint_interval || self.index == 0 {
                let building = self.building()?;
                let checkpoint_tx = building.checkpoint_tx()?;

                let has_pending_deposit = if self.index == 0 {
                    !checkpoint_tx.input.is_empty()
                } else {
                    checkpoint_tx.input.len() > 1
                };

                let has_pending_withdrawal = !checkpoint_tx.output.is_empty();
                let has_pending_transfers = building.pending.iter()?.next().transpose()?.is_some();

                if !has_pending_deposit && !has_pending_withdrawal && !has_pending_transfers {
                    return Ok(false);
                }

                let miner_fee = building.base_fee(&self.config, timestamping_commitment)?
                    + self.fee_adjustment(building.fee_rate, &self.config)?;
                if building.fees_collected < miner_fee {
                    log::debug!(
                        "Not enough collected to pay miner fee: {} < {}",
                        building.fees_collected,
                        miner_fee,
                    );
                    return Ok(false);
                }
            }
        }

        // Do not push if there are too many unconfirmed checkpoints.
        //
        // If there is a long chain of unconfirmed checkpoints, there is possibly an
        // issue causing the transactions to not be included on Bitcoin (e.g. an
        // invalid transaction was created, the fee rate is too low even after
        // adjustments, Bitcoin miners are censoring the transactions, etc.), in
        // which case the network should evaluate and fix the issue before creating
        // more checkpoints.
        //
        // This will also stop the fee rate from being adjusted too high if the
        // issue is simply with relayers failing to report the confirmation of the
        // checkpoint transactions.
        let unconfs = self.num_unconfirmed()?;
        if unconfs >= self.config.max_unconfirmed_checkpoints {
            return Ok(false);
        }

        // Increment the index. For the first checkpoint, leave the index at
        // zero.
        let mut index = self.index;
        if !self.queue.is_empty() {
            index += 1;
        }

        // Build the signatory set for the new checkpoint based on the current
        // validator set.
        let sigset = SignatorySet::from_validator_ctx(index, sig_keys)?;
        // Do not push if there are no validators in the signatory set.
        if sigset.possible_vp() == 0 {
            return Ok(false);
        }

        // Do not push if the signatory set does not have a quorum.
        if !sigset.has_quorum() {
            return Ok(false);
        }

        // Otherwise, push a new checkpoint.
        Ok(true)
    }

    /// Pushes a new checkpoint to the queue, if the conditions are met.
    ///
    /// Returns `Ok(None)` if no checkpoint was pushed, or `Ok(Some(cp))` if a
    /// checkpoint was pushed. The returned checkpoint is the new `Building`
    /// checkpoint.
    #[cfg(feature = "full")]
    pub fn maybe_push(
        &mut self,
        sig_keys: &Map<ConsensusKey, Xpub>,
        deposits_enabled: bool,
    ) -> Result<Option<BuildingCheckpointMut>> {
        // Increment the index. For the first checkpoint, leave the index at
        // zero.
        let mut index = self.index;
        if !self.queue.is_empty() {
            index += 1;
        }

        // Build the signatory set for the new checkpoint based on the current
        // validator set.
        let sigset = SignatorySet::from_validator_ctx(index, sig_keys)?;

        // Do not push if there are no validators in the signatory set.
        if sigset.possible_vp() == 0 {
            return Ok(None);
        }

        // Do not push if the signatory set does not have a quorum.
        if !sigset.has_quorum() {
            return Ok(None);
        }

        self.index = index;
        self.queue.push_back(Checkpoint::new(sigset)?)?;

        let mut building = self.building_mut()?;
        building.deposits_enabled = deposits_enabled;

        Ok(Some(building))
    }

    /// The active signatory set, which is the signatory set for the `Building`
    /// checkpoint.
    #[query]
    pub fn active_sigset(&self) -> Result<SignatorySet> {
        Ok(self.building()?.sigset.clone())
    }

    /// Process a batch of signatures, applying them to the checkpoint with the
    /// given index.
    ///
    /// Note that signatures can be sumitted to checkpoints which are already
    /// complete, causing them to be over-signed (which does not affect their
    /// validity). This is useful for letting all signers submit, regardless of
    /// whether they are faster or slower than the other signers. This is
    /// useful, for example, in being able to check if a signer is offline.
    ///
    /// If the batch of signatures causes the checkpoint to be fully signed, it
    /// will be advanced to the `Complete` state.
    ///
    /// This method is exempt from paying transaction fees since the amount of
    /// signatures that can be submitted is capped and this type of transaction
    /// cannot be used to DoS the network.
    pub fn sign(
        &mut self,
        xpub: Xpub,
        sigs: LengthVec<u16, Signature>,
        index: u32,
        btc_height: u32,
    ) -> Result<()> {
        super::exempt_from_fee()?;

        let mut checkpoint = self.get_mut(index)?;
        let status = checkpoint.status;
        if matches!(status, CheckpointStatus::Building) {
            return Err(OrgaError::App("Checkpoint is still building".to_string()).into());
        }

        checkpoint.sign(xpub, sigs, btc_height)?;

        if matches!(status, CheckpointStatus::Signing) && checkpoint.signed()? {
            let checkpoint_tx = checkpoint.checkpoint_tx()?;
            info!("Checkpoint signing complete {:?}", checkpoint_tx);
            SigningCheckpointMut(checkpoint).advance()?;
        }

        Ok(())
    }

    /// The signatory set for the checkpoint with the given index.
    #[query]
    pub fn sigset(&self, index: u32) -> Result<SignatorySet> {
        Ok(self.get(index)?.sigset.clone())
    }

    /// The number of completed checkpoints which have not yet been confirmed on
    /// the Bitcoin network.
    #[query]
    pub fn num_unconfirmed(&self) -> Result<u32> {
        let has_signing = self.signing()?.is_some();
        let signing_offset = has_signing as u32;

        let last_completed_index = self.index.checked_sub(1 + signing_offset);
        let last_completed_index = match last_completed_index {
            None => return Ok(0),
            Some(index) => index,
        };

        let confirmed_index = match self.confirmed_index {
            None => return Ok(self.len()? - 1 - signing_offset),
            Some(index) => index,
        };

        Ok(last_completed_index - confirmed_index)
    }

    /// The index of the first checkpoint which is not confirmed on the Bitcoin
    /// network, if there is one.
    #[query]
    pub fn first_unconfirmed_index(&self) -> Result<Option<u32>> {
        let num_unconf = self.num_unconfirmed()?;
        if num_unconf == 0 {
            return Ok(None);
        }

        let has_signing = self.signing()?.is_some();
        let signing_offset = has_signing as u32;

        Ok(Some(self.index - num_unconf - signing_offset))
    }

    pub fn unconfirmed(&self) -> Result<Vec<Ref<'_, Checkpoint>>> {
        let first_unconf_index = self.first_unconfirmed_index()?;
        if let Some(index) = first_unconf_index {
            let mut out = vec![];
            for i in index..=self.index {
                let cp = self.get(i)?;
                if !matches!(cp.status, CheckpointStatus::Complete) {
                    break;
                }
                out.push(cp);
            }
            Ok(out)
        } else {
            Ok(vec![])
        }
    }

    pub fn unconfirmed_fees_paid(&self) -> Result<u64> {
        self.unconfirmed()?
            .iter()
            .map(|cp| cp.checkpoint_tx_miner_fees())
            .try_fold(0, |fees, result: Result<_>| {
                let fee = result?;
                Ok::<_, Error>(fees + fee)
            })
    }

    pub fn unconfirmed_vbytes(&self, config: &Config) -> Result<u64> {
        self.unconfirmed()?
            .iter()
            .map(|cp| cp.est_vsize(config, &[0; 32])) // TODO: shouldn't need to pass fixed length commitment to est_vsize
            .try_fold(0, |sum, result: Result<_>| {
                let vbytes = result?;
                Ok::<_, Error>(sum + vbytes)
            })
    }

    fn fee_adjustment(&self, fee_rate: u64, config: &Config) -> Result<u64> {
        let unconf_fees_paid = self.unconfirmed_fees_paid()?;
        let unconf_vbytes = self.unconfirmed_vbytes(config)?;
        Ok((unconf_vbytes * fee_rate).saturating_sub(unconf_fees_paid))
    }

    pub fn backfill(
        &mut self,
        first_index: u32,
        redeem_scripts: impl Iterator<Item = Script>,
        threshold_ratio: (u64, u64),
    ) -> Result<()> {
        let mut index = first_index + 1;

        let create_time = self.queue.get(0)?.unwrap().create_time();

        for script in redeem_scripts {
            index -= 1;

            if index >= self.first_index()? {
                continue;
            }

            let (mut sigset, _) = SignatorySet::from_script(&script, threshold_ratio)?;
            sigset.index = index;
            sigset.create_time = create_time;
            let mut cp = Checkpoint::new(sigset)?;
            cp.status = CheckpointStatus::Complete;

            self.queue.push_front(cp)?;
        }

        Ok(())
    }
}

/// Takes a previous fee rate and returns a new fee rate, adjusted up or down by
/// 25%. The new fee rate is capped at the maximum and minimum fee rates
/// specified in the given config.
pub fn adjust_fee_rate(prev_fee_rate: u64, up: bool, config: &Config) -> u64 {
    if up {
        (prev_fee_rate * 5 / 4).max(prev_fee_rate + 1)
    } else {
        (prev_fee_rate * 3 / 4).min(prev_fee_rate - 1)
    }
    .min(config.max_fee_rate)
    .max(config.min_fee_rate)
}

#[cfg(test)]
mod test {
    use crate::bitcoin::threshold_sig::Pubkey;
    #[cfg(feature = "full")]
    use crate::utils::set_time;

    use std::{cell::RefCell, rc::Rc};

    #[cfg(all(feature = "full"))]
    use bitcoin::{
        secp256k1::Secp256k1,
        util::bip32::{ExtendedPrivKey, ExtendedPubKey},
        OutPoint, Script, Txid,
    };
<<<<<<< HEAD
    use orga::{collections::EntryMap, context::Context};
    // #[cfg(all(feature = "full"))]
    // use rand::Rng;
=======
    use orga::{
        collections::EntryMap,
        context::Context,
        secp256k1::{PublicKey, SecretKey},
    };
    #[cfg(all(feature = "full"))]
    use rand::Rng;
>>>>>>> 67a7050c

    // #[cfg(all(feature = "full"))]
    // use crate::bitcoin::{signatory::Signatory, threshold_sig::Share};

    use super::*;

    fn push_bitcoin_tx_output(tx: &mut BitcoinTx, value: u64) {
        let tx_out = bitcoin::TxOut {
            value,
            script_pubkey: bitcoin::Script::new(),
        };
        tx.output.push_back(Output::new(tx_out)).unwrap();
    }

    #[test]
    fn deduct_fee() {
        let mut bitcoin_tx = BitcoinTx::default();
        push_bitcoin_tx_output(&mut bitcoin_tx, 0);
        push_bitcoin_tx_output(&mut bitcoin_tx, 10000);

        bitcoin_tx.deduct_fee(100).unwrap();

        assert_eq!(bitcoin_tx.output.len(), 1);
        assert_eq!(bitcoin_tx.output.get(0).unwrap().unwrap().value, 9900);
    }

    #[test]
    fn deduct_fee_multi_pass() {
        let mut bitcoin_tx = BitcoinTx::default();
        push_bitcoin_tx_output(&mut bitcoin_tx, 502);
        push_bitcoin_tx_output(&mut bitcoin_tx, 482);
        push_bitcoin_tx_output(&mut bitcoin_tx, 300);

        bitcoin_tx.deduct_fee(30).unwrap();

        assert_eq!(bitcoin_tx.output.len(), 1);
        assert_eq!(bitcoin_tx.output.get(0).unwrap().unwrap().value, 472);
    }

    #[test]
    fn deduct_fee_multi_pass_empty_result() {
        let mut bitcoin_tx = BitcoinTx::default();
        push_bitcoin_tx_output(&mut bitcoin_tx, 60);
        push_bitcoin_tx_output(&mut bitcoin_tx, 70);
        push_bitcoin_tx_output(&mut bitcoin_tx, 100);

        bitcoin_tx.deduct_fee(200).unwrap();
    }

    //TODO: More fee deduction tests

    fn create_queue_with_statuses(complete: u32, signing: bool) -> CheckpointQueue {
        let mut queue = CheckpointQueue::default();
        let mut push = |status| {
            let mut cp = Checkpoint {
                status,
                batches: Deque::new(),
                pending: Map::new(),
                fee_rate: DEFAULT_FEE_RATE,
                signed_at_btc_height: None,
                deposits_enabled: true,
                sigset: SignatorySet::default(),
                fees_collected: 0,
            };
            cp.status = status;
            queue.queue.push_back(cp).unwrap();
        };

        queue.index = complete;

        for _ in 0..complete {
            push(CheckpointStatus::Complete);
        }
        if signing {
            push(CheckpointStatus::Signing);
            queue.index += 1;
        }
        push(CheckpointStatus::Building);

        queue
    }

    #[test]
    fn completed_with_signing() {
        let queue = create_queue_with_statuses(10, true);
        let cp = queue.completed(1).unwrap();
        assert_eq!(cp.len(), 1);
        assert_eq!(cp[0].status, CheckpointStatus::Complete);
    }

    #[test]
    fn completed_without_signing() {
        let queue = create_queue_with_statuses(10, false);
        let cp = queue.completed(1).unwrap();
        assert_eq!(cp.len(), 1);
        assert_eq!(cp[0].status, CheckpointStatus::Complete);
    }

    #[test]
    fn completed_no_complete() {
        let queue = create_queue_with_statuses(0, false);
        let cp = queue.completed(10).unwrap();
        assert_eq!(cp.len(), 0);
    }

    #[test]
    fn completed_zero_limit() {
        let queue = create_queue_with_statuses(10, false);
        let cp = queue.completed(0).unwrap();
        assert_eq!(cp.len(), 0);
    }

    #[test]
    fn completed_oversized_limit() {
        let queue = create_queue_with_statuses(10, false);
        let cp = queue.completed(100).unwrap();
        assert_eq!(cp.len(), 10);
    }

    #[test]
    fn completed_pruned() {
        let mut queue = create_queue_with_statuses(10, false);
        queue.index += 10;
        let cp = queue.completed(2).unwrap();
        assert_eq!(cp.len(), 2);
        assert_eq!(cp[1].status, CheckpointStatus::Complete);
    }

    #[test]
    fn num_unconfirmed() {
        let mut queue = create_queue_with_statuses(10, false);
        queue.confirmed_index = Some(5);
        assert_eq!(queue.num_unconfirmed().unwrap(), 4);

        let mut queue = create_queue_with_statuses(10, true);
        queue.confirmed_index = Some(5);
        assert_eq!(queue.num_unconfirmed().unwrap(), 4);

        let mut queue = create_queue_with_statuses(0, false);
        queue.confirmed_index = None;
        assert_eq!(queue.num_unconfirmed().unwrap(), 0);

        let mut queue = create_queue_with_statuses(0, true);
        queue.confirmed_index = None;
        assert_eq!(queue.num_unconfirmed().unwrap(), 0);

        let mut queue = create_queue_with_statuses(10, false);
        queue.confirmed_index = None;
        assert_eq!(queue.num_unconfirmed().unwrap(), 10);

        let mut queue = create_queue_with_statuses(10, true);
        queue.confirmed_index = None;
        assert_eq!(queue.num_unconfirmed().unwrap(), 10);
    }

    #[test]
    fn first_unconfirmed_index() {
        let mut queue = create_queue_with_statuses(10, false);
        queue.confirmed_index = Some(5);
        assert_eq!(queue.first_unconfirmed_index().unwrap(), Some(6));

        let mut queue = create_queue_with_statuses(10, true);
        queue.confirmed_index = Some(5);
        assert_eq!(queue.first_unconfirmed_index().unwrap(), Some(6));

        let mut queue = create_queue_with_statuses(0, false);
        queue.confirmed_index = None;
        assert_eq!(queue.first_unconfirmed_index().unwrap(), None);

        let mut queue = create_queue_with_statuses(0, true);
        queue.confirmed_index = None;
        assert_eq!(queue.first_unconfirmed_index().unwrap(), None);

        let mut queue = create_queue_with_statuses(10, false);
        queue.confirmed_index = None;
        assert_eq!(queue.first_unconfirmed_index().unwrap(), Some(0));

        let mut queue = create_queue_with_statuses(10, true);
        queue.confirmed_index = None;
        assert_eq!(queue.first_unconfirmed_index().unwrap(), Some(0));
    }

    #[test]
    fn adjust_fee_rate() {
        let config = Config::default();
        assert_eq!(super::adjust_fee_rate(100, true, &config), 125);
        assert_eq!(super::adjust_fee_rate(100, false, &config), 75);
        assert_eq!(super::adjust_fee_rate(2, true, &config), 3);
        assert_eq!(super::adjust_fee_rate(0, true, &config), 2);
        assert_eq!(super::adjust_fee_rate(2, false, &config), 2);
        assert_eq!(super::adjust_fee_rate(200, true, &config), 200);
        assert_eq!(super::adjust_fee_rate(300, true, &config), 200);
    }

    #[cfg(feature = "full")]
    #[test]
    #[serial_test::serial]
    fn fee_adjustments() {
        // TODO: extract pieces into util functions, test more cases

        let paid = orga::plugins::Paid::default();
        Context::add(paid);

        let mut vals = orga::plugins::Validators::new(
            Rc::new(RefCell::new(Some(EntryMap::new()))),
            Rc::new(RefCell::new(None)),
        );
        vals.set_voting_power([0; 32], 100);
        Context::add(vals);

        let secp = Secp256k1::new();
        let xpriv = ExtendedPrivKey::new_master(bitcoin::Network::Regtest, &[0]).unwrap();
        let xpub = ExtendedPubKey::from_priv(&secp, &xpriv);

        let mut sig_keys = Map::new();
        sig_keys.insert([0; 32], Xpub::new(xpub)).unwrap();

        let queue = Rc::new(RefCell::new(CheckpointQueue::default()));
        queue.borrow_mut().config = Config {
            min_fee_rate: 2,
            max_fee_rate: 200,
            target_checkpoint_inclusion: 2,
            min_checkpoint_interval: 100,
            ..Default::default()
        };

        let mut fee_pool = 0;
        let mut maybe_step = |btc_height| {
            queue
                .borrow_mut()
                .maybe_step(
                    &sig_keys,
                    &Accounts::default(),
                    &Map::new(),
                    vec![Ok(bitcoin::TxOut {
                        script_pubkey: Script::new(),
                        value: 1_000_000,
                    })]
                    .into_iter(),
                    btc_height,
                    true,
                    vec![1, 2, 3],
                    &mut fee_pool,
                    &super::super::Config::default(),
                )
                .unwrap();
        };
        let push_deposit = || {
            let input = Input::new(
                OutPoint {
                    txid: Txid::from_slice(&[0; 32]).unwrap(),
                    vout: 0,
                },
                &queue.borrow().building().unwrap().sigset,
                &[0u8],
                100_000_000,
                (9, 10),
            )
            .unwrap();
            let mut queue = queue.borrow_mut();
            let mut building_mut = queue.building_mut().unwrap();
            building_mut.fees_collected = 100000000;
            let mut building_checkpoint_batch = building_mut
                .batches
                .get_mut(BatchType::Checkpoint as u64)
                .unwrap()
                .unwrap();
            let mut checkpoint_tx = building_checkpoint_batch.get_mut(0).unwrap().unwrap();
            checkpoint_tx.input.push_back(input).unwrap();
        };
        let sign_batch = |btc_height| {
            let mut queue = queue.borrow_mut();
            let cp = queue.signing().unwrap().unwrap();
            let sigset_index = cp.sigset.index;
            let to_sign = cp.to_sign(Xpub::new(xpub.clone())).unwrap();
            let secp2 = Secp256k1::signing_only();
            let sigs = crate::bitcoin::signer::sign(&secp2, &xpriv, &to_sign).unwrap();
            drop(cp);
            queue
                .sign(Xpub::new(xpub), sigs, sigset_index, btc_height)
                .unwrap();
        };
        let sign_cp = |btc_height| {
            sign_batch(btc_height);
            sign_batch(btc_height);
            if queue.borrow().signing().unwrap().is_some() {
                sign_batch(btc_height);
            }
        };
        let confirm_cp = |index, _btc_height| {
            let mut queue = queue.borrow_mut();
            queue.confirmed_index = Some(index);
        };

        assert_eq!(queue.borrow().len().unwrap(), 0);

        set_time(0);
        maybe_step(10);

        assert_eq!(queue.borrow().len().unwrap(), 1);
        assert_eq!(queue.borrow().building().unwrap().create_time(), 0);

        push_deposit();
        maybe_step(10);

        assert_eq!(queue.borrow().len().unwrap(), 1);
        assert_eq!(queue.borrow().building().unwrap().fee_rate, 10);

        set_time(1_000);
        maybe_step(10);

        assert_eq!(queue.borrow().len().unwrap(), 2);
        assert!(queue.borrow().last_completed_index().is_err());
        assert_eq!(queue.borrow().building().unwrap().fee_rate, 10);

        sign_cp(11);

        assert_eq!(queue.borrow().len().unwrap(), 2);
        assert_eq!(queue.borrow().last_completed_index().unwrap(), 0);
        assert_eq!(
            queue
                .borrow()
                .last_completed()
                .unwrap()
                .signed_at_btc_height
                .unwrap(),
            11
        );

        set_time(2_000);
        push_deposit();
        maybe_step(11);
        sign_cp(11);

        assert_eq!(queue.borrow().len().unwrap(), 3);
        assert_eq!(queue.borrow().building().unwrap().fee_rate, 10);

        set_time(3_000);
        push_deposit();
        maybe_step(11);
        sign_cp(11);

        assert_eq!(queue.borrow().len().unwrap(), 4);
        assert_eq!(queue.borrow().building().unwrap().fee_rate, 10);

        set_time(4_000);
        push_deposit();
        maybe_step(12);
        sign_cp(12);

        assert_eq!(queue.borrow().len().unwrap(), 5);
        assert_eq!(queue.borrow().building().unwrap().fee_rate, 10);

        set_time(5_000);
        push_deposit();
        maybe_step(13);
        sign_cp(13);

        assert_eq!(queue.borrow().len().unwrap(), 6);
        assert_eq!(queue.borrow().building().unwrap().fee_rate, 12);

        set_time(6_000);
        push_deposit();
        maybe_step(13);
        sign_cp(13);

        assert_eq!(queue.borrow().len().unwrap(), 7);
        assert_eq!(queue.borrow().building().unwrap().fee_rate, 12);

        set_time(7_000);
        push_deposit();
        maybe_step(14);
        sign_cp(14);

        assert_eq!(queue.borrow().len().unwrap(), 8);
        assert_eq!(queue.borrow().building().unwrap().fee_rate, 15);

        confirm_cp(5, 14);
        set_time(8_000);
        push_deposit();
        maybe_step(15);
        sign_cp(15);

        assert_eq!(queue.borrow().len().unwrap(), 9);
        assert_eq!(queue.borrow().building().unwrap().fee_rate, 15);

        confirm_cp(7, 15);
        set_time(9_000);
        push_deposit();
        maybe_step(16);
        sign_cp(16);

        assert_eq!(queue.borrow().len().unwrap(), 10);
        assert_eq!(queue.borrow().building().unwrap().fee_rate, 11);

        set_time(10_000);
        push_deposit();
        maybe_step(17);
        sign_cp(17);

        assert_eq!(queue.borrow().len().unwrap(), 11);
        assert_eq!(queue.borrow().building().unwrap().fee_rate, 11);
    }

    #[cfg(feature = "full")]
    #[test]
    #[serial_test::serial]
    fn max_unconfirmed_checkpoints() {
        // TODO: extract pieces into util functions, test more cases

        let paid = orga::plugins::Paid::default();
        Context::add(paid);

        let mut vals = orga::plugins::Validators::new(
            Rc::new(RefCell::new(Some(EntryMap::new()))),
            Rc::new(RefCell::new(None)),
        );
        vals.set_voting_power([0; 32], 100);
        Context::add(vals);

        let secp = Secp256k1::new();
        let xpriv = ExtendedPrivKey::new_master(bitcoin::Network::Regtest, &[0]).unwrap();
        let xpub = ExtendedPubKey::from_priv(&secp, &xpriv);

        let mut sig_keys = Map::new();
        sig_keys.insert([0; 32], Xpub::new(xpub)).unwrap();

        let queue = Rc::new(RefCell::new(CheckpointQueue::default()));
        queue.borrow_mut().config = Config {
            min_fee_rate: 2,
            max_fee_rate: 200,
            target_checkpoint_inclusion: 2,
            min_checkpoint_interval: 100,
            max_unconfirmed_checkpoints: 2,
            ..Default::default()
        };

        let set_time = |time| {
            let time = orga::plugins::Time::from_seconds(time);
            Context::add(time);
        };
        let mut fee_pool = 0;
        let mut maybe_step = |btc_height| {
            queue
                .borrow_mut()
                .maybe_step(
                    &sig_keys,
                    &Accounts::default(),
                    &Map::new(),
                    vec![Ok(bitcoin::TxOut {
                        script_pubkey: Script::new(),
                        value: 1_000_000,
                    })]
                    .into_iter(),
                    btc_height,
                    true,
                    vec![1, 2, 3],
                    &mut fee_pool,
                    &super::super::Config::default(),
                )
                .unwrap();
        };
        let push_deposit = || {
            let input = Input::new(
                OutPoint {
                    txid: Txid::from_slice(&[0; 32]).unwrap(),
                    vout: 0,
                },
                &queue.borrow().building().unwrap().sigset,
                &[0u8],
                100_000_000,
                (9, 10),
            )
            .unwrap();
            let mut queue = queue.borrow_mut();
            let mut building_mut = queue.building_mut().unwrap();
            building_mut.fees_collected = 100000000;
            let mut building_checkpoint_batch = building_mut
                .batches
                .get_mut(BatchType::Checkpoint as u64)
                .unwrap()
                .unwrap();
            let mut checkpoint_tx = building_checkpoint_batch.get_mut(0).unwrap().unwrap();
            checkpoint_tx.input.push_back(input).unwrap();
        };
        let sign_batch = |btc_height| {
            let mut queue = queue.borrow_mut();
            let cp = queue.signing().unwrap().unwrap();
            let sigset_index = cp.sigset.index;
            let to_sign = cp.to_sign(Xpub::new(xpub.clone())).unwrap();
            let secp2 = Secp256k1::signing_only();
            let sigs = crate::bitcoin::signer::sign(&secp2, &xpriv, &to_sign).unwrap();
            drop(cp);
            queue
                .sign(Xpub::new(xpub), sigs, sigset_index, btc_height)
                .unwrap();
        };
        let sign_cp = |btc_height| {
            sign_batch(btc_height);
            sign_batch(btc_height);
            if queue.borrow().signing().unwrap().is_some() {
                sign_batch(btc_height);
            }
        };
        let confirm_cp = |index, _btc_height| {
            let mut queue = queue.borrow_mut();
            queue.confirmed_index = Some(index);
        };

        assert_eq!(queue.borrow().len().unwrap(), 0);

        set_time(0);
        maybe_step(8);
        push_deposit();
        maybe_step(8);

        set_time(1_000);
        maybe_step(8);
        sign_cp(8);
        confirm_cp(0, 9);

        set_time(2_000);
        push_deposit();
        maybe_step(10);
        sign_cp(10);

        set_time(3_000);
        push_deposit();
        maybe_step(10);
        sign_cp(10);

        assert_eq!(queue.borrow().len().unwrap(), 4);

        set_time(4_000);
        push_deposit();
        maybe_step(10);

        assert_eq!(queue.borrow().len().unwrap(), 4);

        set_time(5_000);
        push_deposit();
        maybe_step(10);

        assert_eq!(queue.borrow().len().unwrap(), 4);

        confirm_cp(2, 11);
        set_time(6_000);
        maybe_step(11);

        assert_eq!(queue.borrow().len().unwrap(), 5);
    }

    fn sigset(n: u32) -> SignatorySet {
        let mut sigset = SignatorySet::default();
        sigset.index = n;
        sigset.create_time = n as u64;

        let secret = bitcoin::secp256k1::SecretKey::from_slice(&[(n + 1) as u8; 32]).unwrap();
        let pubkey: Pubkey = bitcoin::secp256k1::PublicKey::from_secret_key(
            &bitcoin::secp256k1::Secp256k1::new(),
            &secret,
        )
        .into();

        sigset.signatories.push(Signatory {
            pubkey: pubkey.into(),
            voting_power: 100,
        });

        sigset.possible_vp = 100;
        sigset.present_vp = 100;

        sigset
    }

    #[test]
    fn backfill_basic() {
        let mut queue = CheckpointQueue::default();
        queue.index = 10;
        queue
            .queue
            .push_back(Checkpoint::new(sigset(7)).unwrap())
            .unwrap();
        queue
            .queue
            .push_back(Checkpoint::new(sigset(8)).unwrap())
            .unwrap();
        queue
            .queue
            .push_back(Checkpoint::new(sigset(9)).unwrap())
            .unwrap();
        queue
            .queue
            .push_back(Checkpoint::new(sigset(10)).unwrap())
            .unwrap();

        let backfill_data = vec![
            sigset(8).redeem_script(&[0], (2, 3)).unwrap(),
            sigset(7).redeem_script(&[0], (2, 3)).unwrap(),
            sigset(6).redeem_script(&[0], (2, 3)).unwrap(),
            sigset(5).redeem_script(&[0], (2, 3)).unwrap(),
            sigset(4).redeem_script(&[0], (2, 3)).unwrap(),
            sigset(3).redeem_script(&[0], (2, 3)).unwrap(),
        ];
        queue
            .backfill(8, backfill_data.into_iter(), (2, 3))
            .unwrap();

        assert_eq!(queue.len().unwrap(), 8);
        assert_eq!(queue.index, 10);
        assert_eq!(
            queue
                .get(3)
                .unwrap()
                .sigset
                .redeem_script(&[0], (2, 3))
                .unwrap(),
            sigset(3).redeem_script(&[0], (2, 3)).unwrap(),
        );
        assert_eq!(
            queue
                .get(10)
                .unwrap()
                .sigset
                .redeem_script(&[0], (2, 3))
                .unwrap(),
            sigset(10).redeem_script(&[0], (2, 3)).unwrap(),
        );
    }

    #[test]
    fn backfill_with_zeroth() {
        let mut queue = CheckpointQueue::default();
        queue.index = 1;
        queue
            .queue
            .push_back(Checkpoint::new(sigset(1)).unwrap())
            .unwrap();

        let backfill_data = vec![sigset(0).redeem_script(&[0], (2, 3)).unwrap()];
        queue
            .backfill(0, backfill_data.into_iter(), (2, 3))
            .unwrap();

        assert_eq!(queue.len().unwrap(), 2);
        assert_eq!(queue.index, 1);
        assert_eq!(
            queue
                .get(0)
                .unwrap()
                .sigset
                .redeem_script(&[0], (2, 3))
                .unwrap(),
            sigset(0).redeem_script(&[0], (2, 3)).unwrap(),
        );
        assert_eq!(
            queue
                .get(1)
                .unwrap()
                .sigset
                .redeem_script(&[0], (2, 3))
                .unwrap(),
            sigset(1).redeem_script(&[0], (2, 3)).unwrap(),
        );
    }
}<|MERGE_RESOLUTION|>--- conflicted
+++ resolved
@@ -2418,7 +2418,7 @@
 
 #[cfg(test)]
 mod test {
-    use crate::bitcoin::threshold_sig::Pubkey;
+    use crate::bitcoin::{signatory::Signatory, threshold_sig::Pubkey};
     #[cfg(feature = "full")]
     use crate::utils::set_time;
 
@@ -2430,11 +2430,6 @@
         util::bip32::{ExtendedPrivKey, ExtendedPubKey},
         OutPoint, Script, Txid,
     };
-<<<<<<< HEAD
-    use orga::{collections::EntryMap, context::Context};
-    // #[cfg(all(feature = "full"))]
-    // use rand::Rng;
-=======
     use orga::{
         collections::EntryMap,
         context::Context,
@@ -2442,7 +2437,6 @@
     };
     #[cfg(all(feature = "full"))]
     use rand::Rng;
->>>>>>> 67a7050c
 
     // #[cfg(all(feature = "full"))]
     // use crate::bitcoin::{signatory::Signatory, threshold_sig::Share};
