--- conflicted
+++ resolved
@@ -8,13 +8,11 @@
 };
 use crate::bitcoin::Nbtc;
 use crate::error::{Error, Result};
-<<<<<<< HEAD
 use bitcoin::hashes::Hash;
-use bitcoin::{blockdata::transaction::EcdsaSighashType, hashes::hex::ToHex};
+use bitcoin::{
+    blockdata::transaction::EcdsaSighashType, hashes::hex::ToHex, PackedLockTime, Sequence,
+};
 // use bitcoin_hashes::Hash;
-use derive_more::{Deref, DerefMut};
-=======
-use bitcoin::{blockdata::transaction::EcdsaSighashType, PackedLockTime, Sequence};
 use derive_more::{Deref, DerefMut};
 use log::info;
 #[cfg(feature = "full")]
@@ -25,46 +23,28 @@
 #[cfg(feature = "full")]
 use orga::plugins::Time;
 use orga::store::Store;
->>>>>>> de9c72d2
 use orga::{
     call::Call,
     client::Client,
     collections::{map::ReadOnly, ChildMut, Deque, Ref},
     encoding::{Decode, Encode, LengthVec},
-<<<<<<< HEAD
-    plugins::Time,
-    prelude::Context,
-=======
     migrate::MigrateFrom,
     orga,
->>>>>>> de9c72d2
+    prelude::Context,
     query::Query,
     state::State,
     Error as OrgaError, Result as OrgaResult,
 };
-<<<<<<< HEAD
 use orga::{describe::Describe, prelude::Accounts};
 use serde::{Deserialize, Serialize};
 use std::{convert::TryFrom, str::FromStr};
 
-pub const MIN_CHECKPOINT_INTERVAL: u64 = 60 * 5;
-pub const MAX_CHECKPOINT_INTERVAL: u64 = 60 * 60 * 8;
-pub const MAX_INPUTS: u64 = 40;
-pub const MAX_OUTPUTS: u64 = 200;
-pub const FEE_RATE: u64 = 1;
-pub const MAX_AGE: u64 = 60 * 60 * 24 * 7 * 3;
 //TODO: Find actual amount for this
 pub const EMERGENCY_DISBURSAL_MIN_TX_AMT: u64 = 0;
 pub const EMERGENCY_DISBURSAL_LOCK_TIME_INTERVAL: u32 = 60 * 24 * 7; //one week
 pub const EMERGENCY_DISBURSAL_MAX_TX_SIZE: u64 = 50_000; //50kB
 
 #[derive(Debug, Encode, Decode, Default, Serialize, Deserialize)]
-=======
-use serde::Serialize;
-use std::convert::TryFrom;
-
-#[derive(Debug, Encode, Decode, Default, Serialize)]
->>>>>>> de9c72d2
 pub enum CheckpointStatus {
     #[default]
     Building,
@@ -177,7 +157,6 @@
             dest: other.dest,
             amount: other.amount,
             est_witness_vsize: other.est_witness_vsize,
-            sigs: other.sigs,
         })
     }
 }
@@ -281,11 +260,6 @@
     }
 }
 
-<<<<<<< HEAD
-#[derive(
-    State, Call, Query, Client, Encode, Decode, Default, Serialize, Deserialize, Describe, Debug,
-)]
-=======
 #[derive(Clone, Serialize)]
 pub struct Config {
     pub min_checkpoint_interval: u64,
@@ -339,7 +313,6 @@
 }
 
 #[orga]
->>>>>>> de9c72d2
 pub struct CheckpointQueue {
     pub(super) queue: Deque<Checkpoint>,
     pub(super) index: u32,
@@ -347,12 +320,16 @@
     config: Config,
 }
 
-#[derive(
-    State, Call, Query, Client, Encode, Decode, Default, Serialize, Deserialize, Describe, Debug,
-)]
+#[derive(State, Call, Query, Client, Encode, Decode, Default, Debug, Serialize)]
 pub struct SignatureQueue {
     pub(super) inputs: Deque<ThresholdSig>,
     pub(super) emergency_disbursal: Deque<ThresholdSig>,
+}
+
+impl MigrateFrom for SignatureQueue {
+    fn migrate_from(other: Self) -> orga::Result<Self> {
+        Ok(other)
+    }
 }
 
 #[derive(Deref)]
@@ -449,7 +426,7 @@
 type BuildingAdvanceRes = (
     bitcoin::OutPoint,
     u64,
-    Vec<ReadOnly<Input>>,
+    Vec<(ReadOnly<Input>, ReadOnly<ThresholdSig>)>,
     Vec<ReadOnly<Output>>,
 );
 
@@ -489,7 +466,7 @@
     fn provide_empty_tx(lock_time: u32) -> bitcoin::Transaction {
         bitcoin::Transaction {
             version: 1,
-            lock_time: lock_time.into(),
+            lock_time: PackedLockTime(lock_time),
             input: Vec::new(),
             output: Vec::new(),
         }
@@ -547,7 +524,7 @@
         let tx_in = bitcoin::TxIn {
             previous_output: reserve_outpoint,
             script_sig: vec![].into(),
-            sequence: u32::MAX,
+            sequence: Sequence(u32::MAX),
             witness: bitcoin::Witness::new(),
         };
         intermediate_tx.input.push(tx_in);
@@ -573,7 +550,7 @@
             let intermediate_tx_in = bitcoin::TxIn {
                 previous_output: bitcoin::OutPoint::new(intermediate_tx.txid(), i as u32),
                 script_sig: vec![].into(),
-                sequence: u32::MAX,
+                sequence: Sequence(u32::MAX),
                 witness: bitcoin::Witness::new(),
             };
 
@@ -638,56 +615,30 @@
         Ok(intermediate_tx)
     }
 
-<<<<<<< HEAD
     pub fn advance(
         mut self,
         nbtc_accounts: &Accounts<Nbtc>,
         recovery_scripts: &Map<orga::prelude::Address, Adapter<bitcoin::Script>>,
-    ) -> Result<(
-        bitcoin::OutPoint,
-        u64,
-        Vec<(ReadOnly<Input>, ReadOnly<ThresholdSig>)>,
-        Vec<ReadOnly<Output>>,
-    )> {
+        config: &Config,
+    ) -> Result<BuildingAdvanceRes> {
         self.0.status = CheckpointStatus::Signing;
 
         let reserve_out = bitcoin::TxOut {
             value: 0, // will be updated after counting ins/outs and fees
             script_pubkey: self.0.sigset.output_script(&vec![0u8])?, // TODO: double-check safety
-=======
-    pub fn advance(self, config: &Config) -> Result<BuildingAdvanceRes> {
-        let mut checkpoint = self.0;
-
-        checkpoint.status = CheckpointStatus::Signing;
-
-        let reserve_out = bitcoin::TxOut {
-            value: 0, // will be updated after counting ins/outs and fees
-            script_pubkey: checkpoint.sigset.output_script(&[0u8])?, // TODO: double-check safety
->>>>>>> de9c72d2
         };
         self.0.outputs.push_front(Adapter::new(reserve_out))?;
 
         let mut excess_inputs = vec![];
-<<<<<<< HEAD
-        while self.0.inputs.len() > MAX_INPUTS {
+        while self.0.inputs.len() > config.max_inputs {
             let removed_input = self.0.inputs.pop_back()?.unwrap();
             let removed_sigs = self.0.sig_queue.inputs.pop_back()?.unwrap();
             excess_inputs.push((removed_input, removed_sigs));
         }
 
         let mut excess_outputs = vec![];
-        while self.0.outputs.len() > MAX_OUTPUTS {
+        while self.0.outputs.len() > config.max_outputs {
             let removed_output = self.0.outputs.pop_back()?.unwrap();
-=======
-        while checkpoint.inputs.len() > config.max_inputs {
-            let removed_input = checkpoint.inputs.pop_back()?.unwrap();
-            excess_inputs.push(removed_input);
-        }
-
-        let mut excess_outputs = vec![];
-        while checkpoint.outputs.len() > config.max_outputs {
-            let removed_output = checkpoint.outputs.pop_back()?.unwrap();
->>>>>>> de9c72d2
             excess_outputs.push(removed_output);
         }
 
@@ -703,15 +654,8 @@
             out_amount += output.value;
         }
 
-<<<<<<< HEAD
         let (mut tx, est_vsize) = self.0.tx()?;
-        let fee = est_vsize * FEE_RATE;
-=======
-        let mut signing = SigningCheckpointMut(checkpoint);
-
-        let (mut tx, est_vsize) = signing.tx()?;
         let fee = est_vsize * config.fee_rate;
->>>>>>> de9c72d2
         let reserve_value = in_amount - out_amount - fee;
         let mut reserve_out = self.0.outputs.get_mut(0)?.unwrap();
         reserve_out.value = reserve_value;
@@ -893,36 +837,30 @@
         Ok(BuildingCheckpointMut(last))
     }
 
-<<<<<<< HEAD
+    pub fn prune(&mut self) -> Result<()> {
+        let latest = self.building()?.create_time();
+
+        while let Some(oldest) = self.queue.front()? {
+            if latest - oldest.create_time() <= self.config.max_age {
+                break;
+            }
+
+            self.queue.pop_front()?;
+        }
+
+        Ok(())
+    }
+
+    #[cfg(feature = "full")]
     pub fn maybe_step(
         &mut self,
         sig_keys: &Map<ConsensusKey, Xpub>,
         nbtc_accounts: &Accounts<Nbtc>,
         recovery_scripts: &Map<orga::prelude::Address, Adapter<bitcoin::Script>>,
     ) -> Result<()> {
-        #[cfg(not(feature = "full"))]
-        unimplemented!();
-=======
-    pub fn prune(&mut self) -> Result<()> {
-        let latest = self.building()?.create_time();
-
-        while let Some(oldest) = self.queue.front()? {
-            if latest - oldest.create_time() <= self.config.max_age {
-                break;
-            }
-
-            self.queue.pop_front()?;
-        }
-
-        Ok(())
-    }
-
-    #[cfg(feature = "full")]
-    pub fn maybe_step(&mut self, sig_keys: &Map<ConsensusKey, Xpub>) -> Result<()> {
         if self.signing()?.is_some() {
             return Ok(());
         }
->>>>>>> de9c72d2
 
         if !self.queue.is_empty() {
             let now = self
@@ -948,6 +886,15 @@
                     return Ok(());
                 }
             }
+
+            let config = self.config();
+            while let Some(first) = self.queue.front()? {
+                if now - first.create_time() <= config.max_age {
+                    break;
+                }
+
+                self.queue.pop_front()?;
+            }
         }
 
         if self.maybe_push(sig_keys)?.is_none() {
@@ -956,77 +903,34 @@
 
         self.prune()?;
 
-<<<<<<< HEAD
-                    if !has_pending_deposit && !has_pending_withdrawal {
-                        return Ok(());
-                    }
-                }
-
-                while let Some(first) = self.queue.front()? {
-                    if now - first.create_time() <= MAX_AGE {
-                        break;
-                    }
-
-                    self.queue.pop_front()?;
-                }
-            }
-=======
+        let mut building = self.building_mut()?;
+
         if self.index > 0 {
             let config = self.config();
             let second = self.get_mut(self.index - 1)?;
             let sigset = second.sigset.clone();
             let (reserve_outpoint, reserve_value, excess_inputs, excess_outputs) =
-                BuildingCheckpointMut(second).advance(&config)?;
->>>>>>> de9c72d2
+                BuildingCheckpointMut(second).advance(nbtc_accounts, recovery_scripts, &config)?;
 
             let mut building = self.building_mut()?;
 
-<<<<<<< HEAD
-            if self.index > 0 {
-                let second = self.get_mut(self.index - 1)?;
-                let sigset = second.sigset.clone();
-                let (reserve_outpoint, reserve_value, excess_inputs, excess_outputs) =
-                    BuildingCheckpointMut(second).advance(nbtc_accounts, recovery_scripts)?;
-
-                let mut building = self.building_mut()?;
-
-                building.push_input(
-                    reserve_outpoint,
-                    &sigset,
-                    &vec![0u8], // TODO: double-check safety
-                    reserve_value,
-                )?;
-
-                for (input, sigs) in excess_inputs {
-                    let shares = sigs.shares()?;
-                    let data = input.into_inner().into();
-                    building.inputs.push_back(data)?;
-                    building.sig_queue.inputs.push_back(ThresholdSig::new())?;
-                    building
-                        .sig_queue
-                        .inputs
-                        .back_mut()?
-                        .unwrap()
-                        .from_shares(shares)?;
-                }
-=======
             building.push_input(
                 reserve_outpoint,
                 &sigset,
-                &[0u8], // TODO: double-check safety
+                &vec![0u8], // TODO: double-check safety
                 reserve_value,
             )?;
->>>>>>> de9c72d2
-
-            for input in excess_inputs {
-                let shares = input.sigs.shares()?;
-                let data = input.into_inner();
+
+            for (input, sigs) in excess_inputs {
+                let shares = sigs.shares()?;
+                let data = input.into_inner().into();
                 building.inputs.push_back(data)?;
+                building.sig_queue.inputs.push_back(ThresholdSig::new())?;
                 building
+                    .sig_queue
                     .inputs
                     .back_mut()?
                     .unwrap()
-                    .sigs
                     .from_shares(shares)?;
             }
 
@@ -1039,16 +943,13 @@
         Ok(())
     }
 
-<<<<<<< HEAD
     #[cfg(test)]
     fn push(&mut self, checkpoint: Checkpoint) -> Result<()> {
         self.index += 1;
         Ok(self.queue.push_back(checkpoint)?)
     }
 
-=======
     #[cfg(feature = "full")]
->>>>>>> de9c72d2
     fn maybe_push(
         &mut self,
         sig_keys: &Map<ConsensusKey, Xpub>,
