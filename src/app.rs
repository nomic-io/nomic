#![allow(clippy::too_many_arguments)]
// TODO: remove after swtiching from "testnet" feature flag to orga channels
#![allow(unused_variables)]
#![allow(unused_imports)]

use crate::airdrop::Airdrop;
use crate::bitcoin::adapter::Adapter;
use crate::bitcoin::{Bitcoin, Nbtc};
use crate::incentives::Incentives;
use bitcoin::util::merkleblock::PartialMerkleTree;
use bitcoin::Transaction;
use orga::coins::{
    Accounts, Address, Amount, Coin, Faucet, FaucetOptions, Give, Staking, Symbol, Take,
};
use orga::context::GetContext;
use orga::cosmrs::bank::MsgSend;
use orga::encoding::{Decode, Encode};
use orga::plugins::Time;
use std::time::Duration;

use orga::ibc::ibc_rs::applications::transfer::context::TokenTransferExecutionContext;
use orga::ibc::ibc_rs::applications::transfer::msgs::transfer::MsgTransfer;
use orga::ibc::ibc_rs::applications::transfer::packet::PacketData;
use orga::ibc::ibc_rs::core::ics04_channel::timeout::TimeoutHeight;
use orga::ibc::ibc_rs::core::ics24_host::identifier::{ChannelId, PortId};
use orga::ibc::ibc_rs::core::timestamp::Timestamp;
#[cfg(feature = "testnet")]
use orga::ibc::{Ibc, IbcTx};

use orga::ibc::ibc_rs::Signer as IbcSigner;

use orga::encoding::Adapter as EdAdapter;
use orga::macros::build_call;
use orga::migrate::MigrateFrom;
use orga::orga;
use orga::plugins::sdk_compat::{sdk, sdk::Tx as SdkTx, ConvertSdkTx};
use orga::plugins::{DefaultPlugins, PaidCall, Signer, MIN_FEE};
use orga::prelude::*;
use orga::upgrade::Version;
use orga::upgrade::{Upgrade, UpgradeV0};
use orga::Error;
use serde::{Deserialize, Serialize};
use std::convert::TryInto;
use std::fmt::Debug;

mod migrations;

pub const CHAIN_ID: &str = "nomic-testnet-4d";
pub type AppV0 = DefaultPlugins<Nom, InnerAppV0>;
pub type App = DefaultPlugins<Nom, InnerApp>;

#[derive(State, Debug, Clone, Encode, Decode, Default, MigrateFrom, Serialize)]
pub struct Nom(());
impl Symbol for Nom {
    const INDEX: u8 = 69;
<<<<<<< HEAD

    fn mint<I: Into<Amount>>(amount: I) -> Coin<Self> {
        Coin::mint(amount)
    }

    const NAME: &'static str = "Nom";
=======
    const NAME: &'static str = "unom";
>>>>>>> 3d932e58
}
const DEV_ADDRESS: &str = "nomic14z79y3yrghqx493mwgcj0qd2udy6lm26lmduah";
const STRATEGIC_RESERVE_ADDRESS: &str = "nomic1d5n325zrf4elfu0heqd59gna5j6xyunhev23cj";
const VALIDATOR_BOOTSTRAP_ADDRESS: &str = "nomic1fd9mxxt84lw3jdcsmjh6jy8m6luafhqd8dcqeq";

#[orga(version = 2)]
pub struct InnerApp {
    #[call]
    pub accounts: Accounts<Nom>,
    #[call]
    pub staking: Staking<Nom>,
    #[call]
    pub airdrop: Airdrop,

    community_pool: Coin<Nom>,
    incentive_pool: Coin<Nom>,

    staking_rewards: Faucet<Nom>,
    dev_rewards: Faucet<Nom>,
    community_pool_rewards: Faucet<Nom>,
    incentive_pool_rewards: Faucet<Nom>,

    #[call]
    pub bitcoin: Bitcoin,
    pub reward_timer: RewardTimer,

    #[cfg(feature = "testnet")]
    #[call]
    #[orga(version(V1, V2))]
    pub ibc: Ibc,

    #[orga(version(V1, V2))]
    upgrade: Upgrade,

    #[orga(version(V2))]
    pub incentives: Incentives,
}

#[orga]
impl InnerApp {
    pub const CONSENSUS_VERSION: u8 = 2;

    #[cfg(feature = "full")]
    fn configure_faucets(&mut self) -> Result<()> {
        let day = 60 * 60 * 24;
        let year = Duration::from_secs(60 * 60 * 24 * 365);
        let two_thirds = (Amount::new(2) / Amount::new(3))?;

        let genesis_time = self
            .context::<Time>()
            .ok_or_else(|| Error::App("No Time context available".into()))?
            .seconds;

        self.staking_rewards.configure(FaucetOptions {
            num_periods: 9,
            period_length: year,
            total_coins: 49_875_000_000_000.into(),
            period_decay: two_thirds,
            start_seconds: genesis_time + day,
        })?;

        self.dev_rewards.configure(FaucetOptions {
            num_periods: 9,
            period_length: year,
            total_coins: 49_875_000_000_000.into(),
            period_decay: two_thirds,
            start_seconds: genesis_time + day,
        })?;

        self.community_pool_rewards.configure(FaucetOptions {
            num_periods: 9,
            period_length: year,
            total_coins: 9_975_000_000_000.into(),
            period_decay: two_thirds,
            start_seconds: genesis_time + day,
        })?;

        self.incentive_pool_rewards.configure(FaucetOptions {
            num_periods: 9,
            period_length: year,
            total_coins: 89_775_000_000_000.into(),
            period_decay: two_thirds,
            start_seconds: genesis_time + day,
        })?;

        Ok(())
    }

    #[call]
    pub fn deposit_rewards(&mut self) -> Result<()> {
        self.accounts.give_from_funding_all()?;
        self.bitcoin.accounts.give_from_funding_all()?;
        Ok(())
    }

    #[call]
    pub fn ibc_deposit_nbtc(&mut self, to: Address, amount: Amount) -> Result<()> {
        #[cfg(feature = "testnet")]
        {
            crate::bitcoin::exempt_from_fee()?;

            let signer = self.signer()?;
            let mut coins = self.bitcoin.accounts.withdraw(signer, amount)?;
            if let Some(mut acct) = self.airdrop.get_mut(signer)? {
                acct.ibc_transfer.unlock();
            }

            let fee = ibc_fee(amount)?;
            let fee = coins.take(fee)?;
            self.ibc.mint_coins_execute(&to, &coins.into())?;
            self.bitcoin.reward_pool.give(fee)?;

            Ok(())
        }

        #[cfg(not(feature = "testnet"))]
        Err(orga::Error::Unknown)
    }

    #[call]
    pub fn ibc_withdraw_nbtc(&mut self, amount: Amount) -> Result<()> {
        #[cfg(feature = "testnet")]
        {
            crate::bitcoin::exempt_from_fee()?;

            let signer = self.signer()?;
            let coins: Coin<Nbtc> = amount.into();
            self.ibc.burn_coins_execute(&signer, &coins.into())?;
            self.bitcoin.accounts.deposit(signer, amount.into())?;

            Ok(())
        }

        #[cfg(not(feature = "testnet"))]
        Err(orga::Error::Unknown)
    }

    #[query]
    pub fn escrowed_nbtc(&self, address: Address) -> Result<Amount> {
        #[cfg(feature = "testnet")]
        {
            self.ibc.transfer.symbol_balance::<Nbtc>(address)
        }

        #[cfg(not(feature = "testnet"))]
        Err(orga::Error::Unknown)
    }

    #[call]
    pub fn claim_escrowed_nbtc(&mut self) -> Result<()> {
        let signer = self.signer()?;
        let balance = self.escrowed_nbtc(signer)?;
        self.ibc_withdraw_nbtc(balance)
    }

    #[call]
    pub fn relay_deposit(
        &mut self,
        btc_tx: Adapter<Transaction>,
        btc_height: u32,
        btc_proof: Adapter<PartialMerkleTree>,
        btc_vout: u32,
        sigset_index: u32,
        dest: DepositCommitment,
    ) -> Result<()> {
        #[cfg(feature = "testnet")]
        {
            let nbtc = self.bitcoin.relay_deposit(
                btc_tx,
                btc_height,
                btc_proof,
                btc_vout,
                sigset_index,
                dest.commitment_bytes()?.as_slice(),
            )?;
            match dest {
                DepositCommitment::Address(addr) => {
                    if let Some(mut acct) = self.airdrop.get_mut(addr)? {
                        acct.btc_deposit.unlock();
                    }
                    self.bitcoin.accounts.deposit(addr, nbtc.into())?
                }
                DepositCommitment::Ibc(dest) => {
                    use orga::ibc::ibc_rs::applications::transfer::msgs::transfer::MsgTransfer;
                    let fee = ibc_fee(nbtc)?;
                    let nbtc_after_fee = (nbtc - fee).result()?;
                    let coins: Coin<Nbtc> = nbtc_after_fee.into();
                    let src = dest.source;
                    let msg_transfer = MsgTransfer {
                        port_id_on_a: src.port_id()?,
                        chan_id_on_a: src.channel_id()?,
                        packet_data: PacketData {
                            token: coins.into(),
                            receiver: dest.receiver.0,
                            sender: dest.sender.0.clone(),
                            memo: "".to_string().into(),
                        },
                        timeout_height_on_b: TimeoutHeight::Never,
                        timeout_timestamp_on_b: Timestamp::from_nanoseconds(dest.timeout_timestamp)
                            .map_err(|e| Error::App(e.to_string()))?,
                    };

                    let coins: Coin<Nbtc> = nbtc_after_fee.into();
                    self.ibc.mint_coins_execute(
                        &dest
                            .sender
                            .0
                            .try_into()
                            .map_err(|_| Error::App("Invalid sender address".into()))?,
                        &coins.into(),
                    )?;
                    self.bitcoin.reward_pool.give(fee.into())?;

                    self.ibc.deliver_message(IbcMessage::Ics20(msg_transfer))?;
                }
            }

            Ok(())
        }

        #[cfg(not(feature = "testnet"))]
        Err(orga::Error::Unknown)
    }

    #[call]
    pub fn withdraw_nbtc(
        &mut self,
        script_pubkey: Adapter<bitcoin::Script>,
        amount: Amount,
    ) -> Result<()> {
        let signer = self.signer()?;
        if let Some(mut acct) = self.airdrop.get_mut(signer)? {
            acct.btc_withdraw.unlock();
        }

        Ok(self.bitcoin.withdraw(script_pubkey, amount)?)
    }

    fn signer(&mut self) -> Result<Address> {
        self.context::<Signer>()
            .ok_or_else(|| Error::Signer("No Signer context available".into()))?
            .signer
            .ok_or_else(|| Error::Coins("Unauthorized account action".into()))
    }

    #[call]
    pub fn signal(&mut self, version: Version) -> Result<()> {
        self.upgrade.signal(version)
    }

    #[call]
    pub fn app_noop(&mut self) -> Result<()> {
        Ok(())
    }
}

#[cfg(feature = "full")]
mod abci {
    use orga::{
        abci::{messages, AbciQuery, BeginBlock, EndBlock, InitChain},
        coins::{Give, Take},
        plugins::{BeginBlockCtx, EndBlockCtx, InitChainCtx},
    };

    use super::*;

    impl InitChain for InnerApp {
        fn init_chain(&mut self, _ctx: &InitChainCtx) -> Result<()> {
            self.staking.max_validators = 30;
            self.staking.max_offline_blocks = 20_000;
            self.staking.downtime_jail_seconds = 60 * 30; // 30 minutes
            self.staking.slash_fraction_downtime = (Amount::new(1) / Amount::new(1000))?;
            self.staking.slash_fraction_double_sign = (Amount::new(1) / Amount::new(20))?;
            self.staking.min_self_delegation_min = 0;

            let sr_address = STRATEGIC_RESERVE_ADDRESS.parse().unwrap();

            self.airdrop
                .init_from_airdrop1_csv(include_bytes!("../airdrop1_snapshot.csv"))?;
            self.airdrop
                .init_from_airdrop2_csv(include_bytes!("../airdrop2_snapshot.csv"))?;

            self.accounts.allow_transfers(true);
            self.bitcoin.accounts.allow_transfers(true);

            self.accounts.add_transfer_exception(sr_address)?;

            let vb_address = VALIDATOR_BOOTSTRAP_ADDRESS.parse().unwrap();
            self.accounts.add_transfer_exception(vb_address)?;

            self.configure_faucets()?;

            self.upgrade
                .current_version
                .insert((), vec![Self::CONSENSUS_VERSION].try_into().unwrap())?;

            Ok(())
        }
    }

    impl BeginBlock for InnerApp {
        fn begin_block(&mut self, ctx: &BeginBlockCtx) -> Result<()> {
            self.upgrade
                .step(&vec![Self::CONSENSUS_VERSION].try_into().unwrap())?;
            self.staking.begin_block(ctx)?;

            #[cfg(feature = "testnet")]
            self.ibc.begin_block(ctx)?;

            let has_stake = self.staking.staked()? > 0;
            if has_stake {
                let reward = self.staking_rewards.mint()?;
                self.staking.give(reward)?;
            }

            let dev_reward = self.dev_rewards.mint()?;
            let dev_address = DEV_ADDRESS.parse().unwrap();
            self.accounts.deposit(dev_address, dev_reward)?;

            let cp_reward = self.community_pool_rewards.mint()?;
            self.community_pool.give(cp_reward)?;

            let ip_reward = self.incentive_pool_rewards.mint()?;
            self.incentive_pool.give(ip_reward)?;

            self.accounts
                .deposit(
                    "nomic124j0ky0luh9jzqh9w2dk77cze9v0ckdupk50ny"
                        .parse()
                        .unwrap(),
                    Nom::mint(100000000),
                )
                .unwrap();

            self.bitcoin.begin_block(ctx)?;

            let now = ctx.header.time.as_ref().unwrap().seconds;
            let has_nbtc_rewards = self.bitcoin.reward_pool.amount > 0;
            if self.reward_timer.tick(now) && has_stake && has_nbtc_rewards {
                let reward_rate = (Amount::new(1) / Amount::new(2377))?; // ~0.00042069
                let reward_amount = (self.bitcoin.reward_pool.amount * reward_rate)?.amount()?;
                let reward = self.bitcoin.reward_pool.take(reward_amount)?;
                self.staking.give(reward)?;
            }

            Ok(())
        }
    }

    impl EndBlock for InnerApp {
        fn end_block(&mut self, ctx: &EndBlockCtx) -> Result<()> {
            self.staking.end_block(ctx)
        }
    }

    #[cfg(feature = "testnet")]
    impl AbciQuery for InnerApp {
        fn abci_query(&self, request: &messages::RequestQuery) -> Result<messages::ResponseQuery> {
            self.ibc.abci_query(request)
        }
    }
}

impl ConvertSdkTx for InnerApp {
    type Output = PaidCall<<Self as Call>::Call>;

    fn convert(&self, sdk_tx: &SdkTx) -> Result<PaidCall<<Self as Call>::Call>> {
        let sender_address = sdk_tx.sender_address()?;
        match sdk_tx {
            SdkTx::Protobuf(tx) => {
                #[cfg(feature = "testnet")]
                if IbcTx::try_from(tx.clone()).is_ok() {
                    let funding_amt = MIN_FEE;
                    let payer = build_call!(self.accounts.take_as_funding(funding_amt.into()));

                    let raw_ibc_tx = RawIbcTx(tx.clone());
                    let paid = build_call!(self.ibc.deliver(raw_ibc_tx.clone()));

                    return Ok(PaidCall { payer, paid });
                }

                if tx.body.messages.len() != 1 {
                    return Err(Error::App(
                        "Only transactions with one message are supported".into(),
                    ));
                }

                let msg = &tx.body.messages[0];
                if msg.type_url.as_str() == "cosmos-sdk/MsgSend" {
                    use orga::cosmrs::tx::Msg;
                    let msg =
                        MsgSend::from_any(msg).map_err(|_| Error::App("Invalid MsgSend".into()))?;

                    let from_bytes: [u8; Address::LENGTH] = msg
                        .from_address
                        .to_bytes()
                        .try_into()
                        .map_err(|_| Error::App("Invalid sender address".into()))?;
                    let from: Address = from_bytes.into();

                    if from != sender_address {
                        return Err(Error::App(
                            "'from_address' must match sender address".to_string(),
                        ));
                    }

                    let to_bytes: [u8; Address::LENGTH] = msg
                        .to_address
                        .to_bytes()
                        .try_into()
                        .map_err(|_| Error::App("Invalid receiver address".into()))?;
                    let to: Address = to_bytes.into();

                    if msg.amount.len() != 1 {
                        return Err(Error::App(
                            "'amount' must have exactly one element".to_string(),
                        ));
                    }

                    match msg.amount[0].denom.to_string().as_str() {
                        "unom" => {
                            let amount: u64 = msg.amount[0].amount.to_string().parse().unwrap();

                            let payer = build_call!(self.accounts.take_as_funding(MIN_FEE.into()));
                            let paid = build_call!(self.accounts.transfer(to, amount.into()));

                            return Ok(PaidCall { payer, paid });
                        }
                        "usat" => {
                            let amount: u64 = msg.amount[0].amount.to_string().parse().unwrap();

                            let payer = build_call!(self.bitcoin.transfer(to, amount.into()));
                            let paid = build_call!(self.app_noop());

                            return Ok(PaidCall { payer, paid });
                        }
                        _ => return Err(Error::App("Unknown denom".to_string())),
                    }
                }

                Err(Error::App("Unsupported protobuf transaction".into()))
            }

            SdkTx::Amino(tx) => {
                if tx.msg.len() != 1 {
                    return Err(Error::App("Invalid number of messages".into()));
                }

                let msg = &tx.msg[0];

                let get_amount = |coin: Option<&sdk::Coin>, expected_denom| -> Result<Amount> {
                    let coin = coin.map_or_else(|| Err(Error::App("Empty amount".into())), Ok)?;
                    if coin.denom != expected_denom {
                        return Err(Error::App(format!(
                            "Invalid denom in amount: {}",
                            coin.denom,
                        )));
                    }

                    let amount: u64 = coin.amount.parse()?;
                    Ok(Amount::new(amount))
                };

                // TODO: move message validation/parsing into orga (e.g. with a message enum)

                match msg.type_.as_str() {
                    "cosmos-sdk/MsgSend" => {
                        let msg: sdk::MsgSend = serde_json::value::from_value(msg.value.clone())
                            .map_err(|e| Error::App(e.to_string()))?;

                        let from: Address = msg
                            .from_address
                            .parse()
                            .map_err(|e: bech32::Error| Error::App(e.to_string()))?;
                        if from != sender_address {
                            return Err(Error::App(
                                "'from_address' must match sender address".to_string(),
                            ));
                        }

                        let to: Address = msg
                            .to_address
                            .parse()
                            .map_err(|e: bech32::Error| Error::App(e.to_string()))?;

                        if msg.amount.len() != 1 {
                            return Err(Error::App(
                                "'amount' must have exactly one element".to_string(),
                            ));
                        }

                        match msg.amount[0].denom.as_str() {
                            "unom" => {
                                let amount = get_amount(msg.amount.first(), "unom")?;

                                let payer =
                                    build_call!(self.accounts.take_as_funding(MIN_FEE.into()));
                                let paid = build_call!(self.accounts.transfer(to, amount));

                                Ok(PaidCall { payer, paid })
                            }
                            "usat" => {
                                let amount = get_amount(msg.amount.first(), "usat")?;

                                let payer = build_call!(self.bitcoin.transfer(to, amount));
                                let paid = build_call!(self.app_noop());

                                Ok(PaidCall { payer, paid })
                            }
                            _ => Err(Error::App("Unknown denom".to_string())),
                        }
                    }

                    "cosmos-sdk/MsgDelegate" => {
                        let msg: sdk::MsgDelegate =
                            serde_json::value::from_value(msg.value.clone())
                                .map_err(|e| Error::App(e.to_string()))?;

                        let del_addr: Address = msg
                            .delegator_address
                            .parse()
                            .map_err(|e: bech32::Error| Error::App(e.to_string()))?;
                        if del_addr != sender_address {
                            return Err(Error::App(
                                "'delegator_address' must match sender address".to_string(),
                            ));
                        }

                        let val_addr: Address = msg
                            .validator_address
                            .parse()
                            .map_err(|e: bech32::Error| Error::App(e.to_string()))?;
                        let amount: u64 = get_amount(msg.amount.as_ref(), "unom")?.into();

                        let funding_amt = MIN_FEE + amount;
                        let payer = build_call!(self.accounts.take_as_funding(funding_amt.into()));
                        let paid =
                            build_call!(self.staking.delegate_from_self(val_addr, amount.into()));

                        Ok(PaidCall { payer, paid })
                    }

                    "cosmos-sdk/MsgBeginRedelegate" => {
                        let msg: sdk::MsgBeginRedelegate =
                            serde_json::value::from_value(msg.value.clone())
                                .map_err(|e| Error::App(e.to_string()))?;

                        let del_addr: Address = msg
                            .delegator_address
                            .parse()
                            .map_err(|e: bech32::Error| Error::App(e.to_string()))?;
                        if del_addr != sender_address {
                            return Err(Error::App(
                                "'delegator_address' must match sender address".to_string(),
                            ));
                        }

                        let val_src_addr: Address = msg
                            .validator_src_address
                            .parse()
                            .map_err(|e: bech32::Error| Error::App(e.to_string()))?;
                        let val_dst_addr: Address = msg
                            .validator_dst_address
                            .parse()
                            .map_err(|e: bech32::Error| Error::App(e.to_string()))?;

                        let amount = get_amount(msg.amount.as_ref(), "unom")?;

                        let funding_amt = MIN_FEE;
                        let payer = build_call!(self.accounts.take_as_funding(funding_amt.into()));

                        let paid = build_call!(self.staking.redelegate_self(
                            val_src_addr,
                            val_dst_addr,
                            amount
                        ));

                        Ok(PaidCall { payer, paid })
                    }

                    "cosmos-sdk/MsgUndelegate" => {
                        let msg: sdk::MsgUndelegate =
                            serde_json::value::from_value(msg.value.clone())
                                .map_err(|e| Error::App(e.to_string()))?;

                        let del_addr: Address = msg
                            .delegator_address
                            .parse()
                            .map_err(|e: bech32::Error| Error::App(e.to_string()))?;
                        if del_addr != sender_address {
                            return Err(Error::App(
                                "'delegator_address' must match sender address".to_string(),
                            ));
                        }

                        let val_addr: Address = msg
                            .validator_address
                            .parse()
                            .map_err(|e: bech32::Error| Error::App(e.to_string()))?;
                        let amount = get_amount(msg.amount.as_ref(), "unom")?;

                        let funding_amt = MIN_FEE;
                        let payer = build_call!(self.accounts.take_as_funding(funding_amt.into()));
                        let paid = build_call!(self.staking.unbond_self(val_addr, amount));

                        Ok(PaidCall { payer, paid })
                    }

                    "nomic/MsgClaimRewards" => {
                        let msg = msg
                            .value
                            .as_object()
                            .ok_or_else(|| Error::App("Invalid message value".to_string()))?;
                        if !msg.is_empty() {
                            return Err(Error::App("Message should be empty".to_string()));
                        }

                        let payer = build_call!(self.staking.claim_all());
                        let paid = build_call!(self.deposit_rewards());

                        Ok(PaidCall { payer, paid })
                    }

                    "nomic/MsgClaimAirdrop1" => {
                        let msg = msg
                            .value
                            .as_object()
                            .ok_or_else(|| Error::App("Invalid message value".to_string()))?;
                        if !msg.is_empty() {
                            return Err(Error::App("Message should be empty".to_string()));
                        }

                        let payer = build_call!(self.airdrop.claim_airdrop1());
                        let paid = build_call!(self.accounts.give_from_funding_all());

                        Ok(PaidCall { payer, paid })
                    }

                    "nomic/MsgClaimBtcDepositAirdrop" => {
                        let msg = msg
                            .value
                            .as_object()
                            .ok_or_else(|| Error::App("Invalid message value".to_string()))?;
                        if !msg.is_empty() {
                            return Err(Error::App("Message should be empty".to_string()));
                        }

                        let payer = build_call!(self.airdrop.claim_btc_deposit());
                        let paid = build_call!(self.accounts.give_from_funding_all());

                        Ok(PaidCall { payer, paid })
                    }

                    "nomic/MsgClaimBtcWithdrawAirdrop" => {
                        let msg = msg
                            .value
                            .as_object()
                            .ok_or_else(|| Error::App("Invalid message value".to_string()))?;
                        if !msg.is_empty() {
                            return Err(Error::App("Message should be empty".to_string()));
                        }

                        let payer = build_call!(self.airdrop.claim_btc_withdraw());
                        let paid = build_call!(self.accounts.give_from_funding_all());

                        Ok(PaidCall { payer, paid })
                    }

                    "nomic/MsgClaimIbcTransferAirdrop" => {
                        let msg = msg
                            .value
                            .as_object()
                            .ok_or_else(|| Error::App("Invalid message value".to_string()))?;
                        if !msg.is_empty() {
                            return Err(Error::App("Message should be empty".to_string()));
                        }

                        let payer = build_call!(self.airdrop.claim_ibc_transfer());
                        let paid = build_call!(self.accounts.give_from_funding_all());

                        Ok(PaidCall { payer, paid })
                    }

                    #[cfg(feature = "stakenet")]
                    "nomic/MsgClaimTestnetParticipationAirdrop" => {
                        let msg = msg
                            .value
                            .as_object()
                            .ok_or_else(|| Error::App("Invalid message value".to_string()))?;
                        if !msg.is_empty() {
                            return Err(Error::App("Message should be empty".to_string()));
                        }

                        let payer = build_call!(self.airdrop.claim_testnet_participation());
                        let paid = build_call!(self.accounts.give_from_funding_all());

                        Ok(PaidCall { payer, paid })
                    }

                    "nomic/MsgWithdraw" => {
                        let msg: MsgWithdraw = serde_json::value::from_value(msg.value.clone())
                            .map_err(|e| Error::App(e.to_string()))?;

                        let dest_addr: bitcoin::Address = msg.dst_address.parse().map_err(
                            |e: bitcoin::util::address::Error| Error::App(e.to_string()),
                        )?;
                        let dest_script =
                            crate::bitcoin::adapter::Adapter::new(dest_addr.script_pubkey());

                        let amount: u64 = msg
                            .amount
                            .parse()
                            .map_err(|e: std::num::ParseIntError| Error::App(e.to_string()))?;

                        let funding_amt = MIN_FEE;
                        let payer = build_call!(self.accounts.take_as_funding(funding_amt.into()));
                        let paid = build_call!(self.withdraw_nbtc(dest_script, amount.into()));

                        Ok(PaidCall { payer, paid })
                    }

                    "nomic/MsgClaimIbcBitcoin" => {
                        let msg = msg
                            .value
                            .as_object()
                            .ok_or_else(|| Error::App("Invalid message value".to_string()))?;
                        if !msg.is_empty() {
                            return Err(Error::App("Message should be empty".to_string()));
                        }

                        let payer = build_call!(self.claim_escrowed_nbtc());
                        let paid = build_call!(self.app_noop());

                        Ok(PaidCall { payer, paid })
                    }

                    #[cfg(feature = "testnet")]
                    "nomic/MsgIbcTransferOut" => {
                        let msg: MsgIbcTransfer = serde_json::value::from_value(msg.value.clone())
                            .map_err(|e| Error::App(e.to_string()))?;

                        let channel_id = msg
                            .channel_id
                            .parse::<ChannelId>()
                            .map_err(|_| Error::Ibc("Invalid channel id".into()))?;

                        let port_id = msg
                            .port_id
                            .parse::<PortId>()
                            .map_err(|_| Error::Ibc("Invalid port".into()))?;

                        let denom = msg.denom.as_str();
                        if denom != "usat" {
                            return Err(Error::App("Unsupported denom for IBC transfer".into()));
                        }

                        let amount = msg.amount.into();

                        let receiver: IbcSigner = msg.receiver.into();

                        let sender: IbcSigner = msg.sender.clone().into();

                        let ibc_sender_addr = msg
                            .sender
                            .parse::<Address>()
                            .map_err(|_| Error::Ibc("Invalid sender address".into()))?;

                        if ibc_sender_addr != sender_address {
                            return Err(Error::App(
                                "'sender' must match sender address".to_string(),
                            ));
                        }

                        let timestamp = msg
                            .timeout_timestamp
                            .parse::<u64>()
                            .map_err(|_| Error::Ibc("Invalid timeout timestamp".into()))?;

                        let timeout_timestamp: Timestamp =
                            Timestamp::from_nanoseconds(timestamp)
                                .map_err(|_| Error::Ibc("Invalid timeout timestamp".into()))?;

                        let ibc_fee = ibc_fee(amount)?;

                        let amount_after_fee = (amount - ibc_fee).result()?;
                        let coins: Coin<Nbtc> = amount_after_fee.into();
                        let msg_transfer = MsgTransfer {
                            chan_id_on_a: channel_id,
                            port_id_on_a: port_id,
                            packet_data: PacketData {
                                token: coins.into(),
                                memo: "".to_string().into(),
                                receiver,
                                sender,
                            },
                            timeout_height_on_b: TimeoutHeight::Never,
                            timeout_timestamp_on_b: timeout_timestamp,
                        };

                        let payer = build_call!(self.ibc_deposit_nbtc(sender_address, amount));
                        let paid = build_call!(self.ibc.raw_transfer(msg_transfer.clone().into()));

                        Ok(PaidCall { payer, paid })
                    }

                    "nomic/MsgJoinAirdropAccounts" => {
                        let msg = msg
                            .value
                            .as_object()
                            .ok_or_else(|| Error::App("Invalid message value".to_string()))?;

                        let dest_addr: Address = msg["dest_address"]
                            .as_str()
                            .ok_or_else(|| Error::App("Invalid destination address".to_string()))?
                            .parse()
                            .map_err(|_| Error::App("Invalid destination address".to_string()))?;

                        let payer = build_call!(self.airdrop.join_accounts(dest_addr));
                        let paid = build_call!(self.app_noop());

                        Ok(PaidCall { payer, paid })
                    }

                    _ => Err(Error::App("Unsupported message type".into())),
                }
            }
        }
    }
}

#[derive(Serialize, Deserialize)]
pub struct MsgWithdraw {
    pub amount: String,
    pub dst_address: String,
}

#[derive(Serialize, Deserialize, Debug)]
pub struct MsgIbcTransfer {
    pub channel_id: String,
    pub port_id: String,
    pub amount: u64,
    pub denom: String,
    pub receiver: String,
    pub sender: String,
    pub timeout_timestamp: String,
}

#[derive(Encode, Decode, Debug, Clone)]
pub enum DepositCommitment {
    Address(Address),
    Ibc(IbcDepositCommitment),
}

use orga::ibc::{IbcMessage, PortChannel, RawIbcTx};

#[derive(Clone, Debug, Encode, Decode)]
pub struct IbcDepositCommitment {
    pub source: PortChannel,
    pub receiver: EdAdapter<IbcSigner>,
    pub sender: EdAdapter<IbcSigner>,
    pub timeout_timestamp: u64,
}

impl DepositCommitment {
    pub fn commitment_bytes(&self) -> Result<Vec<u8>> {
        use sha2::{Digest, Sha256};
        use DepositCommitment::*;
        let bytes = match self {
            Address(addr) => addr.bytes().into(),
            Ibc(dest) => Sha256::digest(dest.encode()?).to_vec(),
        };

        Ok(bytes)
    }

    pub fn from_base64(s: &str) -> Result<Self> {
        let bytes =
            base64::decode(s).map_err(|_| Error::App("Failed to decode base64".to_string()))?;
        Ok(Self::decode(&mut &bytes[..])?)
    }

    pub fn to_base64(&self) -> Result<String> {
        let bytes = self.encode()?;
        Ok(base64::encode(bytes))
    }
}

pub fn ibc_fee(amount: Amount) -> Result<Amount> {
    let fee_rate: orga::coins::Decimal = "0.015".parse().unwrap();
    (amount * fee_rate)?.amount()
}

const REWARD_TIMER_PERIOD: i64 = 120;

#[orga]
pub struct RewardTimer {
    last_period: i64,
}

impl RewardTimer {
    pub fn tick(&mut self, now: i64) -> bool {
        if now - self.last_period < REWARD_TIMER_PERIOD {
            return false;
        }

        self.last_period = now;
        true
    }
}<|MERGE_RESOLUTION|>--- conflicted
+++ resolved
@@ -53,16 +53,7 @@
 pub struct Nom(());
 impl Symbol for Nom {
     const INDEX: u8 = 69;
-<<<<<<< HEAD
-
-    fn mint<I: Into<Amount>>(amount: I) -> Coin<Self> {
-        Coin::mint(amount)
-    }
-
-    const NAME: &'static str = "Nom";
-=======
     const NAME: &'static str = "unom";
->>>>>>> 3d932e58
 }
 const DEV_ADDRESS: &str = "nomic14z79y3yrghqx493mwgcj0qd2udy6lm26lmduah";
 const STRATEGIC_RESERVE_ADDRESS: &str = "nomic1d5n325zrf4elfu0heqd59gna5j6xyunhev23cj";
