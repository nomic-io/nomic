#![allow(clippy::too_many_arguments)]
// TODO: remove after switching from "testnet" feature flag to orga channels
#![allow(unused_variables)]
#![allow(unused_imports)]

use crate::bitcoin::adapter::Adapter;
use crate::bitcoin::{Bitcoin, Nbtc};
use crate::cosmos::{Chain, Cosmos, Proof};

use crate::constants::{
    BTC_NATIVE_TOKEN_DENOM, DECLARE_FEE_USATS, IBC_FEE, IBC_FEE_USATS, INITIAL_SUPPLY_ORAIBTC,
    INITIAL_SUPPLY_USATS_FOR_RELAYER, MAIN_NATIVE_TOKEN_DENOM,
};
<<<<<<< HEAD
=======
use crate::utils::DeclareInfo;
>>>>>>> ce684a2a
use bitcoin::util::merkleblock::PartialMerkleTree;
use bitcoin::{Script, Transaction, TxOut};
use orga::coins::{
    Accounts, Address, Amount, Coin, Faucet, FaucetOptions, Give, Staking, Symbol, Take,
    ValidatorQueryInfo,
};
use orga::context::GetContext;
use orga::cosmrs::bank::MsgSend;
use orga::cosmrs::tendermint::crypto::Sha256;
use orga::describe::{Describe, Descriptor};
use orga::encoding::{Decode, Encode, LengthVec};
use orga::ibc::ibc_rs::applications::transfer::Memo;
use prost_types::Any;
use std::str::FromStr;

use orga::ibc::ibc_rs::applications::transfer::context::TokenTransferExecutionContext;
use orga::ibc::ibc_rs::applications::transfer::msgs::transfer::MsgTransfer;
use orga::ibc::ibc_rs::applications::transfer::packet::PacketData;
use orga::ibc::ibc_rs::core::ics04_channel::timeout::TimeoutHeight;
use orga::ibc::ibc_rs::core::ics24_host::identifier::{ChannelId, PortId};
use orga::ibc::ibc_rs::core::timestamp::Timestamp;
use orga::ibc::{ClientId, Ibc, IbcTx};

use orga::ibc::ibc_rs::Signer as IbcSigner;

use orga::coins::Declaration;
use orga::encoding::Adapter as EdAdapter;
use orga::macros::build_call;
use orga::migrate::Migrate;
use orga::orga;
use orga::plugins::sdk_compat::{sdk, sdk::Tx as SdkTx, ConvertSdkTx};
use orga::plugins::{disable_fee, DefaultPlugins, Events, Paid, PaidCall, Signer, Time, MIN_FEE};
use orga::prelude::*;
use orga::upgrade::Version;
use orga::upgrade::{Upgrade, UpgradeV0};
use orga::Error;
use serde::{Deserialize, Serialize};
use std::convert::TryInto;
use std::env;
use std::fmt::Debug;

mod migrations;

pub type AppV0 = DefaultPlugins<Nom, InnerAppV0>;
pub type App = DefaultPlugins<Nom, InnerApp>;

#[derive(State, Debug, Clone, Encode, Decode, Default, Migrate, Serialize)]
pub struct Nom(());
impl Symbol for Nom {
    const INDEX: u8 = 69;
    const NAME: &'static str = MAIN_NATIVE_TOKEN_DENOM;
}

#[orga(version = 4)]
pub struct InnerApp {
    #[call]
    pub accounts: Accounts<Nom>,
    #[call]
    pub staking: Staking<Nom>,

    community_pool: Coin<Nom>,

    staking_rewards: Faucet<Nom>,
    community_pool_rewards: Faucet<Nom>,

    #[call]
    pub bitcoin: Bitcoin,
    pub reward_timer: RewardTimer,

    #[cfg(feature = "testnet")]
    #[call]
    pub ibc: Ibc,
    #[cfg(not(feature = "testnet"))]
    #[orga(version(V4))]
    #[call]
    pub ibc: Ibc,

    pub upgrade: Upgrade,

    #[cfg(feature = "testnet")]
    pub cosmos: Cosmos,
    #[cfg(not(feature = "testnet"))]
    #[orga(version(V4))]
    pub cosmos: Cosmos,
}

#[orga]
impl InnerApp {
    pub const CONSENSUS_VERSION: u8 = 11;

    #[call]
    pub fn deposit_rewards(&mut self) -> Result<()> {
        self.accounts.give_from_funding_all()?;
        self.bitcoin.accounts.give_from_funding_all()?;
        Ok(())
    }

    #[call]
    pub fn ibc_transfer_nbtc(&mut self, dest: IbcDest, amount: Amount) -> Result<()> {
        crate::bitcoin::exempt_from_fee()?;

        dest.source_port()?;
        dest.source_channel()?;
        dest.sender_address()?;

        let signer = self.signer()?;
        let mut coins = self.bitcoin.accounts.withdraw(signer, amount)?;

        let fee = ibc_fee(amount)?;
        let fee = coins.take(fee)?;
        self.bitcoin.reward_pool.give(fee)?;

        let building = &mut self.bitcoin.checkpoints.building_mut()?;
        let dest = Dest::Ibc(dest);
        building.insert_pending(dest, coins)?;

        Ok(())
    }

    #[call]
    pub fn ibc_withdraw_nbtc(&mut self, amount: Amount) -> Result<()> {
        crate::bitcoin::exempt_from_fee()?;

        let signer = self.signer()?;
        let coins: Coin<Nbtc> = amount.into();
        self.ibc
            .transfer_mut()
            .burn_coins_execute(&signer, &coins.into())?;
        self.bitcoin.accounts.deposit(signer, amount.into())?;

        Ok(())
    }

    #[query]
    pub fn escrowed_nbtc(&self, address: Address) -> Result<Amount> {
        self.ibc.transfer().symbol_balance::<Nbtc>(address)
    }

    #[call]
    pub fn claim_escrowed_nbtc(&mut self) -> Result<()> {
        let signer = self.signer()?;
        let balance = self.escrowed_nbtc(signer)?;
        self.ibc_withdraw_nbtc(balance)
    }

    #[call]
    pub fn relay_deposit(
        &mut self,
        btc_tx: Adapter<Transaction>,
        btc_height: u32,
        btc_proof: Adapter<PartialMerkleTree>,
        btc_vout: u32,
        sigset_index: u32,
        dest: Dest,
    ) -> Result<()> {
        if let Dest::Ibc(dest) = dest.clone() {
            dest.source_port()?;
            dest.source_channel()?;
            dest.sender_address()?;
        }

        Ok(self.bitcoin.relay_deposit(
            btc_tx,
            btc_height,
            btc_proof,
            btc_vout,
            sigset_index,
            dest,
        )?)
    }

    #[call]
    pub fn relay_op_key(
        &mut self,
        client_id: ClientId,
        height: (u64, u64),
        cons_key: LengthVec<u8, u8>,
        op_addr: Proof,
        acc: Proof,
    ) -> Result<()> {
        self.deduct_nbtc_fee(IBC_FEE_USATS.into())?;

        Ok(self
            .cosmos
            .relay_op_key(&self.ibc, client_id, height, cons_key, op_addr, acc)?)
    }

    pub fn credit_transfer(&mut self, dest: Dest, nbtc: Coin<Nbtc>) -> Result<()> {
        match dest {
            Dest::Address(addr) => self.bitcoin.accounts.deposit(addr, nbtc),
            Dest::Ibc(dest) => dest.transfer(nbtc, &mut self.bitcoin, &mut self.ibc),
        }
    }

    #[call]
    pub fn withdraw_nbtc(
        &mut self,
        script_pubkey: Adapter<bitcoin::Script>,
        amount: Amount,
    ) -> Result<()> {
        Ok(self.bitcoin.withdraw(script_pubkey, amount)?)
    }

    #[call]
    fn join_accounts(&mut self, dest_addr: Address) -> Result<()> {
        disable_fee();
        Ok(())
    }

    fn signer(&mut self) -> Result<Address> {
        self.context::<Signer>()
            .ok_or_else(|| Error::Signer("No Signer context available".into()))?
            .signer
            .ok_or_else(|| Error::Coins("Unauthorized account action".into()))
    }

    #[call]
    pub fn signal(&mut self, version: Version) -> Result<()> {
        self.upgrade.signal(version)
    }

    #[call]
    pub fn ibc_deliver(&mut self, messages: RawIbcTx) -> Result<()> {
        self.deduct_nbtc_fee(IBC_FEE_USATS.into())?;
        let incoming_transfers = self.ibc.deliver(messages)?;

        for transfer in incoming_transfers {
            if transfer.denom.to_string() != BTC_NATIVE_TOKEN_DENOM {
                continue;
            }
            let memo: NbtcMemo = transfer.memo.parse().unwrap_or_default();
            if let NbtcMemo::Withdraw(script) = memo {
                let amount = transfer.amount;
                let receiver: Address = transfer
                    .receiver
                    .parse()
                    .map_err(|_| Error::Coins("Invalid address".to_string()))?;
                let coins = Coin::<Nbtc>::mint(amount);
                self.ibc
                    .transfer_mut()
                    .burn_coins_execute(&receiver, &coins.into())?;
                if self.bitcoin.add_withdrawal(script, amount.into()).is_err() {
                    let coins = Coin::<Nbtc>::mint(amount);
                    self.ibc
                        .transfer_mut()
                        .mint_coins_execute(&receiver, &coins.into())?;
                }
            }
        }

        Ok(())
    }

    #[call]
    pub fn declare_with_nbtc(&mut self, declaration: Declaration) -> Result<()> {
        self.deduct_nbtc_fee(DECLARE_FEE_USATS.into())?;
        let signer = self.signer()?;
        self.staking.declare(signer, declaration, 0.into())
    }

    fn deduct_nbtc_fee(&mut self, amount: Amount) -> Result<()> {
        disable_fee();
        let signer = self.signer()?;
        self.bitcoin.accounts.withdraw(signer, amount)?.burn();

        Ok(())
    }

    #[call]
    pub fn app_noop(&mut self) -> Result<()> {
        Ok(())
    }

    #[query]
    pub fn app_noop_query(&self) -> Result<()> {
        Ok(())
    }

    #[call]
    pub fn mint_initial_supply(&mut self) -> Result<String> {
        {
            // mint uoraibtc and nbtc for a funded address given in the env variable
            let funded_address = env::var("FUNDED_ADDRESS").map_err(|err| {
                orga::Error::Client(format!(
                    "Get funded address with error: {}",
                    err.to_string()
                ))
            })?;
            let funded_oraibtc_amount = env::var("FUNDED_ORAIBTC_AMOUNT").unwrap_or_default();
            let funded_usat_amount = env::var("FUNDED_USAT_AMOUNT").unwrap_or_default();

            let unom_coin: Coin<Nom> = Amount::new(
                funded_oraibtc_amount
                    .parse::<u64>()
                    .unwrap_or(INITIAL_SUPPLY_ORAIBTC),
            )
            .into();

            // mint new uoraibtc coin for funded address
            self.accounts
                .deposit(funded_address.parse().unwrap(), unom_coin)?;

            let nbtc_coin: Coin<Nbtc> = Amount::new(
                funded_usat_amount
                    .parse::<u64>()
                    .unwrap_or(INITIAL_SUPPLY_USATS_FOR_RELAYER),
            )
            .into();
            // add new nbtc coin to the funded address
            self.credit_transfer(Dest::Address(funded_address.parse().unwrap()), nbtc_coin)?;
            self.accounts
                .add_transfer_exception(funded_address.parse().unwrap())?;
            Ok(funded_address)
        }
        // #[cfg(not(feature = "faucet-test"))]
        // Err(orga::Error::Unknown)
    }

    pub fn get_total_balances(&self, denom: &str) -> Result<u64> {
        let mut total_balances: u64 = 0;
        if denom.eq(Nom::NAME) {
            let acc_iter = self.accounts.iter()?;
            for acc in acc_iter {
                let balance: u64 = acc?.1.amount.into();
                total_balances += balance;
            }
        } else if denom.eq(Nbtc::NAME) {
            let acc_iter = self.bitcoin.accounts.iter()?;
            for acc in acc_iter {
                let balance: u64 = acc?.1.amount.into();
                total_balances += balance;
            }
        } else {
            return Err(Error::App(format!(
                "Cannot find balances of the {} denom",
                denom
            )));
        };
        Ok(total_balances)
    }
<<<<<<< HEAD
=======

    fn parse_validator(
        &self,
        validator: &ValidatorQueryInfo,
    ) -> cosmos_sdk_proto::cosmos::staking::v1beta1::Validator {
        let cons_key = self
            .staking
            .consensus_key(validator.address.into())
            .unwrap(); // TODO: cache

        let status = if validator.unbonding {
            cosmos_sdk_proto::cosmos::staking::v1beta1::BondStatus::Unbonding
        } else if validator.in_active_set {
            cosmos_sdk_proto::cosmos::staking::v1beta1::BondStatus::Bonded
        } else {
            cosmos_sdk_proto::cosmos::staking::v1beta1::BondStatus::Unbonded
        };

        let info: DeclareInfo =
            serde_json::from_str(String::from_utf8(validator.info.to_vec()).unwrap().as_str())
                .unwrap_or(DeclareInfo {
                    details: "".to_string(),
                    identity: "".to_string(),
                    moniker: "".to_string(),
                    website: "".to_string(),
                });

        cosmos_sdk_proto::cosmos::staking::v1beta1::Validator {
            operator_address: validator.address.to_string(),
            consensus_pubkey: Some(Any {
                type_url: "/cosmos.crypto.ed25519.PubKey".to_string(),
                value: cons_key.to_vec(),
            }),
            jailed: validator.jailed,
            status: status.into(),
            tokens: validator.amount_staked.to_string(),
            delegator_shares: validator.amount_staked.to_string(),
            description: Some(cosmos_sdk_proto::cosmos::staking::v1beta1::Description {
                moniker: info.moniker,
                identity: info.identity,
                website: info.website,
                security_contact: "".to_string(),
                details: info.details,
            }),
            unbonding_height: 0,  // TODO
            unbonding_time: None, // TODO
            commission: Some(cosmos_sdk_proto::cosmos::staking::v1beta1::Commission {
                commission_rates: Some(
                    cosmos_sdk_proto::cosmos::staking::v1beta1::CommissionRates {
                        rate: validator.commission.rate.to_string(),
                        max_rate: validator.commission.max.to_string(),
                        max_change_rate: validator.commission.max_change.to_string(),
                    },
                ),
                update_time: None, // TODO
            }),
            min_self_delegation: validator.min_self_delegation.to_string(),
        }
    }
>>>>>>> ce684a2a
}

#[derive(Debug, Clone, Default)]
pub enum NbtcMemo {
    Withdraw(Adapter<bitcoin::Script>),
    #[default]
    Empty,
}
impl FromStr for NbtcMemo {
    type Err = Error;
    fn from_str(s: &str) -> Result<Self> {
        if s.is_empty() {
            Ok(NbtcMemo::Empty)
        } else {
            let parts = s.split(':').collect::<Vec<_>>();
            if parts.len() != 2 {
                return Err(Error::App("Invalid memo".into()));
            }
            if parts[0] != "withdraw" {
                return Err(Error::App("Only withdraw memo action is supported".into()));
            }
            let dest = parts[1];
            let script = if let Ok(addr) = bitcoin::Address::from_str(dest) {
                addr.script_pubkey()
            } else {
                bitcoin::Script::from_str(parts[1]).map_err(|e| Error::App(e.to_string()))?
            };

            Ok(NbtcMemo::Withdraw(script.into()))
        }
    }
}

#[cfg(feature = "full")]
mod abci {
    use bytes::Bytes;
    use cosmos_sdk_proto::{
        cosmos::{
            bank::v1beta1::{
                query_server::{Query as BankQuery, QueryServer as BankQueryServer},
                QueryAllBalancesRequest, QueryAllBalancesResponse, QueryBalanceRequest,
                QueryBalanceResponse, QueryDenomMetadataRequest, QueryDenomMetadataResponse,
                QueryDenomOwnersRequest, QueryDenomOwnersResponse, QueryDenomsMetadataRequest,
                QueryDenomsMetadataResponse, QueryParamsRequest, QueryParamsResponse,
                QuerySpendableBalancesRequest, QuerySpendableBalancesResponse,
                QuerySupplyOfRequest, QuerySupplyOfResponse, QueryTotalSupplyRequest,
                QueryTotalSupplyResponse,
            },
            base::{
                query::v1beta1::PageResponse,
                tendermint::v1beta1::Validator,
                v1beta1::{Coin, DecCoin},
            },
<<<<<<< HEAD
            distribution::v1beta1::{QueryCommunityPoolRequest, QueryCommunityPoolResponse},
            staking::v1beta1::{
                query_server::{Query as StakingQuery, QueryServer as StakingQueryServer},
                Delegation, DelegationResponse, Params, Pool, QueryDelegationRequest,
=======
            distribution::v1beta1::{
                QueryCommunityPoolRequest, QueryCommunityPoolResponse,
                QueryValidatorCommissionRequest, QueryValidatorCommissionResponse,
                QueryValidatorOutstandingRewardsRequest, QueryValidatorOutstandingRewardsResponse,
            },
            staking::v1beta1::{
                query_server::{Query as StakingQuery, QueryServer as StakingQueryServer},
                BondStatus, Delegation, DelegationResponse, Params, Pool, QueryDelegationRequest,
>>>>>>> ce684a2a
                QueryDelegationResponse, QueryDelegatorDelegationsRequest,
                QueryDelegatorDelegationsResponse, QueryDelegatorUnbondingDelegationsRequest,
                QueryDelegatorUnbondingDelegationsResponse, QueryDelegatorValidatorRequest,
                QueryDelegatorValidatorResponse, QueryDelegatorValidatorsRequest,
                QueryDelegatorValidatorsResponse, QueryHistoricalInfoRequest,
                QueryHistoricalInfoResponse, QueryParamsRequest as StakingQueryParamsRequest,
                QueryParamsResponse as StakingQueryParamsResponse, QueryPoolRequest,
                QueryPoolResponse, QueryRedelegationsRequest, QueryRedelegationsResponse,
                QueryUnbondingDelegationRequest, QueryUnbondingDelegationResponse,
                QueryValidatorDelegationsRequest, QueryValidatorDelegationsResponse,
                QueryValidatorRequest, QueryValidatorResponse,
                QueryValidatorUnbondingDelegationsRequest,
                QueryValidatorUnbondingDelegationsResponse, QueryValidatorsRequest,
                QueryValidatorsResponse,
            },
            tx::v1beta1::GetTxRequest,
        },
        tendermint::google::protobuf::Duration as TendermintDuration,
        traits::Message,
    };

    use ibc_proto::ibc::core::connection::v1::{
        query_server::{Query as ConnectionQuery, QueryServer as ConnectionQueryServer},
        QueryClientConnectionsRequest, QueryClientConnectionsResponse,
        QueryConnectionClientStateRequest, QueryConnectionClientStateResponse,
        QueryConnectionConsensusStateRequest, QueryConnectionConsensusStateResponse,
        QueryConnectionRequest, QueryConnectionResponse, QueryConnectionsRequest,
        QueryConnectionsResponse,
    };

    use orga::{
        abci::{
            messages::{self, ResponseQuery},
            AbciQuery, BeginBlock, EndBlock, InitChain,
        },
        coins::{Give, Take, ValidatorQueryInfo, UNBONDING_SECONDS},
        collections::Map,
        ibc::ibc_rs::core::{ics02_client::error::ClientError, ics24_host::path::Path},
        plugins::{BeginBlockCtx, EndBlockCtx, InitChainCtx},
    };
    use prost_types::{Any, Duration};

    use crate::{constants::MAX_VALIDATORS, utils::DeclareInfo};

    use super::*;

    impl InitChain for InnerApp {
        fn init_chain(&mut self, _ctx: &InitChainCtx) -> Result<()> {
            self.staking.max_validators = MAX_VALIDATORS;
            self.staking.max_offline_blocks = 20_000;
            self.staking.downtime_jail_seconds = 60 * 30; // 30 minutes
            self.staking.slash_fraction_downtime = (Amount::new(1) / Amount::new(1000))?;
            self.staking.slash_fraction_double_sign = (Amount::new(1) / Amount::new(20))?;
            self.staking.min_self_delegation_min = 0;
            self.staking.unbonding_seconds = 60 * 60 * 24 * 14;

            self.accounts.allow_transfers(true);
            self.bitcoin.accounts.allow_transfers(true);

            self.upgrade
                .current_version
                .insert((), vec![Self::CONSENSUS_VERSION].try_into().unwrap())?;

            self.mint_initial_supply()?;
            Ok(())
        }
    }

    impl BeginBlock for InnerApp {
        fn begin_block(&mut self, ctx: &BeginBlockCtx) -> Result<()> {
            let now = ctx.header.time.as_ref().unwrap().seconds;
            self.upgrade.step(
                &vec![Self::CONSENSUS_VERSION].try_into().unwrap(),
                in_upgrade_window(now),
            )?;
            self.staking.begin_block(ctx)?;

            self.ibc.begin_block(ctx)?;

            // let has_stake = self.staking.staked()? > 0;
            // if has_stake {
            //     let reward = self.staking_rewards.mint()?;
            //     self.staking.give(reward)?;
            // }

            let pending_nbtc_transfers = self.bitcoin.take_pending()?;
            for (dest, coins) in pending_nbtc_transfers {
                self.credit_transfer(dest, coins)?;
            }

            let external_outputs = if self.bitcoin.should_push_checkpoint()? {
                self.cosmos
                    .build_outputs(&self.ibc, self.bitcoin.checkpoints.index)?
            } else {
                vec![]
            };
            let offline_signers = self
                .bitcoin
                .begin_block_step(external_outputs.into_iter().map(Ok), ctx.hash.clone())?;
            for cons_key in offline_signers {
                let address = self.staking.address_by_consensus_key(cons_key)?.unwrap();
                self.staking.punish_downtime(address)?;
            }

            // let has_nbtc_rewards = self.bitcoin.reward_pool.amount > 0;
            // if self.reward_timer.tick(now) && has_stake && has_nbtc_rewards {
            //     let reward_rate = (Amount::new(1) / Amount::new(2377))?; // ~0.00042069
            //     let reward_amount = (self.bitcoin.reward_pool.amount * reward_rate)?.amount()?;
            //     let reward = self.bitcoin.reward_pool.take(reward_amount)?;
            //     self.staking.give(reward)?;
            // }

            Ok(())
        }
    }

    impl EndBlock for InnerApp {
        fn end_block(&mut self, ctx: &EndBlockCtx) -> Result<()> {
            self.staking.end_block(ctx)
        }
    }

    impl AbciQuery for InnerApp {
        fn abci_query(&self, req: &messages::RequestQuery) -> Result<messages::ResponseQuery> {
            let res_value;
            match req.path.as_str() {
                "/cosmos.bank.v1beta1.Query/SupplyOf" => {
                    let request = QuerySupplyOfRequest::decode(req.data.clone()).unwrap();
                    let balance = self.get_total_balances(&request.denom);
                    if let Ok(balance) = balance {
                        let amount = Some(Coin {
                            amount: balance.to_string(),
                            denom: request.denom,
                        });

                        let response = QuerySupplyOfResponse { amount };
                        res_value = response.encode_to_vec().into();
                    } else {
                        let response = QuerySupplyOfResponse { amount: None };
                        res_value = response.encode_to_vec().into();
                    }
                }
                "/cosmos.slashing.v1beta1.Query/Params"
                | "/cosmos.gov.v1beta1.Query/Proposals"
                | "/cosmos.distribution.v1beta1.Query/Params"
                | "/cosmos.gov.v1beta1.Query/Params" => {
                    res_value = Bytes::default();
                }
<<<<<<< HEAD
=======
                "/cosmos.distribution.v1beta1.Query/ValidatorOutstandingRewards" => {
                    let request =
                        QueryValidatorOutstandingRewardsRequest::decode(req.data.clone()).unwrap();

                    let response = QueryValidatorOutstandingRewardsResponse { rewards: None };
                    res_value = response.encode_to_vec().into();
                }
                "/cosmos.staking.v1beta1.Query/Delegation" => {
                    let request = QueryDelegationRequest::decode(req.data.clone()).unwrap();

                    let delegation = self
                        .staking
                        .delegations(request.delegator_addr.parse().unwrap())
                        .unwrap();

                    let response = QueryDelegationResponse {
                        delegation_response: None,
                    };
                    res_value = response.encode_to_vec().into();
                }
                "/cosmos.staking.v1beta1.Query/Validator" => {
                    let request = QueryValidatorRequest::decode(req.data.clone()).unwrap();
                    let validator = self
                        .staking
                        .all_validators()
                        .unwrap()
                        .iter()
                        .find(|v| v.address.to_string() == request.validator_addr)
                        .map(|validator| self.parse_validator(validator));

                    let response = QueryValidatorResponse { validator: None };
                    res_value = response.encode_to_vec().into();
                }
                "/cosmos.distribution.v1beta1.Query/ValidatorCommission" => {
                    let request =
                        QueryValidatorCommissionRequest::decode(req.data.clone()).unwrap();

                    let response = QueryValidatorCommissionResponse { commission: None };
                    res_value = response.encode_to_vec().into();
                }
>>>>>>> ce684a2a
                "/cosmos.distribution.v1beta1.Query/CommunityPool" => {
                    let request = QueryCommunityPoolRequest::decode(req.data.clone()).unwrap();
                    let response = QueryCommunityPoolResponse {
                        pool: vec![DecCoin {
                            denom: Nom::NAME.to_string(),
                            amount: self.community_pool.amount.to_string(),
                        }],
                    };
                    res_value = response.encode_to_vec().into();
                }
                "/cosmos.bank.v1beta1.Query/TotalSupply" => {
                    let request = QueryTotalSupplyRequest::decode(req.data.clone()).unwrap();
                    let balance_oraibtc = self.get_total_balances(Nom::NAME)?;
                    let balance_usats = self.get_total_balances(Nbtc::NAME)?;
                    let response = QueryTotalSupplyResponse {
                        supply: vec![
                            Coin {
                                amount: balance_oraibtc.to_string(),
                                denom: Nom::NAME.to_string(),
                            },
                            Coin {
                                amount: balance_usats.to_string(),
                                denom: Nbtc::NAME.to_string(),
                            },
                        ],
                        pagination: None,
                    };

                    res_value = response.encode_to_vec().into();
                }
                "/cosmos.staking.v1beta1.Query/DelegatorDelegations" => {
                    let request =
                        QueryDelegatorDelegationsRequest::decode(req.data.clone()).unwrap();
                    let address = Address::from_str(&request.delegator_addr).unwrap();
                    let delegations = self.staking.delegations(address).unwrap();

                    let delegation_responses = delegations
                        .iter()
                        .map(|(validator_address, d)| DelegationResponse {
                            delegation: Some(Delegation {
                                delegator_address: "".to_string(),
                                validator_address: validator_address.to_string(),
                                shares: "".to_string(),
                            }),
                            balance: Some(Coin {
                                amount: d.staked.to_string(),
                                denom: Nom::NAME.to_string(),
                            }),
                        })
                        .collect();

                    let response = QueryDelegatorDelegationsResponse {
                        delegation_responses,
                        pagination: None,
                    };
                    res_value = response.encode_to_vec().into();
                }
                "/cosmos.staking.v1beta1.Query/ValidatorDelegations" => {
                    let request =
                        QueryValidatorDelegationsRequest::decode(req.data.clone()).unwrap();
                    let address = Address::from_str(&request.validator_addr).unwrap();
                    let delegations = self.staking.delegations(address).unwrap();

                    let delegation_responses: Vec<DelegationResponse> = delegations
                        .iter()
                        .map(|(validator_address, d)| DelegationResponse {
                            delegation: Some(Delegation {
                                delegator_address: "".to_string(),
                                validator_address: validator_address.to_string(),
                                shares: "".to_string(),
                            }),
                            balance: Some(Coin {
                                amount: d.staked.to_string(),
                                denom: Nom::NAME.to_string(),
                            }),
                        })
                        .collect();

                    let total = delegation_responses.len() as u64;

                    let response = QueryValidatorDelegationsResponse {
                        delegation_responses,
                        pagination: Some(PageResponse {
                            next_key: vec![],
                            total,
                        }),
                    };
                    res_value = response.encode_to_vec().into();
                }
                "/cosmos.tx.v1beta1.Service/GetTx" => {
                    let request = GetTxRequest::decode(req.data.clone()).unwrap();
                    res_value = Bytes::default();
                }
                "/cosmos.staking.v1beta1.Query/Validators" => {
                    let request = QueryValidatorsRequest::decode(req.data.clone()).unwrap();

                    let all_validators: Vec<ValidatorQueryInfo> =
                        self.staking.all_validators().unwrap();

                    let mut validators = vec![];
                    for validator in all_validators {
<<<<<<< HEAD
                        let cons_key = self
                            .staking
                            .consensus_key(validator.address.into())
                            .unwrap(); // TODO: cache

                        let status = if validator.unbonding {
                            cosmos_sdk_proto::cosmos::staking::v1beta1::BondStatus::Unbonding
                        } else if validator.in_active_set {
                            cosmos_sdk_proto::cosmos::staking::v1beta1::BondStatus::Bonded
                        } else {
                            cosmos_sdk_proto::cosmos::staking::v1beta1::BondStatus::Unbonded
                        };

                        let info: DeclareInfo = serde_json::from_str(
                            String::from_utf8(validator.info.to_vec()).unwrap().as_str(),
                        )
                        .unwrap_or(DeclareInfo {
                            details: "".to_string(),
                            identity: "".to_string(),
                            moniker: "".to_string(),
                            website: "".to_string(),
                        });

                        validators.push(cosmos_sdk_proto::cosmos::staking::v1beta1::Validator{
                            operator_address: validator.address.to_string(),
                            consensus_pubkey: Some(Any{
                                type_url: "/cosmos.crypto.ed25519.PubKey".to_string(),
                                value: cons_key.to_vec()
                             }),
                            jailed: validator.jailed,
                            status: status.into(),
                            tokens: validator.amount_staked.to_string(),
                            delegator_shares: validator.amount_staked.to_string(),
                            description: Some(cosmos_sdk_proto::cosmos::staking::v1beta1::Description{
                                moniker: info.moniker,
                                identity: info.identity,
                                website: info.website,
                                security_contact: "".to_string(),
                                details: info.details,
                            }),
                            unbonding_height:  0, // TODO
                            unbonding_time: None, // TODO
                            commission: Some(cosmos_sdk_proto::cosmos::staking::v1beta1::Commission{
                                commission_rates: Some(cosmos_sdk_proto::cosmos::staking::v1beta1::CommissionRates{
                                rate: validator.commission.rate.to_string(),
                                max_rate: validator.commission.max.to_string(),
                                max_change_rate: validator.commission.max_change.to_string()
                                }),
                                update_time:None // TODO
                            }),
                            min_self_delegation: validator.min_self_delegation.to_string()
                        });
=======
                        let proto_validator = self.parse_validator(&validator);

                        if BondStatus::from_i32(proto_validator.status)
                            .unwrap()
                            .as_str_name()
                            != request.status
                        {
                            continue;
                        }
                        validators.push(proto_validator);
>>>>>>> ce684a2a
                    }

                    let total = validators.len() as u64;

                    let response = QueryValidatorsResponse {
                        validators,
                        pagination: Some(PageResponse {
                            next_key: vec![],
                            total,
                        }),
                    };
                    res_value = response.encode_to_vec().into();
                }
                "/cosmos.staking.v1beta1.Query/Params" => {
                    let request = StakingQueryParamsRequest::decode(req.data.clone()).unwrap();
                    let params = Some(Params {
                        unbonding_time: Some(Duration {
                            seconds: self.staking.unbonding_seconds as i64,
                            nanos: 0i32,
                        }),
                        max_validators: self.staking.max_validators as u32,
                        bond_denom: Nom::NAME.to_string(),
                        ..Params::default()
                    });
                    let response = StakingQueryParamsResponse { params };
                    res_value = response.encode_to_vec().into();
                }
                "/cosmos.staking.v1beta1.Query/Pool" => {
                    let request = QueryPoolRequest::decode(req.data.clone()).unwrap();
                    let staked: Amount = self.staking.staked()?;
                    let total_balances = self.get_total_balances(Nom::NAME)?;
                    let staked_u64: u64 = staked.into();
                    let not_bonded = total_balances - staked_u64;
                    let response = QueryPoolResponse {
                        pool: Some(Pool {
                            bonded_tokens: staked.to_string(),
                            not_bonded_tokens: not_bonded.to_string(),
                        }),
                    };
                    res_value = response.encode_to_vec().into();
                }
<<<<<<< HEAD
                // "/ibc.core.connection.v1.Query/Connections" => {
                //     let connections = self.ibc.ctx.query_all_connections()?;
                //     let response = QueryConnectionsResponse {
                //         connections,
                //         pagination: None,
                //         height: None,
                //     };
                //     res_value = response.encode_to_vec().into();
                // }
                _ => {
                    // return Err(Error::ABCI(format!("Invalid query path: {}", req.path)));
                    return self.ibc.abci_query(req);
=======
                "/ibc.core.connection.v1.Query/Connections" => {
                    let connections = self.ibc.ctx.query_all_connections()?;
                    let response = QueryConnectionsResponse {
                        connections,
                        pagination: None,
                        height: None,
                    };
                    res_value = response.encode_to_vec().into();
                }
                _ => {
                    return Err(Error::ABCI(format!("Invalid query path: {}", req.path)));
                    // return self.ibc.abci_query(req);
>>>>>>> ce684a2a
                }
            }

            Ok(ResponseQuery {
                code: 0,
                key: req.path.encode_to_vec().into(), // FIXME: use valid path of abci query like in ibc/service
                value: res_value,
                proof_ops: None,
                height: req.height,
                ..Default::default()
            })
        }
    }
}

impl ConvertSdkTx for InnerApp {
    type Output = PaidCall<<Self as Call>::Call>;

    fn convert(&self, sdk_tx: &SdkTx) -> Result<PaidCall<<Self as Call>::Call>> {
        let sender_address = sdk_tx.sender_address()?;
        match sdk_tx {
            SdkTx::Protobuf(tx) => {
                if IbcTx::try_from(tx.clone()).is_ok() {
                    let raw_ibc_tx = RawIbcTx(tx.clone());
                    let payer = build_call!(self.ibc_deliver(raw_ibc_tx));
                    let paid = build_call!(self.app_noop());

                    return Ok(PaidCall { payer, paid });
                }

                if tx.body.messages.len() != 1 {
                    return Err(Error::App(
                        "Only transactions with one message are supported".into(),
                    ));
                }

                let msg = &tx.body.messages[0];
                if msg.type_url.as_str() == "/cosmos.bank.v1beta1.MsgSend" {
                    use orga::cosmrs::tx::Msg;
                    let msg =
                        MsgSend::from_any(msg).map_err(|_| Error::App("Invalid MsgSend".into()))?;

                    let from_bytes: [u8; Address::LENGTH] = msg
                        .from_address
                        .to_bytes()
                        .try_into()
                        .map_err(|_| Error::App("Invalid sender address".into()))?;
                    let from: Address = from_bytes.into();

                    if from != sender_address {
                        return Err(Error::App(
                            "'from_address' must match sender address".to_string(),
                        ));
                    }

                    let to_bytes: [u8; Address::LENGTH] = msg
                        .to_address
                        .to_bytes()
                        .try_into()
                        .map_err(|_| Error::App("Invalid receiver address".into()))?;
                    let to: Address = to_bytes.into();

                    if msg.amount.len() != 1 {
                        return Err(Error::App(
                            "'amount' must have exactly one element".to_string(),
                        ));
                    }

                    match msg.amount[0].denom.to_string().as_str() {
                        MAIN_NATIVE_TOKEN_DENOM => {
                            let amount: u64 = msg.amount[0].amount.to_string().parse().unwrap();

                            let payer = build_call!(self.accounts.take_as_funding(MIN_FEE.into()));
                            let paid = build_call!(self.accounts.transfer(to, amount.into()));

                            return Ok(PaidCall { payer, paid });
                        }
                        BTC_NATIVE_TOKEN_DENOM => {
                            let amount: u64 = msg.amount[0].amount.to_string().parse().unwrap();

                            let payer = build_call!(self.bitcoin.transfer(to, amount.into()));
                            let paid = build_call!(self.app_noop());

                            return Ok(PaidCall { payer, paid });
                        }
                        _ => return Err(Error::App("Unknown denom".to_string())),
                    }
                }

                Err(Error::App("Unsupported protobuf transaction".into()))
            }

            SdkTx::Amino(tx) => {
                if tx.msg.len() != 1 {
                    return Err(Error::App("Invalid number of messages".into()));
                }

                let msg = &tx.msg[0];

                let get_amount = |coin: Option<&sdk::Coin>, expected_denom| -> Result<Amount> {
                    let coin = coin.map_or_else(|| Err(Error::App("Empty amount".into())), Ok)?;
                    if coin.denom != expected_denom {
                        return Err(Error::App(format!(
                            "Invalid denom in amount: {}",
                            coin.denom,
                        )));
                    }

                    let amount: u64 = coin.amount.parse()?;
                    Ok(Amount::new(amount))
                };

                // TODO: move message validation/parsing into orga (e.g. with a message enum)

                match msg.type_.as_str() {
                    "cosmos-sdk/MsgSend" => {
                        let msg: sdk::MsgSend = serde_json::value::from_value(msg.value.clone())
                            .map_err(|e| Error::App(e.to_string()))?;

                        let from: Address = msg
                            .from_address
                            .parse()
                            .map_err(|e: bech32::Error| Error::App(e.to_string()))?;
                        if from != sender_address {
                            return Err(Error::App(
                                "'from_address' must match sender address".to_string(),
                            ));
                        }

                        let to: Address = msg
                            .to_address
                            .parse()
                            .map_err(|e: bech32::Error| Error::App(e.to_string()))?;

                        if msg.amount.len() != 1 {
                            return Err(Error::App(
                                "'amount' must have exactly one element".to_string(),
                            ));
                        }

                        match msg.amount[0].denom.as_str() {
                            MAIN_NATIVE_TOKEN_DENOM => {
                                let amount =
                                    get_amount(msg.amount.first(), MAIN_NATIVE_TOKEN_DENOM)?;

                                let payer =
                                    build_call!(self.accounts.take_as_funding(MIN_FEE.into()));
                                let paid = build_call!(self.accounts.transfer(to, amount));

                                Ok(PaidCall { payer, paid })
                            }
                            BTC_NATIVE_TOKEN_DENOM => {
                                let amount =
                                    get_amount(msg.amount.first(), BTC_NATIVE_TOKEN_DENOM)?;

                                let payer = build_call!(self.bitcoin.transfer(to, amount));
                                let paid = build_call!(self.app_noop());

                                Ok(PaidCall { payer, paid })
                            }
                            _ => Err(Error::App("Unknown denom".to_string())),
                        }
                    }

                    "cosmos-sdk/MsgDelegate" => {
                        let msg: sdk::MsgDelegate =
                            serde_json::value::from_value(msg.value.clone())
                                .map_err(|e| Error::App(e.to_string()))?;

                        let del_addr: Address = msg
                            .delegator_address
                            .parse()
                            .map_err(|e: bech32::Error| Error::App(e.to_string()))?;
                        if del_addr != sender_address {
                            return Err(Error::App(
                                "'delegator_address' must match sender address".to_string(),
                            ));
                        }

                        let val_addr: Address = msg
                            .validator_address
                            .parse()
                            .map_err(|e: bech32::Error| Error::App(e.to_string()))?;
                        let amount: u64 =
                            get_amount(msg.amount.as_ref(), MAIN_NATIVE_TOKEN_DENOM)?.into();

                        let funding_amt = MIN_FEE + amount;
                        let payer = build_call!(self.accounts.take_as_funding(funding_amt.into()));
                        let paid =
                            build_call!(self.staking.delegate_from_self(val_addr, amount.into()));

                        Ok(PaidCall { payer, paid })
                    }

                    "cosmos-sdk/MsgBeginRedelegate" => {
                        let msg: sdk::MsgBeginRedelegate =
                            serde_json::value::from_value(msg.value.clone())
                                .map_err(|e| Error::App(e.to_string()))?;

                        let del_addr: Address = msg
                            .delegator_address
                            .parse()
                            .map_err(|e: bech32::Error| Error::App(e.to_string()))?;
                        if del_addr != sender_address {
                            return Err(Error::App(
                                "'delegator_address' must match sender address".to_string(),
                            ));
                        }

                        let val_src_addr: Address = msg
                            .validator_src_address
                            .parse()
                            .map_err(|e: bech32::Error| Error::App(e.to_string()))?;
                        let val_dst_addr: Address = msg
                            .validator_dst_address
                            .parse()
                            .map_err(|e: bech32::Error| Error::App(e.to_string()))?;

                        let amount = get_amount(msg.amount.as_ref(), MAIN_NATIVE_TOKEN_DENOM)?;

                        let funding_amt = MIN_FEE;
                        let payer = build_call!(self.accounts.take_as_funding(funding_amt.into()));

                        let paid = build_call!(self.staking.redelegate_self(
                            val_src_addr,
                            val_dst_addr,
                            amount
                        ));

                        Ok(PaidCall { payer, paid })
                    }

                    "cosmos-sdk/MsgUndelegate" => {
                        let msg: sdk::MsgUndelegate =
                            serde_json::value::from_value(msg.value.clone())
                                .map_err(|e| Error::App(e.to_string()))?;

                        let del_addr: Address = msg
                            .delegator_address
                            .parse()
                            .map_err(|e: bech32::Error| Error::App(e.to_string()))?;
                        if del_addr != sender_address {
                            return Err(Error::App(
                                "'delegator_address' must match sender address".to_string(),
                            ));
                        }

                        let val_addr: Address = msg
                            .validator_address
                            .parse()
                            .map_err(|e: bech32::Error| Error::App(e.to_string()))?;
                        let amount = get_amount(msg.amount.as_ref(), MAIN_NATIVE_TOKEN_DENOM)?;

                        let funding_amt = MIN_FEE;
                        let payer = build_call!(self.accounts.take_as_funding(funding_amt.into()));
                        let paid = build_call!(self.staking.unbond_self(val_addr, amount));

                        Ok(PaidCall { payer, paid })
                    }

                    "nomic/MsgClaimRewards" => {
                        let msg = msg
                            .value
                            .as_object()
                            .ok_or_else(|| Error::App("Invalid message value".to_string()))?;
                        if !msg.is_empty() {
                            return Err(Error::App("Message should be empty".to_string()));
                        }

                        let payer = build_call!(self.staking.claim_all());
                        let paid = build_call!(self.deposit_rewards());

                        Ok(PaidCall { payer, paid })
                    }

                    "nomic/MsgWithdraw" => {
                        let msg: MsgWithdraw = serde_json::value::from_value(msg.value.clone())
                            .map_err(|e| Error::App(e.to_string()))?;

                        let dest_addr: bitcoin::Address = msg.dst_address.parse().map_err(
                            |e: bitcoin::util::address::Error| Error::App(e.to_string()),
                        )?;
                        let dest_script =
                            crate::bitcoin::adapter::Adapter::new(dest_addr.script_pubkey());

                        let amount: u64 = msg
                            .amount
                            .parse()
                            .map_err(|e: std::num::ParseIntError| Error::App(e.to_string()))?;

                        let payer = build_call!(self.withdraw_nbtc(dest_script, amount.into()));
                        let paid = build_call!(self.app_noop());

                        Ok(PaidCall { payer, paid })
                    }

                    "nomic/MsgClaimIbcBitcoin" => {
                        let msg = msg
                            .value
                            .as_object()
                            .ok_or_else(|| Error::App("Invalid message value".to_string()))?;
                        if !msg.is_empty() {
                            return Err(Error::App("Message should be empty".to_string()));
                        }

                        let payer = build_call!(self.claim_escrowed_nbtc());
                        let paid = build_call!(self.app_noop());

                        Ok(PaidCall { payer, paid })
                    }

                    "nomic/MsgIbcTransferOut" => {
                        let msg: MsgIbcTransfer = serde_json::value::from_value(msg.value.clone())
                            .map_err(|e| Error::App(e.to_string()))?;

                        let channel_id = msg
                            .channel_id
                            .parse::<ChannelId>()
                            .map_err(|_| Error::Ibc("Invalid channel id".into()))?;

                        let port_id = msg
                            .port_id
                            .parse::<PortId>()
                            .map_err(|_| Error::Ibc("Invalid port".into()))?;

                        let denom = msg.denom.as_str();
                        if denom != BTC_NATIVE_TOKEN_DENOM {
                            return Err(Error::App("Unsupported denom for IBC transfer".into()));
                        }

                        let amount = msg.amount.into();

                        let ibc_sender_addr = msg
                            .sender
                            .parse::<Address>()
                            .map_err(|_| Error::Ibc("Invalid sender address".into()))?;

                        if ibc_sender_addr != sender_address {
                            return Err(Error::App(
                                "'sender' must match sender address".to_string(),
                            ));
                        }

                        let timeout_timestamp = msg
                            .timeout_timestamp
                            .parse::<u64>()
                            .map_err(|_| Error::Ibc("Invalid timeout timestamp".into()))?;

                        let dest = IbcDest {
                            source_port: port_id.to_string().try_into()?,
                            source_channel: channel_id.to_string().try_into()?,
                            sender: EdAdapter(msg.sender.into()),
                            receiver: EdAdapter(msg.receiver.into()),
                            timeout_timestamp,
                            memo: msg.memo.try_into()?,
                        };

                        let payer = build_call!(self.ibc_transfer_nbtc(dest, amount));
                        let paid = build_call!(self.app_noop());

                        Ok(PaidCall { payer, paid })
                    }

                    "nomic/MsgJoinRewardAccounts" => {
                        let msg = msg
                            .value
                            .as_object()
                            .ok_or_else(|| Error::App("Invalid message value".to_string()))?;

                        let dest_addr: Address = msg["dest_address"]
                            .as_str()
                            .ok_or_else(|| Error::App("Invalid destination address".to_string()))?
                            .parse()
                            .map_err(|_| Error::App("Invalid destination address".to_string()))?;

                        let payer = build_call!(self.join_accounts(dest_addr));
                        let paid = build_call!(self.app_noop());

                        Ok(PaidCall { payer, paid })
                    }

                    "nomic/MsgSetRecoveryAddress" => {
                        let msg = msg
                            .value
                            .as_object()
                            .ok_or_else(|| Error::App("Invalid message value".to_string()))?;

                        let recovery_addr: bitcoin::Address = msg["recovery_address"]
                            .as_str()
                            .ok_or_else(|| Error::App("Invalid recovery address".to_string()))?
                            .parse()
                            .map_err(|_| Error::App("Invalid recovery address".to_string()))?;

                        let script =
                            crate::bitcoin::adapter::Adapter::new(recovery_addr.script_pubkey());

                        let funding_amt = MIN_FEE;
                        let payer = build_call!(self.accounts.take_as_funding(funding_amt.into()));
                        let paid = build_call!(self.bitcoin.set_recovery_script(script.clone()));

                        Ok(PaidCall { payer, paid })
                    }

                    _ => Err(Error::App("Unsupported message type".into())),
                }
            }
        }
    }
}

#[derive(Serialize, Deserialize)]
pub struct MsgWithdraw {
    pub amount: String,
    pub dst_address: String,
}

#[derive(Serialize, Deserialize, Debug)]
pub struct MsgIbcTransfer {
    pub channel_id: String,
    pub port_id: String,
    pub amount: u64,
    pub denom: String,
    pub receiver: String,
    pub sender: String,
    pub timeout_timestamp: String,
    pub memo: String,
}

#[derive(Encode, Decode, Debug, Clone, Serialize)]
pub enum Dest {
    Address(Address),
    Ibc(IbcDest),
}

impl Dest {
    pub fn to_receiver_addr(&self) -> String {
        match self {
            Dest::Address(addr) => addr.to_string(),
            Dest::Ibc(dest) => dest.receiver.0.to_string(),
        }
    }
}

use orga::ibc::{IbcMessage, PortChannel, RawIbcTx};

#[derive(Clone, Debug, Encode, Decode, Serialize)]
pub struct IbcDest {
    pub source_port: LengthVec<u8, u8>,
    pub source_channel: LengthVec<u8, u8>,
    #[serde(skip)]
    pub receiver: EdAdapter<IbcSigner>,
    #[serde(skip)]
    pub sender: EdAdapter<IbcSigner>,
    pub timeout_timestamp: u64,
    pub memo: LengthVec<u8, u8>,
}

impl IbcDest {
    pub fn transfer(
        &self,
        mut coins: Coin<Nbtc>,
        bitcoin: &mut Bitcoin,
        ibc: &mut Ibc,
    ) -> Result<()> {
        use orga::ibc::ibc_rs::applications::transfer::msgs::transfer::MsgTransfer;

        let fee_amount = ibc_fee(coins.amount)?;
        let fee = coins.take(fee_amount)?;
        bitcoin.reward_pool.give(fee)?;
        let nbtc_amount = coins.amount;

        ibc.transfer_mut()
            .mint_coins_execute(&self.sender_address()?, &coins.into())?;

        let msg_transfer = MsgTransfer {
            port_id_on_a: self.source_port()?,
            chan_id_on_a: self.source_channel()?,
            packet_data: PacketData {
                token: Nbtc::mint(nbtc_amount).into(),
                receiver: self.receiver.0.clone(),
                sender: self.sender.0.clone(),
                memo: self.memo()?,
            },
            timeout_height_on_b: TimeoutHeight::Never,
            timeout_timestamp_on_b: Timestamp::from_nanoseconds(self.timeout_timestamp)
                .map_err(|e| Error::App(e.to_string()))?,
        };
        if let Err(err) = ibc.deliver_message(IbcMessage::Ics20(msg_transfer)) {
            log::debug!("Failed IBC transfer: {}", err);
        }

        Ok(())
    }

    pub fn sender_address(&self) -> Result<Address> {
        self.sender
            .0
            .to_string()
            .parse()
            .map_err(|e: bech32::Error| Error::Coins(e.to_string()))
    }

    pub fn source_channel(&self) -> Result<ChannelId> {
        let channel_id: String = self.source_channel.clone().try_into()?;
        channel_id
            .parse()
            .map_err(|_| Error::Ibc("Invalid channel id".into()))
    }

    pub fn source_port(&self) -> Result<PortId> {
        let port_id: String = self.source_port.clone().try_into()?;
        port_id
            .parse()
            .map_err(|_| Error::Ibc("Invalid port id".into()))
    }

    pub fn memo(&self) -> Result<Memo> {
        let memo: String = self.memo.clone().try_into()?;

        Ok(memo.into())
    }
}

impl Dest {
    pub fn commitment_bytes(&self) -> Result<Vec<u8>> {
        use sha2::Sha256;
        use Dest::*;
        let bytes = match self {
            Address(addr) => addr.bytes().into(),
            Ibc(dest) => Sha256::digest(dest.encode()?).to_vec(),
        };

        Ok(bytes)
    }

    pub fn from_base64(s: &str) -> Result<Self> {
        let bytes =
            base64::decode(s).map_err(|_| Error::App("Failed to decode base64".to_string()))?;
        Ok(Self::decode(&mut &bytes[..])?)
    }

    pub fn to_base64(&self) -> Result<String> {
        let bytes = self.encode()?;
        Ok(base64::encode(bytes))
    }

    pub fn to_output_script(
        &self,
        recovery_scripts: &orga::collections::Map<Address, Adapter<Script>>,
    ) -> Result<Option<Script>> {
        match self {
            Dest::Address(addr) => Ok(recovery_scripts
                .get(*addr)?
                .map(|script| script.clone().into_inner())),
            _ => Ok(None),
        }
    }
}

impl State for Dest {
    fn attach(&mut self, store: Store) -> Result<()> {
        Ok(())
    }

    fn load(_store: Store, bytes: &mut &[u8]) -> Result<Self> {
        Ok(Self::decode(bytes)?)
    }

    fn flush<W: std::io::Write>(self, out: &mut W) -> Result<()> {
        self.encode_into(out)?;
        Ok(())
    }
}

impl Query for Dest {
    type Query = ();

    fn query(&self, query: Self::Query) -> Result<()> {
        Ok(())
    }
}

impl Migrate for Dest {
    fn migrate(src: Store, _dest: Store, bytes: &mut &[u8]) -> Result<Self> {
        Self::load(src, bytes)
    }
}

impl Describe for Dest {
    fn describe() -> Descriptor {
        ::orga::describe::Builder::new::<Self>()
            .meta::<()>()
            .build()
    }
}

pub fn ibc_fee(amount: Amount) -> Result<Amount> {
    let fee_rate: orga::coins::Decimal = IBC_FEE.to_string().parse().unwrap();
    (amount * fee_rate)?.amount()
}

const REWARD_TIMER_PERIOD: i64 = 120;

#[orga]
pub struct RewardTimer {
    last_period: i64,
}

impl RewardTimer {
    pub fn tick(&mut self, now: i64) -> bool {
        if now - self.last_period < REWARD_TIMER_PERIOD {
            return false;
        }

        self.last_period = now;
        true
    }
}

pub fn in_upgrade_window(now_seconds: i64) -> bool {
    #[cfg(not(feature = "testnet"))]
    {
        use chrono::prelude::*;
        let now = Utc.timestamp_opt(now_seconds, 0).unwrap();
        let valid_weekday = now.weekday().num_days_from_monday() < 5; // Monday - Friday
        let valid_time = now.hour() == 17 && now.minute() < 10; // 17:00 - 17:10 UTC
        valid_weekday && valid_time
    }

    #[cfg(feature = "testnet")]
    true // No restrictions
}

#[cfg(test)]
mod tests {
    use bytes::Bytes;
    use cosmos_sdk_proto::{
        cosmos::{
            bank::v1beta1::{
                QuerySupplyOfRequest, QuerySupplyOfResponse, QueryTotalSupplyRequest,
                QueryTotalSupplyResponse,
            },
            base::v1beta1::Coin,
            distribution::v1beta1::{QueryCommunityPoolRequest, QueryCommunityPoolResponse},
            staking::v1beta1::{
                QueryParamsRequest as StakingQueryParamsRequest,
                QueryParamsResponse as StakingQueryParamsResponse, QueryPoolRequest,
                QueryPoolResponse,
            },
        },
        traits::Message,
    };
    use orga::{
        abci::{messages::RequestQuery, AbciQuery, InitChain},
        client::{wallet::Unsigned, AppClient},
        coins::UNBONDING_SECONDS,
        plugins::InitChainCtx,
        tendermint::client::HttpClient,
    };
    use prost_types::Duration;

    use crate::constants::MAX_VALIDATORS;

    use super::*;

    fn inner_app() -> InnerApp {
        let mut innner_app = InnerApp::default();
        let ctx = InitChainCtx {
            time: None,
            chain_id: "test-chain".to_string(),
            validators: vec![],
            app_state_bytes: vec![],
            initial_height: 0i64,
        };
        env::set_var(
            "FUNDED_ADDRESS",
            "oraibtc1ehmhqcn8erf3dgavrca69zgp4rtxj5kqzpga4j",
        );
        innner_app.init_chain(&ctx).unwrap();
        innner_app
    }

    #[test]
    fn test_init_inner_app() {
        let app = inner_app();
        assert_eq!(app.staking.max_validators, MAX_VALIDATORS);
        let init_balance: u64 = app
            .accounts
            .balance(Address::from_str("oraibtc1ehmhqcn8erf3dgavrca69zgp4rtxj5kqzpga4j").unwrap())
            .unwrap()
            .into();
        assert_eq!(init_balance, INITIAL_SUPPLY_ORAIBTC);
    }

    #[test]
    fn test_abci_query_total_supply() {
        let app = inner_app();
        let encoded_query = QueryTotalSupplyRequest { pagination: None }.encode_to_vec();
        let data_bytes: Bytes = Bytes::copy_from_slice(encoded_query.as_slice());
        let request = RequestQuery {
            path: "/cosmos.bank.v1beta1.Query/TotalSupply".to_string(),
            data: data_bytes,
            height: 0,
            prove: false,
        };
        let total_supply = app.abci_query(&request).unwrap();
        let query_response = QueryTotalSupplyResponse::decode(total_supply.value).unwrap();
        assert_eq!(query_response.supply.len(), 2);
        assert_eq!(query_response.supply[0].denom, Nom::NAME);
        assert_eq!(
            query_response.supply[0].amount,
            INITIAL_SUPPLY_ORAIBTC.to_string()
        );
        assert_eq!(query_response.supply[1].denom, Nbtc::NAME);
        assert_eq!(
            query_response.supply[1].amount,
            INITIAL_SUPPLY_USATS_FOR_RELAYER.to_string()
        );
    }

    #[test]
    fn test_abci_query_supply_of() {
        let app = inner_app();

        // case 1: not found denom case
        let encoded_query = QuerySupplyOfRequest {
            denom: "foobar".to_string(),
        }
        .encode_to_vec();
        let data_bytes: Bytes = Bytes::copy_from_slice(encoded_query.as_slice());
        let request = RequestQuery {
            path: "/cosmos.bank.v1beta1.Query/SupplyOf".to_string(),
            data: data_bytes,
            height: 0,
            prove: false,
        };
        let supply_of = app.abci_query(&request).unwrap();
        let query_response = QuerySupplyOfResponse::decode(supply_of.value).unwrap();
        assert_eq!(query_response.amount, None);

        // case 2: uoraibtc case
        let encoded_query = QuerySupplyOfRequest {
            denom: Nom::NAME.to_string(),
        }
        .encode_to_vec();
        let data_bytes: Bytes = Bytes::copy_from_slice(encoded_query.as_slice());
        let request = RequestQuery {
            path: "/cosmos.bank.v1beta1.Query/SupplyOf".to_string(),
            data: data_bytes,
            height: 0,
            prove: false,
        };
        let supply_of = app.abci_query(&request).unwrap();
        let query_response = QuerySupplyOfResponse::decode(supply_of.value).unwrap();
        assert_eq!(
            query_response.amount,
            Some(Coin {
                amount: INITIAL_SUPPLY_ORAIBTC.to_string(),
                denom: Nom::NAME.to_string()
            })
        );

        // case 3: usat case
        let encoded_query = QuerySupplyOfRequest {
            denom: Nbtc::NAME.to_string(),
        }
        .encode_to_vec();
        let data_bytes: Bytes = Bytes::copy_from_slice(encoded_query.as_slice());
        let request = RequestQuery {
            path: "/cosmos.bank.v1beta1.Query/SupplyOf".to_string(),
            data: data_bytes,
            height: 0,
            prove: false,
        };
        let supply_of = app.abci_query(&request).unwrap();
        let query_response = QuerySupplyOfResponse::decode(supply_of.value).unwrap();
        assert_eq!(
            query_response.amount,
            Some(Coin {
                amount: INITIAL_SUPPLY_USATS_FOR_RELAYER.to_string(),
                denom: Nbtc::NAME.to_string()
            })
        );
    }

    #[test]
    fn test_abci_query_staking_params() {
        let app = inner_app();
        let encoded_query = StakingQueryParamsRequest {}.encode_to_vec();
        let data_bytes: Bytes = Bytes::copy_from_slice(encoded_query.as_slice());
        let request = RequestQuery {
            path: "/cosmos.staking.v1beta1.Query/Params".to_string(),
            data: data_bytes,
            height: 0,
            prove: false,
        };
        let response = app.abci_query(&request).unwrap();
        let query_response = StakingQueryParamsResponse::decode(response.value).unwrap();
        let params = query_response.params.unwrap();
        assert_eq!(params.bond_denom, Nom::NAME.to_string());
        assert_eq!(params.max_validators, MAX_VALIDATORS as u32,);
        assert_eq!(
            params.unbonding_time.unwrap().seconds,
            UNBONDING_SECONDS as i64,
        );
    }

    #[test]
    fn test_abci_query_staking_pool() {
        let app = inner_app();
        let encoded_query = QueryPoolRequest {}.encode_to_vec();
        let data_bytes: Bytes = Bytes::copy_from_slice(encoded_query.as_slice());
        let request = RequestQuery {
            path: "/cosmos.staking.v1beta1.Query/Pool".to_string(),
            data: data_bytes,
            height: 0,
            prove: false,
        };
        let response = app.abci_query(&request).unwrap();
        let query_response = QueryPoolResponse::decode(response.value).unwrap();
        let res = query_response.pool.unwrap();
        assert_eq!(res.bonded_tokens, app.staking.staked().unwrap().to_string());
        assert_eq!(
            res.not_bonded_tokens,
            app.get_total_balances(Nom::NAME).unwrap().to_string()
        );
    }

    #[test]
    fn test_abci_query_community_pool() {
        let app = inner_app();
        let encoded_query = QueryCommunityPoolRequest {}.encode_to_vec();
        let data_bytes: Bytes = Bytes::copy_from_slice(encoded_query.as_slice());
        let request = RequestQuery {
            path: "/cosmos.distribution.v1beta1.Query/CommunityPool".to_string(),
            data: data_bytes,
            height: 0,
            prove: false,
        };
        let response = app.abci_query(&request).unwrap();
        let query_response = QueryCommunityPoolResponse::decode(response.value).unwrap();
        let res = query_response.pool;
        assert_eq!(res.len(), 1);
        assert_eq!(res[0].denom, Nom::NAME.to_string());
        assert_eq!(res[0].amount, app.community_pool.amount.to_string());
    }

    #[test]
    fn upgrade_date() {
        #[cfg(not(feature = "testnet"))]
        {
            assert!(in_upgrade_window(1690218300)); // Monday 17:05 UTC
            assert!(in_upgrade_window(1690391100)); // Wednesday 17:05 UTC
            assert!(!in_upgrade_window(1690392000)); // Wednesday 17:15 UTC
            assert!(!in_upgrade_window(1690736700)); // Sunday 17:05 UTC
        }

        #[cfg(feature = "testnet")]
        {
            assert!(in_upgrade_window(1690218300)); // Monday 17:05 UTC
            assert!(in_upgrade_window(1690391100)); // Wednesday 17:05 UTC
            assert!(in_upgrade_window(1690392000)); // Wednesday 17:15 UTC
            assert!(in_upgrade_window(1690736700)); // Sunday 17:05 UTC
        }
    }
}<|MERGE_RESOLUTION|>--- conflicted
+++ resolved
@@ -11,10 +11,7 @@
     BTC_NATIVE_TOKEN_DENOM, DECLARE_FEE_USATS, IBC_FEE, IBC_FEE_USATS, INITIAL_SUPPLY_ORAIBTC,
     INITIAL_SUPPLY_USATS_FOR_RELAYER, MAIN_NATIVE_TOKEN_DENOM,
 };
-<<<<<<< HEAD
-=======
 use crate::utils::DeclareInfo;
->>>>>>> ce684a2a
 use bitcoin::util::merkleblock::PartialMerkleTree;
 use bitcoin::{Script, Transaction, TxOut};
 use orga::coins::{
@@ -355,8 +352,6 @@
         };
         Ok(total_balances)
     }
-<<<<<<< HEAD
-=======
 
     fn parse_validator(
         &self,
@@ -416,7 +411,6 @@
             min_self_delegation: validator.min_self_delegation.to_string(),
         }
     }
->>>>>>> ce684a2a
 }
 
 #[derive(Debug, Clone, Default)]
@@ -470,12 +464,6 @@
                 tendermint::v1beta1::Validator,
                 v1beta1::{Coin, DecCoin},
             },
-<<<<<<< HEAD
-            distribution::v1beta1::{QueryCommunityPoolRequest, QueryCommunityPoolResponse},
-            staking::v1beta1::{
-                query_server::{Query as StakingQuery, QueryServer as StakingQueryServer},
-                Delegation, DelegationResponse, Params, Pool, QueryDelegationRequest,
-=======
             distribution::v1beta1::{
                 QueryCommunityPoolRequest, QueryCommunityPoolResponse,
                 QueryValidatorCommissionRequest, QueryValidatorCommissionResponse,
@@ -484,7 +472,6 @@
             staking::v1beta1::{
                 query_server::{Query as StakingQuery, QueryServer as StakingQueryServer},
                 BondStatus, Delegation, DelegationResponse, Params, Pool, QueryDelegationRequest,
->>>>>>> ce684a2a
                 QueryDelegationResponse, QueryDelegatorDelegationsRequest,
                 QueryDelegatorDelegationsResponse, QueryDelegatorUnbondingDelegationsRequest,
                 QueryDelegatorUnbondingDelegationsResponse, QueryDelegatorValidatorRequest,
@@ -633,8 +620,6 @@
                 | "/cosmos.gov.v1beta1.Query/Params" => {
                     res_value = Bytes::default();
                 }
-<<<<<<< HEAD
-=======
                 "/cosmos.distribution.v1beta1.Query/ValidatorOutstandingRewards" => {
                     let request =
                         QueryValidatorOutstandingRewardsRequest::decode(req.data.clone()).unwrap();
@@ -675,7 +660,6 @@
                     let response = QueryValidatorCommissionResponse { commission: None };
                     res_value = response.encode_to_vec().into();
                 }
->>>>>>> ce684a2a
                 "/cosmos.distribution.v1beta1.Query/CommunityPool" => {
                     let request = QueryCommunityPoolRequest::decode(req.data.clone()).unwrap();
                     let response = QueryCommunityPoolResponse {
@@ -777,60 +761,6 @@
 
                     let mut validators = vec![];
                     for validator in all_validators {
-<<<<<<< HEAD
-                        let cons_key = self
-                            .staking
-                            .consensus_key(validator.address.into())
-                            .unwrap(); // TODO: cache
-
-                        let status = if validator.unbonding {
-                            cosmos_sdk_proto::cosmos::staking::v1beta1::BondStatus::Unbonding
-                        } else if validator.in_active_set {
-                            cosmos_sdk_proto::cosmos::staking::v1beta1::BondStatus::Bonded
-                        } else {
-                            cosmos_sdk_proto::cosmos::staking::v1beta1::BondStatus::Unbonded
-                        };
-
-                        let info: DeclareInfo = serde_json::from_str(
-                            String::from_utf8(validator.info.to_vec()).unwrap().as_str(),
-                        )
-                        .unwrap_or(DeclareInfo {
-                            details: "".to_string(),
-                            identity: "".to_string(),
-                            moniker: "".to_string(),
-                            website: "".to_string(),
-                        });
-
-                        validators.push(cosmos_sdk_proto::cosmos::staking::v1beta1::Validator{
-                            operator_address: validator.address.to_string(),
-                            consensus_pubkey: Some(Any{
-                                type_url: "/cosmos.crypto.ed25519.PubKey".to_string(),
-                                value: cons_key.to_vec()
-                             }),
-                            jailed: validator.jailed,
-                            status: status.into(),
-                            tokens: validator.amount_staked.to_string(),
-                            delegator_shares: validator.amount_staked.to_string(),
-                            description: Some(cosmos_sdk_proto::cosmos::staking::v1beta1::Description{
-                                moniker: info.moniker,
-                                identity: info.identity,
-                                website: info.website,
-                                security_contact: "".to_string(),
-                                details: info.details,
-                            }),
-                            unbonding_height:  0, // TODO
-                            unbonding_time: None, // TODO
-                            commission: Some(cosmos_sdk_proto::cosmos::staking::v1beta1::Commission{
-                                commission_rates: Some(cosmos_sdk_proto::cosmos::staking::v1beta1::CommissionRates{
-                                rate: validator.commission.rate.to_string(),
-                                max_rate: validator.commission.max.to_string(),
-                                max_change_rate: validator.commission.max_change.to_string()
-                                }),
-                                update_time:None // TODO
-                            }),
-                            min_self_delegation: validator.min_self_delegation.to_string()
-                        });
-=======
                         let proto_validator = self.parse_validator(&validator);
 
                         if BondStatus::from_i32(proto_validator.status)
@@ -841,7 +771,6 @@
                             continue;
                         }
                         validators.push(proto_validator);
->>>>>>> ce684a2a
                     }
 
                     let total = validators.len() as u64;
@@ -883,7 +812,6 @@
                     };
                     res_value = response.encode_to_vec().into();
                 }
-<<<<<<< HEAD
                 // "/ibc.core.connection.v1.Query/Connections" => {
                 //     let connections = self.ibc.ctx.query_all_connections()?;
                 //     let response = QueryConnectionsResponse {
@@ -896,20 +824,6 @@
                 _ => {
                     // return Err(Error::ABCI(format!("Invalid query path: {}", req.path)));
                     return self.ibc.abci_query(req);
-=======
-                "/ibc.core.connection.v1.Query/Connections" => {
-                    let connections = self.ibc.ctx.query_all_connections()?;
-                    let response = QueryConnectionsResponse {
-                        connections,
-                        pagination: None,
-                        height: None,
-                    };
-                    res_value = response.encode_to_vec().into();
-                }
-                _ => {
-                    return Err(Error::ABCI(format!("Invalid query path: {}", req.path)));
-                    // return self.ibc.abci_query(req);
->>>>>>> ce684a2a
                 }
             }
 
