--- conflicted
+++ resolved
@@ -9,22 +9,15 @@
 use crate::airdrop::Airdrop;
 use crate::babylon::Babylon;
 use crate::bitcoin::adapter::Adapter;
-<<<<<<< HEAD
 use crate::bitcoin::threshold_sig::Signature;
 use crate::bitcoin::{exempt_from_fee, Bitcoin, Nbtc};
-=======
 use crate::bitcoin::{matches_bitcoin_network, NETWORK};
-use crate::bitcoin::{Bitcoin, Nbtc};
->>>>>>> eab3d596
 use crate::cosmos::{Chain, Cosmos, Proof};
 use crate::frost::{Config as FrostConfig, FrostGroup};
 
-<<<<<<< HEAD
-use crate::frost::Frost;
-=======
 #[cfg(feature = "ethereum")]
 use crate::ethereum::{ContractCall, Ethereum};
->>>>>>> eab3d596
+use crate::frost::Frost;
 use crate::incentives::Incentives;
 use bitcoin::util::merkleblock::PartialMerkleTree;
 use bitcoin::{PublicKey, Script, Transaction, TxOut};
@@ -102,17 +95,13 @@
 const CALL_FEE_USATS: u64 = 100_000_000;
 const OSMOSIS_CHANNEL_ID: &str = "channel-1";
 
-<<<<<<< HEAD
 const FROST_GROUP_INTERVAL: i64 = 4 * 60 * 60; // 4 hours
 const FROST_TOP_N: u16 = 5;
 const FROST_THRESHOLD: u16 = 3;
 
-#[orga(version = 6)]
-=======
 /// The top-level application state type and logic. This contains the major
 /// state types for the various subsystems of the Nomic protocol.
-#[orga(version = 5..=6)]
->>>>>>> eab3d596
+#[orga(version = 5..=7)]
 pub struct InnerApp {
     /// Account state for the NOM token.
     #[call]
@@ -153,17 +142,9 @@
     /// A timer to support paying out accumulated Bitcoin rewards periodically.
     pub reward_timer: RewardTimer,
 
-<<<<<<< HEAD
-    #[cfg(feature = "testnet")]
-    #[call]
-    pub ibc: Ibc,
-    #[cfg(not(feature = "testnet"))]
-    #[orga(version(V4, V5, V6))]
-=======
     /// The IBC state, including the IBC client, connection, and channel
     /// states. This is used to relay messages between Nomic and other IBC
     /// enabled blockchains.
->>>>>>> eab3d596
     #[call]
     pub ibc: Ibc,
 
@@ -177,33 +158,24 @@
     #[call]
     pub incentives: Incentives,
 
-<<<<<<< HEAD
-    #[cfg(feature = "testnet")]
-    pub cosmos: Cosmos,
-    #[cfg(not(feature = "testnet"))]
-    #[orga(version(V4, V5, V6))]
-    pub cosmos: Cosmos,
-
-    #[cfg(feature = "testnet")]
-    #[orga(version(V6))]
-    #[call]
-    pub babylon: Babylon,
-
-    #[cfg(feature = "testnet")]
-    #[orga(version(V6))]
-    #[call]
-    pub frost: Frost,
-=======
     /// The Cosmos state, allowing for relaying data about remote Cosmos chains
     /// which is not available in the IBC module.
     pub cosmos: Cosmos,
 
-    // TODO: migrate in, testnet flag
+    #[cfg(feature = "testnet")]
+    #[orga(version(V7))]
+    #[call]
+    pub babylon: Babylon,
+
+    #[cfg(feature = "testnet")]
+    #[orga(version(V7))]
+    #[call]
+    pub frost: Frost,
+
     #[cfg(all(feature = "ethereum", feature = "testnet"))]
-    #[orga(version(V5, V6))]
+    #[orga(version(V5, V6, V7))]
     #[call]
     pub ethereum: Ethereum,
->>>>>>> eab3d596
 }
 
 #[orga]
@@ -584,6 +556,7 @@
         Ok(())
     }
 
+    #[cfg(feature = "testnet")]
     fn step_frost(&mut self, now: i64) -> Result<()> {
         let last_frost_group = self.frost.groups.back()?;
         let last_frost_group_time = last_frost_group.as_ref().map(|g| g.created_at).unwrap_or(0);
@@ -689,15 +662,6 @@
 
     impl BeginBlock for InnerApp {
         fn begin_block(&mut self, ctx: &BeginBlockCtx) -> Result<()> {
-            if ctx.height == 1415100 {
-                while !self.babylon.delegations.is_empty() {
-                    self.babylon.delegations.pop_front()?;
-                }
-                while !self.frost.groups.is_empty() {
-                    self.frost.groups.pop_front()?;
-                }
-            }
-
             let now = ctx.header.time.as_ref().unwrap().seconds;
             self.upgrade.step(
                 &vec![Self::CONSENSUS_VERSION].try_into().unwrap(),
@@ -723,6 +687,7 @@
             let ip_reward = self.incentive_pool_rewards.mint()?;
             self.incentive_pool.give(ip_reward)?;
 
+            #[cfg(feature = "testnet")]
             if !self.bitcoin.checkpoints.is_empty()? {
                 self.step_frost(now)?;
                 let staking_outputs = self.babylon.step(&self.bitcoin, &mut self.frost)?;
