<h1 align="center">
<img src="./logo.svg" width="40%">
</h1>

Nomic Bitcoin Bridge

## Testnet Interchain Upgrade

This testnet version is the release candidate for the upcoming Stakenet upgrade.

## Upgrading existing nodes

If you're upgrading your existing testnet node:

1. Rebuild from this branch with:

```bash
git pull

cargo install --locked --path .
```

2. Shut down your running node.

3. Restart your node with `nomic start`.

Your node will automatically perform the upgrade on Friday, October 7 at 17:00 UTC.

4. Run tests

```bash
cargo test --all
```

## Node setup guide

This guide will walk you through setting up a node for the Nomic testnet.

If you need any help getting your node running, join the [Discord](https://discord.gg/jH7U2NRJKn) and ask for the Validator role.

### Requirements

- &gt;= 4GB RAM
- &gt;= 100GB of storage
- Linux or macOS _(Windows support coming soon)_

### 1. Build Nomic

Start by building Nomic - for now this requires Rust nightly.
Install rustup if you haven't already:

```bash
curl --proto '=https' --tlsv1.2 -sSf https://sh.rustup.rs | sh
```

Install nightly as well (nomic currently requires rust nightly):

```bash
rustup default nightly
```

Install required dependencies (ubuntu):

```bash
sudo apt install build-essential libssl-dev pkg-config clang
```

Install required dependencies (macOS):

```bash
brew install llvm
```

For systems running fedora:

```bash
sudo dnf install clang openssl-devel && sudo dnf group install "C Development Tools and Libraries"
```

Clone the github folder and switch to the correct folder:

```bash
git clone https://github.com/oraichain/bitcoin-bridge.git && cd bitcoin-bridge
git checkout {latest_release}
```

Build and install, adding a `nomic` command to your PATH:

```bash
cargo install --locked --path .
```

### 2. Run your node

Start your Nomic node:

```bash
# the FUNDED_ADDRESS will have lots of test NOM & NBTC to test
# your-wanted-chain-id is the chain id you want your local network to be. If it does not exist => auto create new, else reuse the existing one

# the env variables will only apply to the first node of the network when the chain initializes => the below command is only for the first node.
FUNDED_ADDRESS=<your-nomic-address-for-funding> FUNDED_ORAIBTC_AMOUNT=<your-oraibtc-for-funding> FUNDED_USAT_AMOUNT=<your-usat-for-funding> FUNDED_ORAIBTC_AMOUNT=<amount> FUNDED_USAT_AMOUNT=<amount> nomic start --chain-id <your-wanted-chain-id>

# Run the below command to join the network as a full node
nomic start \
  --genesis /root/.oraibtc-mainnet-1/tendermint/config/genesis.json \
  --state-sync-rpc http://<other-node-ip>:26657 \
  --tendermint-logs \
  -- --p2p.seeds <other-node-id>@<other-node-ip>:26656

# eg:
FUNDED_ADDRESS=oraibtc1ehmhqcn8erf3dgavrca69zgp4rtxj5kqzpga4j FUNDED_ORAIBTC_AMOUNT=1000000000000 FUNDED_USAT_AMOUNT=0 nomic start --chain-id oraibtc-subnet-1
```

This will run the Nomic state machine and a Tendermint process. For new nodes the statesync process will run automatically to get the node up to speed with the current chain.

Start your GRPC:

```bash
nomic grpc --chain-id <your-chain-id> -g 0.0.0.0 -- 9001
```

This will start and expose your local grpc to the world through port 9090. You can choose a different port if you prefer

Start Hermes IBC relayer (assuming the config.toml file is located at /root/.hermes/. You can use the example config.toml file located at `hermes-ibc/config.toml`):

```bash
./hermes-ibc/hermes-setup-and-run.sh
```

### 3. Acquiring coins and staking for voting power

First, find your address by running `nomic balance` (for now this must be run on
the same machine as your active full node).

Ask the Nomic team for some coins in the Discord and include your address.

Once you have received coins, you can declare your node as a validator and
delegate to yourself with:

```bash
nomic declare \
  <validator_consensus_key> \
  <amount> \
  <commission_rate> \
  <max_commission_rate> \
  <max_commission_rate_change_per_day> \
  <min_self_delegation> \
  <moniker> \
  <website> \
  <identity> \
  <details>
```

**IMPORTANT NOTE:** Carefully double-check all the fields since you will not be
able to modify the `commission_max` or `commission_max_change` after declaring. If you make a mistake, you will have to
declare a new validator instead.

- The `validator_consensus_key` field is the base64 pubkey `value` field found
  under `"validator_info"` in the output of http://localhost:26657/status.
- The `identity` field is the 64-bit hex key suffix found on your Keybase
  profile, used to get your profile picture in wallets and block explorers.

For example:

```bash
nomic declare "1e1oIYAQkOcNP504VKFVtrqWx6bdaORShxC4s4st3Mo=" 100000 0.042 0.1 0.01 100000 "Foo's Validator" "https://foovalidator.com" 37AA68F6AA20B7A8 "Please delegate to me!" --chain-id oraibtc-testnet-2
```

### 4. Run your Bitcoin signer

The funds in the Bitcoin bridge are held in a large multisig controlled by the Nomic validators. If you are a validator with a significant amount of voting power, it is very important that you run a signer.

#### i. Set your signatory key

This will submit your public key to the network so you can be added to the multisig. If you do not have a key stored at `~/.nomic-testnet-4c/signer/xpriv`, this will automatically generate a Bitcoin extended private key for you. **KEEP THIS KEY SAFE** - similar to your validator private key, it is important to be mindful of this key so that it is never lost or stolen.

**Note:** Setting your signatory key is only required if you are starting a fresh node. Migrating nodes can move on to the next step.

```
nomic set-signatory-key
```

If you have your extended private key stored in a different location than the default, you may pass a path.

```
nomic set-signatory-key <path-to-your-key>
```

#### ii. Run your Bitcoin signer

You can run the signer with:

<<<<<<< HEAD
```bash
=======
```
>>>>>>> 843f0e3c
nomic signer
```

If you have stored your xpriv in a different location, you can pass the path to the signer.

```
nomic signer xpriv_paths=[<path_to_your_xpriv>]
```

Leave this process running, it will automatically sign Bitcoin transactions that the network wants to create.

In the future, we hope for the community to come up with alternative types of signers which provide for extra security, by e.g. airgapping keys, using HSMs, or prompting the user for an encryption key.

### 5. (Optional) Run a relayer

Relayer nodes carry data between the Bitcoin blockchain and the Nomic blockchain. You can help support the health of the network by running a Bitcoin node alongside your Nomic node and running the relayer process.

#### i. Sync a Bitcoin node

Download Bitcoin Core: https://bitcoin.org/en/download

Run it with for testnet:

```bash
bitcoind -server -testnet -rpcuser=satoshi -rpcpassword=nakamoto
```

For mainnet, run this:

```bash
bitcoind -rpcuser=satoshi -rpcpassword=nakamoto
```

(The RPC server only listens on localhost, so the user and password are not critically important.)

**NOTE:** To save on disk space, you may want to configure your Bitcoin node to prune block storage. For instance, add `-prune=5000` to only keep a maximum of 5000 MB of blocks. You may also want to use the `-daemon` option to keep the node running in the background.

#### ii. Run the relayer process

```bash
// testnet
nomic relayer --rpc-port=18332 --rpc-user=satoshi --rpc-pass=nakamoto

// mainnet
nomic relayer --rpc-port=8332 --rpc-user=satoshi --rpc-pass=nakamoto
```

Leave this running - the relayer will constantly scan the Bitcoin and Nomic chains and broadcast relevant data.

The relayer will also create a server which listens on port 8999 for clients to announce their deposit addresses. To help make the network more reliable, if you run a relayer please open this port and let us know your node's address in Discord or a Github issue so we can have clients make use of your node. If you're going to make this service public, putting the server behind an HTTP reverse proxy is recommended for extra safety.

---

Thanks for participating in the Nomic Testnet! We'll be updating the network
often so stay tuned in [Discord](https://discord.gg/jH7U2NRJKn) for updates.

### 6. How to run lcd server

For running lcd server, you only need to change directory to rest folder. Then run the command below:

```
// make sure to change home directory to rest by: cd rest
cargo run
```

### 7. Running a validator node syncing with seed node

Firstly, you have to copy the genesis file of your seed node.

```bash
nano {home_directory}/genesis.json

// Paste the content of genesis file to genesis.json, remember to make the validators field to []
eg:
{
  "app_hash": "",
  "chain_id": "oraibtc-subnet-1",
  "consensus_params": {
    "block": {
      "max_bytes": "22020096",
      "max_gas": "-1",
      "time_iota_ms": "1000"
    },
    "evidence": {
      "max_age_duration": "172800000000000",
      "max_age_num_blocks": "100000",
      "max_bytes": "1048576"
    },
    "validator": {
      "pub_key_types": [
        "ed25519"
      ]
    },
    "version": {}
  },
  "genesis_time": "2024-01-05T04:30:01.70325218Z",
  "initial_height": "0",
  "validators": []
}
```

Secondly, you have to get the node_id from rpc of seed node. Assume seed_node_url is ip address, all port are public, the full steps for running validator node are below:

```bash
curl {seed_node_url}:26657/status

eg:
{
  "jsonrpc": "2.0",
  "id": -1,
  "result": {
    "node_info": {
      "protocol_version": {
        "p2p": "8",
        "block": "11",
        "app": "0"
      },
      "id": "c1ed727e36b0d7452c03513a87f77dc4766e2b38", // node_id
      "listen_addr": "tcp://0.0.0.0:26656",
      "network": "oraibtc-subnet-1",
      "version": "0.34.26",
      "channels": "40202122233038606100",
      "moniker": "oraibtc-test-mainnet",
      "other": {
        "tx_index": "on",
        "rpc_address": "tcp://0.0.0.0:26657"
      }
    },
    "sync_info": {
      "latest_block_hash": "0DFF9A1251E33F425543DEAB1795F4CB2878A3F60B36F3F280E28CDEAF979545",
      "latest_app_hash": "CFE5FC014798559E5BFED0414B83324B1F7D15A6CB7ACFA83493FDBF7AD85383",
      "latest_block_height": "10760",
      "latest_block_time": "2024-01-05T14:23:05.981270195Z",
      "earliest_block_hash": "D15DBF99D61C6A5515FBF28254079DED94C80B350F8C15D2D6A36A192B65AD54",
      "earliest_app_hash": "",
      "earliest_block_height": "1",
      "earliest_block_time": "2024-01-05T04:30:01.70325218Z",
      "catching_up": false
    },
    "validator_info": {
      "address": "C50A1D024DBBA97B40EF53AE4511C2D5F593EAC9",
      "pub_key": {
        "type": "tendermint/PubKeyEd25519",
        "value": "PFGMB8wARZ5BRmO/8CmtY8em/G9LVix/4h5B9NwKlaY=" // This is validator key will
         use for nomic declare
      },
      "voting_power": "1000000000"
    }
  }
}

Example of running full validator node:
nomic start \
  --genesis {home_directory}/genesis.json \
  --state-sync-rpc {seed_node_url}:26657 \
  --state-sync-rpc {seed_node_url}:26657 \
  -- --p2p-peers c1ed727e36b0d7452c03513a87f77dc4766e2b38@{seed_node_url}:26656

nomic declare \
  PFGMB8wARZ5BRmO/8CmtY8em/G9LVix/4h5B9NwKlaY= \
  1000000 \
  0.042 \
  0.1 \
  0.01 \
  1000000 \
  "Sample Moniker" \
  "perfogic@gmail.com" \
  ALKSDHNLKASD \ // random string
  "Please delegate to me"

nomic grpc \
  -g 0.0.0.0 \
  --chain-id oraibtc-subnet-1

nomic signer \
  --chain-id oraibtc-subnet-1

nomic relayer  \
  --rpc-port=18332 --rpc-user=satoshi --rpc-pass=nakamoto \
  --chain-id oraibtc-subnet-1
```<|MERGE_RESOLUTION|>--- conflicted
+++ resolved
@@ -191,11 +191,7 @@
 
 You can run the signer with:
 
-<<<<<<< HEAD
-```bash
-=======
-```
->>>>>>> 843f0e3c
+```
 nomic signer
 ```
 
