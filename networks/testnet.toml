chain_id = "nomic-testnet-4d"
state_sync_rpc = [
<<<<<<< HEAD
    "http://167.99.228.240:26667",
    "http://167.99.228.240:26677",
    "https://rpc.nomic-testnet.basementnodes.ca"
=======
    "http://147.182.171.216:26667",
    "http://147.182.171.216:26677",
>>>>>>> c481fe9c
]
tendermint_flags = [
    "--p2p.seeds",
    """
        6a6c1af342ce45d550e30ddc187bbbb81167d9b8@167.99.228.240:26656,\
    """,
]

legacy_version = "5.0.0"

genesis = """
{
  "genesis_time": "2022-10-05T00:00:00Z",
  "chain_id": "nomic-testnet-4d",
  "initial_height": "0",
  "consensus_params": {
    "block": {
      "max_bytes": "22020096",
      "max_gas": "-1",
      "time_iota_ms": "1000"
    },
    "evidence": {
      "max_age_num_blocks": "100000",
      "max_age_duration": "172800000000000",
      "max_bytes": "1048576"
    },
    "validator": {
      "pub_key_types": ["ed25519"]
    },
    "version": {}
  },
  "validators": [],
  "app_hash": ""
}
"""<|MERGE_RESOLUTION|>--- conflicted
+++ resolved
@@ -1,13 +1,8 @@
 chain_id = "nomic-testnet-4d"
 state_sync_rpc = [
-<<<<<<< HEAD
-    "http://167.99.228.240:26667",
-    "http://167.99.228.240:26677",
-    "https://rpc.nomic-testnet.basementnodes.ca"
-=======
     "http://147.182.171.216:26667",
     "http://147.182.171.216:26677",
->>>>>>> c481fe9c
+    "https://rpc.nomic-testnet.basementnodes.ca"
 ]
 tendermint_flags = [
     "--p2p.seeds",
