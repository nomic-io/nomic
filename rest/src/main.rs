--- conflicted
+++ resolved
@@ -1,23 +1,15 @@
 #[macro_use]
 extern crate rocket;
 
-<<<<<<< HEAD
-use bitcoin::{hashes::sha256d::Hash, Address as BitcoinAddress};
-=======
+use bitcoin::hashes::sha256d::Hash;
 use bitcoin::Address as BitcoinAddress;
 use chrono::{TimeZone, Utc};
->>>>>>> 686e0fe9
 use nomic::{
     app::{InnerApp, Nom},
     bitcoin::{
         checkpoint::{CheckpointQueue, Config as CheckpointConfig},
         Config, Nbtc,
     },
-<<<<<<< HEAD
-    constants::MAIN_NATIVE_TOKEN_DENOM,
-    error::Result as NomicResult,
-=======
->>>>>>> 686e0fe9
     orga::{
         client::{wallet::Unsigned, AppClient},
         coins::{Address, Amount, Decimal, DelegationInfo, Staking, Symbol, ValidatorQueryInfo},
@@ -29,9 +21,9 @@
 
 use rocket::response::status::BadRequest;
 use rocket::serde::json::{json, Value};
+use std::collections::HashMap;
 use std::str::FromStr;
 use std::sync::Arc;
-use std::collections::HashMap;
 use tokio::sync::RwLock;
 
 use ibc::clients::ics07_tendermint::client_state::ClientState;
@@ -1113,7 +1105,6 @@
     Ok(json!(base64_script_pubkey))
 }
 
-<<<<<<< HEAD
 #[get("/bitcoin/checkpoint/txs")]
 async fn get_checkpoint_txs() -> Result<Value, BadRequest<String>> {
     let tx_ids: Vec<Hash> = app_client()
@@ -1129,7 +1120,8 @@
         .await
         .map_err(|e| BadRequest(Some(format!("{:?}", e))))?;
     Ok(json!(tx_ids))
-=======
+}
+
 #[get("/cosmos/slashing/v1beta1/params")]
 async fn slashing_params() -> Value {
     let (
@@ -1439,7 +1431,11 @@
 #[get("/ibc/core/connection/v1/connections/<connection>")]
 async fn ibc_connection(connection: &str) -> Value {
     let connection = app_client()
-        .query(|app| app.ibc.ctx.query_connection(EofTerminatedString(IbcConnectionId::from_str(connection).unwrap())))
+        .query(|app| {
+            app.ibc.ctx.query_connection(EofTerminatedString(
+                IbcConnectionId::from_str(connection).unwrap(),
+            ))
+        })
         .await
         .unwrap()
         .unwrap();
@@ -1467,7 +1463,6 @@
     })
 }
 
-
 #[get("/ibc/core/connection/v1/connections")]
 async fn ibc_connections() -> Value {
     let connections = app_client()
@@ -1486,7 +1481,6 @@
             "revision_height": "0"
         },
     })
->>>>>>> 686e0fe9
 }
 
 use rocket::fairing::{Fairing, Info, Kind};
@@ -1553,9 +1547,7 @@
             bitcoin_last_checkpoint_size,
             bitcoin_checkpoint_size_with_index,
             get_script_pubkey,
-<<<<<<< HEAD
-            get_checkpoint_txs
-=======
+            get_checkpoint_txs,
             validators,
             validator,
             slashing_params,
@@ -1569,7 +1561,6 @@
             ibc_connections,
             ibc_connection_client_state,
             ibc_connection_channels,
->>>>>>> 686e0fe9
         ],
     )
 }