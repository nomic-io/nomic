#[macro_use]
extern crate rocket;

use bitcoin::Address as BitcoinAddress;
use chrono::{TimeZone, Utc};
use nomic::{
    app::{InnerApp, Nom},
    bitcoin::{
        checkpoint::{CheckpointQueue, Config as CheckpointConfig},
        Config, Nbtc,
    },
    orga::{
        client::{wallet::Unsigned, AppClient},
        coins::{Address, Amount, Decimal, DelegationInfo, Staking, Symbol, ValidatorQueryInfo},
        tendermint::client::HttpClient,
        encoding::EofTerminatedString,
    },
    utils::DeclareInfo,
};

use rocket::response::status::BadRequest;
use rocket::serde::json::{json, Value};
use std::sync::Arc;
use std::{collections::HashMap, str::FromStr};
use tokio::sync::RwLock;
use std::str::FromStr;

use ibc::core::ics24_host::identifier::ConnectionId as IbcConnectionId;
use ibc_proto::ibc::core::connection::v1::ConnectionEnd as RawConnectionEnd;

use tendermint_proto::types::CommitSig as RawCommitSig;
use tendermint_rpc as tm;
use tm::Client as _;

lazy_static::lazy_static! {
    static ref QUERY_CACHE: Arc<RwLock<HashMap<String, (u64, String)>>> = Arc::new(RwLock::new(HashMap::new()));
}

#[derive(Serialize, Deserialize)]
pub struct Balance {
    pub denom: String,
    pub amount: String,
}

fn app_host() -> &'static str {
    "http://localhost:26657"
}

fn app_client() -> AppClient<InnerApp, InnerApp, HttpClient, Nom, Unsigned> {
    nomic::app_client(app_host())
}

async fn query_balances(address: &str) -> Result<Vec<Balance>, BadRequest<String>> {
    let address: Address = address.parse().unwrap();
    let mut balances: Vec<Balance> = vec![];

    let balance: u64 = app_client()
        .query(|app: InnerApp| app.accounts.balance(address))
        .await
        .map_err(|e| BadRequest(Some(format!("{:?}", e))))?
        .into();
    balances.push(Balance {
        denom: Nom::NAME.to_string(),
        amount: balance.to_string(),
    });

    let balance: u64 = app_client()
        .query(|app: InnerApp| app.bitcoin.accounts.balance(address))
        .await
        .map_err(|e| BadRequest(Some(format!("{:?}", e))))?
        .into();
    balances.push(Balance {
        denom: Nbtc::NAME.to_string(),
        amount: balance.to_string(),
    });
    Ok(balances)
}

// DONE /cosmos/bank/v1beta1/balances/{address}
// DONE /cosmos/distribution/v1beta1/delegators/{address}/rewards
// TODO /cosmos/staking/v1beta1/delegations/{address}
// DONE /cosmos/staking/v1beta1/validators
// DONE /cosmos/staking/v1beta1/delegators/{address}/unbonding_delegations
// /cosmos/staking/v1beta1/validators/{address}
// /cosmos/gov/v1beta1/proposals
// /cosmos/gov/v1beta1/proposals/{proposalId}
// /cosmos/gov/v1beta1/proposals/{proposalId}/votes/{address}
// /cosmos/gov/v1beta1/proposals/{proposalId}/tally
// /ibc/apps/transfer/v1/denom_traces/{hash}
// /ibc/core/channel/v1/channels/{channelId}/ports/{portId}/client_state

#[get("/cosmos/staking/v1beta1/validators?<status>")]
async fn validators(status: Option<String>) -> Value {
    let all_validators: Vec<ValidatorQueryInfo> = app_client()
        .query(|app: InnerApp| app.staking.all_validators())
        .await
        .unwrap();

    let mut validators = vec![];
    for validator in all_validators {
        let cons_key = app_client()
            .query(|app: InnerApp| app.staking.consensus_key(validator.address.into()))
            .await
            .unwrap(); // TODO: cache

        let validator_status = if validator.unbonding {
            "BOND_STATUS_UNBONDING"
        } else if validator.in_active_set {
            "BOND_STATUS_BONDED"
        } else {
            "BOND_STATUS_UNBONDED"
        };

        if !status.is_none() && status != Some(validator_status.to_owned()) {
            continue;
        }

        let info: DeclareInfo =
            serde_json::from_str(String::from_utf8(validator.info.to_vec()).unwrap().as_str())
                .unwrap_or(DeclareInfo {
                    details: "".to_string(),
                    identity: "".to_string(),
                    moniker: "".to_string(),
                    website: "".to_string(),
                });

        validators.push(json!(
           {
             "operator_address": validator.address.to_string(),
             "consensus_pubkey": {
                 "@type": "/cosmos.crypto.ed25519.PubKey",
                 "key": base64::encode(cons_key)
             },
             "jailed": validator.jailed,
             "status": validator_status,
             "tokens": validator.amount_staked.to_string(),
             "delegator_shares": validator.amount_staked.to_string(),
             "description": {
                 "moniker": info.moniker,
                 "identity": info.identity,
                 "website": info.website,
                 "security_contact": "",
                 "details": info.details
             },
             "unbonding_height": "0", // TODO
             "unbonding_time": "1970-01-01T00:00:00Z", // TODO
             "commission": {
                 "commission_rates": {
                 "rate": validator.commission.rate,
                 "max_rate": validator.commission.max,
                 "max_change_rate": validator.commission.max_change
                 },
                 "update_time": "2023-08-04T06:00:00.000000000Z" // TODO
             },
             "min_self_delegation": validator.min_self_delegation.to_string()
        }));
    }

    json!({
        "validators": validators,
        "pagination": {
            "next_key": null,
            "total": validators.len().to_string()
        }
    })
}

#[get("/cosmos/staking/v1beta1/validators/<address>")]
async fn validator(address: &str) -> Value {
    let address: Address = address.parse().unwrap();

    // TODO: cache
    let all_validators: Vec<ValidatorQueryInfo> = app_client()
        .query(|app: InnerApp| app.staking.all_validators())
        .await
        .unwrap();

    let mut validators = vec![];
    for validator in all_validators {
        if validator.address != address.into() {
            continue;
        }
        let cons_key = app_client()
            .query(|app: InnerApp| app.staking.consensus_key(validator.address.into()))
            .await
            .unwrap();

        let status = if validator.unbonding {
            "BOND_STATUS_UNBONDING"
        } else if validator.in_active_set {
            "BOND_STATUS_BONDED"
        } else {
            "BOND_STATUS_UNBONDED"
        };

        let info: DeclareInfo =
            serde_json::from_str(String::from_utf8(validator.info.to_vec()).unwrap().as_str())
                .unwrap_or(DeclareInfo {
                    details: "".to_string(),
                    identity: "".to_string(),
                    moniker: "".to_string(),
                    website: "".to_string(),
                });

        validators.push(json!(
           {
             "operator_address": validator.address.to_string(),
             "consensus_pubkey": {
                 "@type": "/cosmos.crypto.ed25519.PubKey",
                 "key": base64::encode(cons_key)
             },
             "jailed": validator.jailed,
             "status": status,
             "tokens": validator.amount_staked.to_string(),
             "delegator_shares": validator.amount_staked.to_string(),
             "description": {
                 "moniker": info.moniker,
                 "identity": info.identity,
                 "website": info.website,
                 "security_contact": "",
                 "details": info.details
             },
             "unbonding_height": "0", // TODO
             "unbonding_time": "1970-01-01T00:00:00Z", // TODO
             "commission": {
                 "commission_rates": {
                 "rate": validator.commission.rate,
                 "max_rate": validator.commission.max,
                 "max_change_rate": validator.commission.max_change
                 },
                 "update_time": "2023-08-04T06:00:00.000000000Z" // TODO
             },
             "min_self_delegation": validator.min_self_delegation.to_string()
        }));
    }
    let validator = validators.first().unwrap();

    json!({
        "validator": validator,
    })
}

#[get("/cosmos/bank/v1beta1/balances/<address>")]
async fn bank_balances(address: &str) -> Result<Value, BadRequest<String>> {
    let balances: Vec<Balance> = query_balances(address).await?;
    let total = balances.len().to_string();
    Ok(json!({
        "balances": balances,
        "pagination": {
            "next_key": null,
            "total": total
        }
    }))
}

#[get("/bank/balances/<address>")]
async fn bank_balances_2(address: &str) -> Result<Value, BadRequest<String>> {
    let balances: Vec<Balance> = query_balances(address).await?;
    let total = balances.len().to_string();
    Ok(json!({
        "balances": balances,
        "pagination": {
            "next_key": null,
            "total": total
        }
    }))
}

#[get("/auth/accounts/<addr_str>")]
async fn auth_accounts(addr_str: &str) -> Result<Value, BadRequest<String>> {
    let address: Address = addr_str.parse().unwrap();

    let balances: Vec<Balance> = query_balances(addr_str).await?;

    let mut nonce: u64 = app_client()
        .query_root(|app| app.inner.inner.borrow().inner.inner.inner.nonce(address))
        .await
        .map_err(|e| BadRequest(Some(format!("{:?}", e))))?;
    nonce += 1;

    Ok(json!({
        "height": "0",
        "result": {
            "type": "cosmos-sdk/BaseAccount",
            "value": {
                "address": addr_str,
                "coins": balances,
                "sequence": nonce.to_string()
            }
        }
    }))
}

#[get("/cosmos/auth/v1beta1/accounts/<addr_str>")]
async fn auth_accounts2(addr_str: &str) -> Result<Value, BadRequest<String>> {
    let address: Address = addr_str.parse().unwrap();

    // let _balance: u64 = app_client()
    //     .query(|app| app.accounts.balance(address))
    //     .await
    //     .map_err(|e| BadRequest(Some(format!("{:?}", e))))?
    //     .into();

    let mut nonce: u64 = app_client()
        .query_root(|app| app.inner.inner.borrow().inner.inner.inner.nonce(address))
        .await
        .map_err(|e| BadRequest(Some(format!("{:?}", e))))?;
    nonce += 1;

    Ok(json!({
        "account": {
          "@type": "/cosmos.auth.v1beta1.BaseAccount",
          "address": addr_str,
          "pub_key": {
            "@type": "/cosmos.crypto.secp256k1.PubKey",
            "key": ""
          },
          "account_number": "0",
          "sequence": nonce.to_string()
        }
    }))
}

use serde::{Deserialize, Serialize};
#[derive(Serialize, Deserialize, Debug, Clone, PartialEq, Eq)]
struct TxRequest {
    tx: serde_json::Value,
    mode: String,
}

#[post("/txs", data = "<tx>")]
async fn txs(tx: &str) -> Result<Value, BadRequest<String>> {
    dbg!(tx);

    let client = tm::HttpClient::new(app_host()).unwrap();

    let tx_bytes = if let Some('{') = tx.chars().next() {
        let tx: TxRequest = serde_json::from_str(tx).unwrap();
        serde_json::to_vec(&tx.tx).unwrap()
    } else {
        base64::decode(tx).map_err(|e| BadRequest(Some(format!("{:?}", e))))?
    };

    let res = client
        .broadcast_tx_commit(tx_bytes.into())
        .await
        .map_err(|e| BadRequest(Some(format!("{:?}", e))))?;

    let tx_response = if res.check_tx.code.is_err() {
        &res.check_tx
    } else {
        &res.deliver_tx
    };

    Ok(json!({
        "height": "0",
        "txhash": res.hash,
        "codespace": tx_response.codespace,
        "code": tx_response.code,
        "data": "",
        "raw_log": "[]",
        "logs": [ tx_response.log ],
        "info": tx_response.info,
        "gas_wanted": tx_response.gas_wanted,
        "gas_used": tx_response.gas_used,
        "tx": null,
        "timestamp": ""
    }))
}

#[derive(Serialize, Deserialize, Debug, Clone, PartialEq, Eq)]
struct TxRequest2 {
    tx_bytes: String,
    mode: String,
}

#[post("/cosmos/tx/v1beta1/txs", data = "<tx>")]
async fn txs2(tx: &str) -> Result<Value, BadRequest<String>> {
    dbg!(tx);

    let client = tm::HttpClient::new(app_host()).unwrap();

    let tx_bytes = if let Some('{') = tx.chars().next() {
        let tx: TxRequest2 = serde_json::from_str(tx).unwrap();
        base64::decode(tx.tx_bytes.as_str()).map_err(|e| BadRequest(Some(format!("{:?}", e))))?
    } else {
        base64::decode(tx).map_err(|e| BadRequest(Some(format!("{:?}", e))))?
    };

    let res = client
        .broadcast_tx_commit(tx_bytes.into())
        .await
        .map_err(|e| BadRequest(Some(format!("{:?}", e))))?;

    let tx_response = if res.check_tx.code.is_err() {
        &res.check_tx
    } else {
        &res.deliver_tx
    };

    Ok(json!({
        "height": res.height,
        "txhash": res.hash,
        "codespace": tx_response.codespace,
        "code": tx_response.code,
        "data": tx_response.data,
        "raw_log": tx_response.log,
        "logs": [ tx_response.log ],
        "info": tx_response.info,
        "gas_wanted": tx_response.gas_wanted,
        "gas_used": tx_response.gas_used,
        "tx": null,
        "timestamp": ""
    }))
}

fn time_now() -> u64 {
    std::time::SystemTime::now()
        .duration_since(std::time::SystemTime::UNIX_EPOCH)
        .unwrap()
        .as_secs()
}

#[get("/query/<query>?<height>")]
async fn query(query: &str, height: Option<u32>) -> Result<String, BadRequest<String>> {
    let cache = QUERY_CACHE.clone();
    let lock = cache.read_owned().await;
    let cached_res = lock.get(query).cloned();
    let cache_hit = cached_res.is_some();
    drop(lock);

    dbg!((&query, cache_hit));
    let now = time_now();

    // if let Some((time, res)) = cached_res {
    //     if now - time < 15 {
    //         return Ok(res.clone())
    //     }
    // }

    let client = tm::HttpClient::new(app_host()).unwrap();

    let query_bytes = hex::decode(query).map_err(|e| BadRequest(Some(format!("{:?}", e))))?;

    let res = client
        .abci_query(None, query_bytes, height.map(Into::into), true)
        .await
        .map_err(|e| BadRequest(Some(format!("{:?}", e))))?;

    let res_height: u64 = res.height.into();
    let res_height: u32 = res_height.try_into().unwrap();

    if let tendermint::abci::Code::Err(code) = res.code {
        let msg = format!("code {}: {}", code, res.log);
        return Err(BadRequest(Some(msg)));
    }

    let res_b64 = base64::encode([res_height.to_be_bytes().to_vec(), res.value].concat());

    let cache = QUERY_CACHE.clone();
    let mut lock = cache.write_owned().await;
    lock.insert(query.to_string(), (now, res_b64.clone()));
    drop(lock);

    Ok(res_b64)
}

#[get("/cosmos/staking/v1beta1/delegations/<address>")]
async fn staking_delegators_delegations(address: &str) -> Value {
    let address: Address = address.parse().unwrap();

    let delegations: Vec<(Address, DelegationInfo)> = app_client()
        .query(|app: InnerApp| app.staking.delegations(address))
        .await
        .unwrap();

    let mut entries = vec![];

    for (validator_address, delegation) in delegations {
        if delegation.staked == 0 {
            continue;
        }

        entries.push(json!({
            "delegation": {
                "delegator_address": address.to_string(),
                "validator_address": validator_address.to_string(),
                "shares": delegation.staked.to_string(),
            },
            "balance": {
                "denom": "unom",
                "amount": delegation.staked.to_string(),
            },
        }))
    }

    json!({
        "delegation_responses": entries,
        "pagination": { "next_key": null, "total": entries.len().to_string() }
    })
}

#[get("/staking/delegators/<address>/delegations")]
async fn staking_delegators_delegations_2(address: &str) -> Result<Value, BadRequest<String>> {
    let address: Address = address.parse().unwrap();

    let delegations: Vec<(Address, DelegationInfo)> = app_client()
        .query(|app: InnerApp| app.staking.delegations(address))
        .await
        .map_err(|e| BadRequest(Some(format!("{:?}", e))))?;

    let total_staked: u64 = delegations
        .iter()
        .map(|(_, d)| -> u64 { d.staked.into() })
        .sum();

    Ok(json!({ "height": "0", "result": [
        {
            "delegator_address": "",
            "validator_address": "",
            "shares": "0",
            "balance": {
              "denom": "NOM",
              "amount": total_staked.to_string(),
            }
          }
    ] }))
}

#[get("/bitcoin/config")]
async fn bitcoin_config() -> Result<Value, BadRequest<String>> {
    let config: Config = app_client()
        .query(|app: InnerApp| Ok(app.bitcoin.config))
        .await
        .map_err(|e| BadRequest(Some(format!("{:?}", e))))?;

    Ok(json!(config))
}

#[get("/bitcoin/checkpoint/config")]
async fn bitcoin_checkpoint_config() -> Result<Value, BadRequest<String>> {
    let config: CheckpointConfig = app_client()
        .query(|app: InnerApp| Ok(app.bitcoin.checkpoints.config))
        .await
        .map_err(|e| BadRequest(Some(format!("{:?}", e))))?;

    Ok(json!(config))
}

#[get("/bitcoin/checkpoint")]
async fn bitcoin_latest_checkpoint() -> Result<Value, BadRequest<String>> {
    let checkpoint_queue: CheckpointQueue = app_client()
        .query(|app: InnerApp| Ok(app.bitcoin.checkpoints))
        .await
        .map_err(|e| BadRequest(Some(format!("{:?}", e))))?;

    let index = checkpoint_queue.index;
    let list_checkpoints = checkpoint_queue.all().unwrap();
    if list_checkpoints.len() == 0 {
        return Ok(json!({}));
    }
    let current_checkpoint_ref = list_checkpoints.last().unwrap();
    let current_checkpoint = &current_checkpoint_ref.1;
    Ok(json!({
        "index": index,
        "confirmed_index": checkpoint_queue.confirmed_index,
        "current_fee_rate": current_checkpoint.fee_rate,
        "status": current_checkpoint.status
    }))
}

#[get("/bitcoin/checkpoint/current_checkpoint_size")]
async fn bitcoin_checkpoint_size() -> Result<Value, BadRequest<String>> {
    let config: usize = app_client()
        .query(|app: InnerApp| Ok(app.bitcoin.checkpoints.building()?.checkpoint_tx()?.vsize()))
        .await
        .map_err(|e| BadRequest(Some(format!("error: {:?}", e))))?;

    let total_inputs: usize = app_client()
        .query(|app: InnerApp| {
            Ok(app
                .bitcoin
                .checkpoints
                .building()?
                .checkpoint_tx()?
                .input
                .len())
        })
        .await
        .map_err(|e| BadRequest(Some(format!("error: {:?}", e))))?;
    Ok(json!({
        "checkpoint_vsize": config,
        "total_input_size": total_inputs,
    }))
}

#[get("/bitcoin/checkpoint/last_checkpoint_size")]
async fn bitcoin_last_checkpoint_size() -> Result<Value, BadRequest<String>> {
    let config: usize = app_client()
        .query(|app: InnerApp| {
            Ok(app
                .bitcoin
                .checkpoints
                .last_completed()?
                .checkpoint_tx()?
                .vsize())
        })
        .await
        .map_err(|e| BadRequest(Some(format!("error: {:?}", e))))?;

    let total_inputs: usize = app_client()
        .query(|app: InnerApp| {
            Ok(app
                .bitcoin
                .checkpoints
                .last_completed()?
                .checkpoint_tx()?
                .input
                .len())
        })
        .await
        .map_err(|e| BadRequest(Some(format!("error: {:?}", e))))?;
    Ok(json!({
        "checkpoint_vsize": config,
        "total_input_size": total_inputs,
    }))
}

#[get("/bitcoin/checkpoint/checkpoint_size?<index>")]
async fn bitcoin_checkpoint_size_with_index(index: u32) -> Result<Value, BadRequest<String>> {
    let config: usize = app_client()
        .query(|app: InnerApp| Ok(app.bitcoin.checkpoints.get(index)?.checkpoint_tx()?.vsize()))
        .await
        .map_err(|e| BadRequest(Some(format!("error: {:?}", e))))?;

    let total_inputs: usize = app_client()
        .query(|app: InnerApp| {
            Ok(app
                .bitcoin
                .checkpoints
                .get(index)?
                .checkpoint_tx()?
                .input
                .len())
        })
        .await
        .map_err(|e| BadRequest(Some(format!("error: {:?}", e))))?;
    Ok(json!({
        "checkpoint_vsize": config,
        "total_input_size": total_inputs,
    }))
}

#[get("/cosmos/staking/v1beta1/delegators/<address>/unbonding_delegations")]
async fn staking_delegators_unbonding_delegations(address: &str) -> Value {
    use chrono::{TimeZone, Utc};
    let address: Address = address.parse().unwrap();
    let delegations: Vec<(Address, DelegationInfo)> = app_client()
        .query(|app: InnerApp| app.staking.delegations(address))
        .await
        .unwrap();

    let mut unbonds = vec![];

    for (val_address, delegation) in delegations {
        if delegation.unbonding.len() == 0 {
            continue;
        }

        let mut entries = vec![];
        for unbond in delegation.unbonding {
            let t = Utc.timestamp_opt(unbond.start_seconds, 0).unwrap();
            entries.push(json!({
                "creation_height": "0", // TODO
                "completion_time": t, // TODO
                "initial_balance": unbond.amount.to_string(),
                "balance": unbond.amount.to_string()
            }))
        }
        unbonds.push(json!({
            "delegator_address": address,
            "validator_address": val_address,
            "entries": entries
        }))
    }

    json!({
        "unbonding_responses": unbonds,
        "pagination": { "next_key": null, "total": unbonds.len().to_string() }
    })
}

#[get("/staking/delegators/<_address>/unbonding_delegations")]
fn staking_delegators_unbonding_delegations_2(_address: &str) -> Value {
    json!({ "height": "0", "result": [] })
}

#[get("/cosmos/staking/v1beta1/validators/<address>/delegations")]
async fn staking_validators_delegations(address: &str) -> Value {
    let validator_address: Address = address.parse().unwrap();
    let delegations: Vec<(Address, DelegationInfo)> = app_client()
        .query(|app: InnerApp| app.staking.delegations(validator_address))
        .await
        .unwrap();

    let mut entries = vec![];

    for (delegator_address, delegation) in delegations {
        if delegation.staked == 0 {
            continue;
        }

        entries.push(json!({
            "delegation": {
                "delegator_address": delegator_address.to_string(),
                "validator_address": validator_address.to_string(),
                "shares": delegation.staked.to_string(),
            },
            "balance": {
                "denom": "unom",
                "amount": delegation.staked.to_string(),
            },
        }))
    }

    json!({
        "delegation_responses": entries,
        "pagination": { "next_key": null, "total": entries.len().to_string() }
    })
}

#[get("/cosmos/staking/v1beta1/validators/<validator_address>/delegations/<delegator_address>")]
async fn staking_validator_single_delegation(
    validator_address: &str,
    delegator_address: &str,
) -> Value {
    let delegator_address: Address = delegator_address.parse().unwrap();
    let validator_address: Address = validator_address.parse().unwrap();

    let delegations: Vec<(Address, DelegationInfo)> = app_client()
        .query(|app: InnerApp| app.staking.delegations(delegator_address))
        .await
        .unwrap();

    let delegation: &DelegationInfo = delegations
        .iter()
        .find(|(validator, _delegation)| *validator == validator_address)
        .map(|(_validator, delegation)| delegation)
        .unwrap();

    json!({
        "delegation_response": {
            "delegation": {
                "delegator_address": delegator_address,
                "validator_address": validator_address,
                "shares": delegation.staked.to_string(),
            },
            "balance": {
                "denom": "unom",
                "amount": delegation.staked.to_string(),
            }
          }
    })
}

#[get("/cosmos/staking/v1beta1/validators/<address>/unbonding_delegations")]
async fn staking_validators_unbonding_delegations(address: &str) -> Value {
    let validator_address: Address = address.parse().unwrap();
    let delegations: Vec<(Address, DelegationInfo)> = app_client()
        .query(|app: InnerApp| app.staking.delegations(validator_address))
        .await
        .unwrap();

    let mut unbonds = vec![];

    for (delegator_address, delegation) in delegations {
        if delegation.unbonding.len() == 0 {
            continue;
        }

        let mut entries = vec![];
        for unbond in delegation.unbonding {
            let t = Utc.timestamp_opt(unbond.start_seconds, 0).unwrap();
            entries.push(json!({
                "creation_height": "0", // TODO
                "completion_time": t, // TODO
                "initial_balance": unbond.amount.to_string(),
                "balance": unbond.amount.to_string()
            }))
        }
        unbonds.push(json!({
            "delegator_address": delegator_address,
            "validator_address": validator_address,
            "entries": entries
        }))
    }

    json!({
        "unbonding_responses": unbonds,
        "pagination": { "next_key": null, "total": unbonds.len().to_string()
    } })
}

#[get("/cosmos/distribution/v1beta1/delegators/<address>/rewards")]
async fn distribution_delegators_rewards(address: &str) -> Value {
    let address: Address = address.parse().unwrap();
    let delegations: Vec<(Address, DelegationInfo)> = app_client()
        .query(|app: InnerApp| app.staking.delegations(address))
        .await
        .unwrap();

    let mut rewards = vec![];
    let mut total_nom = 0;
    let mut total_nbtc = 0;
    for (validator, delegation) in delegations {
        let mut reward = vec![];
        let liquid: u64 = delegation
            .liquid
            .iter()
            .map(|(_, amount)| -> u64 { (*amount).into() })
            .sum();
        if liquid == 0 {
            continue;
        }

        let liquid_nom: u64 = delegation
            .liquid
            .iter()
            .find(|(denom, _)| *denom == Nom::INDEX)
            .unwrap_or(&(0, 0.into()))
            .1
            .into();
        total_nom += liquid_nom;
        reward.push(json!({
            "denom": "unom",
            "amount": liquid_nom.to_string(),
        }));
        let liquid_nbtc: u64 = delegation
            .liquid
            .iter()
            .find(|(denom, _)| *denom == Nbtc::INDEX)
            .unwrap_or(&(0, 0.into()))
            .1
            .into();
        reward.push(json!({
            "denom": "usat",
            "amount": liquid_nbtc.to_string(),
        }));
        total_nbtc += liquid_nbtc;

        rewards.push(json!({
            "validator_address": validator.to_string(),
            "reward": reward,
        }));
    }
    json!({
      "rewards": rewards,
      "total": [
          {
              "denom": "unom",
              "amount": total_nom.to_string(),
          },
          {
              "denom": "usat",
              "amount": total_nbtc.to_string(),
          }
      ]
    })
}

#[get("/cosmos/distribution/v1beta1/delegators/<address>/rewards/<validator_address>")]
async fn distribution_delegators_rewards_for_validator(
    address: &str,
    validator_address: &str,
) -> Value {
    let address: Address = address.parse().unwrap();
    let validator_address: Address = validator_address.parse().unwrap();

    let delegations: Vec<(Address, DelegationInfo)> = app_client()
        .query(|app: InnerApp| app.staking.delegations(address))
        .await
        .unwrap();

    let delegation: &DelegationInfo = delegations
        .iter()
        .find(|(validator, _delegation)| *validator == validator_address)
        .map(|(_validator, delegation)| delegation)
        .unwrap();

    let mut rewards = vec![];

    let liquid_nom: u64 = delegation
        .liquid
        .iter()
        .find(|(denom, _)| *denom == Nom::INDEX)
        .unwrap_or(&(0, 0.into()))
        .1
        .into();

    rewards.push(json!({
        "denom": "unom",
        "amount": liquid_nom.to_string(),
    }));

    let liquid_nbtc: u64 = delegation
        .liquid
        .iter()
        .find(|(denom, _)| *denom == Nbtc::INDEX)
        .unwrap_or(&(0, 0.into()))
        .1
        .into();

    rewards.push(json!({
        "denom": "usat",
        "amount": liquid_nbtc.to_string(),
    }));

    json!({
      "rewards": rewards
    })
}

#[get("/cosmos/mint/v1beta1/inflation")]
async fn minting_inflation() -> Result<Value, BadRequest<String>> {
    let validators: Vec<ValidatorQueryInfo> = app_client()
        .query(|app: InnerApp| app.staking.all_validators())
        .await
        .map_err(|e| BadRequest(Some(format!("{:?}", e))))?;

    let total_staked: u64 = validators
        .iter()
        .map(|v| -> u64 { v.amount_staked.into() })
        .sum();
    let total_staked = Amount::from(total_staked + 1);
    let yearly_inflation = Decimal::from(64_682_541_340_000);
    let apr = (yearly_inflation / Decimal::from(4) / Decimal::from(total_staked))
        .result()
        .map_err(|e| BadRequest(Some(format!("{:?}", e))))?;

    Ok(json!({ "inflation": apr.to_string() }))
}

#[get("/minting/inflation")]
async fn minting_inflation_2() -> Result<Value, BadRequest<String>> {
    let validators: Vec<ValidatorQueryInfo> = app_client()
        .query(|app: InnerApp| app.staking.all_validators())
        .await
        .map_err(|e| BadRequest(Some(format!("{:?}", e))))?;

    let total_staked: u64 = validators
        .iter()
        .map(|v| -> u64 { v.amount_staked.into() })
        .sum();
    let total_staked = Amount::from(total_staked + 1);
    let yearly_inflation = Decimal::from(64_682_541_340_000);
    let apr = (yearly_inflation / Decimal::from(4) / Decimal::from(total_staked))
        .result()
        .map_err(|e| BadRequest(Some(format!("{:?}", e))))?;

    Ok(json!({ "height": "0", "result": apr.to_string() }))
}

#[get("/bank/total/<denom>")]
async fn bank_total(denom: &str) -> Result<Value, BadRequest<String>> {
    let total_balances: u64 = app_client()
        .query(|app: InnerApp| app.get_total_balances(denom))
        .await
        .map_err(|e| BadRequest(Some(format!("{:?}", e))))?;
    Ok(json!({ "height": "0", "result":  total_balances.to_string()}))
}

#[get("/cosmos/staking/v1beta1/pool")]
async fn staking_pool() -> Value {
    let validators = app_client()
        .query(|app| app.staking.all_validators())
        .await
        .unwrap();

    let total_bonded: u64 = validators
        .iter()
        .filter(|v| v.in_active_set)
        .map(|v| -> u64 { v.amount_staked.into() })
        .sum();

    let total_not_bonded: u64 = validators
        .iter()
        .filter(|v| !v.in_active_set)
        .map(|v| -> u64 { v.amount_staked.into() })
        .sum();

    json!({
        "pool": {
            "bonded_tokens": total_bonded.to_string(),
            "not_bonded_tokens": total_not_bonded.to_string()
        }
    })
}

#[get("/cosmos/staking/v1beta1/params")]
async fn staking_params() -> Result<Value, BadRequest<String>> {
    let staking: Staking<Nom> = app_client()
        .query(|app: InnerApp| Ok(app.staking))
        .await
        .map_err(|e| BadRequest(Some(format!("{:?}", e))))?;
    Ok(json!({
        "params": {
            "unbonding_time": staking.unbonding_seconds.to_string() + "s",
            "max_validators": staking.max_validators,
            "max_entries": 7, // FIXME: nomic does not have this value,
            "historical_entries": 1000, // FIXME: nomic does not have this value,
            "bond_denom": Nom::NAME,
        }
    }))
}

#[get("/cosmos/bank/v1beta1/supply/<denom>")]
async fn bank_supply_unom(denom: &str) -> Result<Value, BadRequest<String>> {
    let total_balances: u64 = app_client()
        .query(|app: InnerApp| app.get_total_balances(denom))
        .await
        .map_err(|e| BadRequest(Some(format!("{:?}", e))))?;
    Ok(json!({
        "amount": {
            "denom": denom,
            "amount": total_balances.to_string()
        }
    }))
}

#[get("/staking/pool")]
fn staking_pool_2() -> Value {
    json!({ "height": "0", "result": {
        "loose_tokens": "0",
        "bonded_tokens": "0",
        "inflation_last_time": "0",
        "inflation": "1",
        "date_last_commission_reset": "0",
        "prev_bonded_shares": "0"
      } })
}

#[get("/ibc/apps/transfer/v1/params")]
fn ibc_apps_transfer_params() -> Value {
    json!({
        "params": {
            "send_enabled": false,
            "receive_enabled": false
        }
    })
}

#[get("/ibc/applications/transfer/v1/params")]
fn ibc_applications_transfer_params() -> Value {
    json!({
        "params": {
            "send_enabled": false,
            "receive_enabled": false
        }
    })
}

#[get("/bitcoin/recovery_address/<address>?<network>")]
async fn get_bitcoin_recovery_address(
    address: String,
    network: String,
) -> Result<Value, BadRequest<String>> {
    let netw = match network.as_str() {
        "bitcoin" => bitcoin::Network::Bitcoin,
        "regtest" => bitcoin::Network::Regtest,
        "testnet" => bitcoin::Network::Testnet,
        "signet" => bitcoin::Network::Signet,
        _ => bitcoin::Network::Bitcoin,
    };
    let recovery_address: String = app_client()
        .query(|app: InnerApp| {
            Ok(
                match app
                    .bitcoin
                    .recovery_scripts
                    .get(Address::from_str(&address).unwrap())?
                {
                    Some(script) => BitcoinAddress::from_script(&script, netw)
                        .unwrap()
                        .to_string(),
                    None => "".to_string(),
                },
            )
        })
        .await
        .map_err(|e| BadRequest(Some(format!("{:?}", e))))?;
    Ok(json!(recovery_address.to_string()))
}

#[get("/bitcoin/script_pubkey/<address>")]
async fn get_script_pubkey(address: String) -> Result<Value, BadRequest<String>> {
    let bitcoin_address: bitcoin::Address = address.parse().unwrap();
    let script_pubkey = bitcoin_address.script_pubkey();
    let script_pubkey_bytes = script_pubkey.as_bytes();
    let base64_script_pubkey = base64::encode(script_pubkey_bytes);
    Ok(json!(base64_script_pubkey))
}



#[get("/cosmos/slashing/v1beta1/params")]
async fn slashing_params() -> Value {
    let (
        max_offline_blocks,
        slash_fraction_double_sign,
        slash_fraction_downtime,
        downtime_jail_seconds,
    ) = app_client()
        .query(|app| {
            Ok((
                app.staking.max_offline_blocks,
                app.staking.slash_fraction_double_sign,
                app.staking.slash_fraction_downtime,
                app.staking.downtime_jail_seconds,
            ))
        })
        .await
        .unwrap();

    json!({
        "params": {
            "signed_blocks_window": max_offline_blocks.to_string(),
            "min_signed_per_window": "0.0",
            "downtime_jail_duration": downtime_jail_seconds.to_string() + "s",
            "slash_fraction_double_sign": slash_fraction_double_sign.to_string(),
            "slash_fraction_downtime": slash_fraction_downtime.to_string()
        }
    })
}

#[get("/cosmos/base/tendermint/v1beta1/blocks/latest")]
async fn latest_block() -> Value {
    let client = tm::HttpClient::new(app_host()).unwrap();

    let res = client.latest_block().await.unwrap();

    let last_commit = res.block.last_commit.unwrap();
    let signatures: Vec<_> = last_commit
        .signatures
        .iter()
        .map(|signature| -> Value {
            let signature_raw = RawCommitSig::from(signature.clone());

            json!({
                "validator_address": base64::encode(signature_raw.validator_address),
                "block_id_flag": signature_raw.block_id_flag,
                "timestamp": signature_raw.timestamp,
                "signature": base64::encode(signature_raw.signature),
            })
        })
        .collect();

    json!({
        "block_id": res.block_id,
        "block": {
            "header": res.block.header,
            "data": res.block.data,
            "evidence": res.block.evidence,
            "last_commit": {
                "block_id": last_commit.block_id,
                "signatures": signatures
            }
        }
    })
}

#[get("/cosmos/base/tendermint/v1beta1/blocks/<height>")]
async fn block(height: u32) -> Value {
    let client = tm::HttpClient::new(app_host()).unwrap();

    let res = client
        .block(tendermint::block::Height::from(height))
        .await
        .unwrap();

    let last_commit = res.block.last_commit.unwrap();
    let signatures: Vec<_> = last_commit
        .signatures
        .iter()
        .map(|signature| -> Value {
            let signature_raw = RawCommitSig::from(signature.clone());

            json!({
                "validator_address": base64::encode(signature_raw.validator_address),
                "block_id_flag": signature_raw.block_id_flag,
                "timestamp": signature_raw.timestamp,
                "signature": base64::encode(signature_raw.signature),
            })
        })
        .collect();

    json!({
        "block_id": res.block_id,
        "block": {
            "header": res.block.header,
            "data": res.block.data,
            "evidence": res.block.evidence,
            "last_commit": {
                "block_id": last_commit.block_id,
                "signatures": signatures
            }
        }
    })
}

#[get("/cosmos/base/tendermint/v1beta1/validatorsets/latest")]
async fn latest_validator_set() -> Value {
    let client = tm::HttpClient::new(app_host()).unwrap();

    let block = client.latest_block().await.unwrap();

    let res = client
        .validators(block.block.header.height, tendermint_rpc::Paging::All)
        .await
        .unwrap();

    let validators: Vec<_> = res
        .validators
        .iter()
        .map(|validator| -> Value {
            json!({
                "address": validator.address,
                "voting_power": i64::from(validator.power).to_string(),
                "proposer_priority": i64::from(validator.proposer_priority).to_string(),
                "pub_key": {
                    "@type": "/cosmos.crypto.ed25519.PubKey",
                    "key": base64::encode(validator.pub_key.ed25519().unwrap().to_bytes()),
                }
            })
        })
        .collect();

    json!({
        "block_height": res.block_height,
        "validators": validators,
        "pagination": {
            "next_key": null,
            "total": res.validators.len(),
        }
    })
}

#[get("/cosmos/base/tendermint/v1beta1/validatorsets/<height>")]
async fn validator_set(height: u32) -> Value {
    let client = tm::HttpClient::new(app_host()).unwrap();

    let res = client
        .validators(height, tendermint_rpc::Paging::All)
        .await
        .unwrap();

    let validators: Vec<_> = res
        .validators
        .iter()
        .map(|validator| -> Value {
            json!({
                "address": validator.address,
                "voting_power": i64::from(validator.power).to_string(),
                "proposer_priority": i64::from(validator.proposer_priority).to_string(),
                "pub_key": {
                    "@type": "/cosmos.crypto.ed25519.PubKey",
                    "key": base64::encode(validator.pub_key.ed25519().unwrap().to_bytes()),
                }
            })
        })
        .collect();

    json!({
        "block_height": res.block_height,
        "validators": validators,
        "pagination": {
            "next_key": null,
            "total": res.validators.len(),
        }
    })
}

#[get("/cosmos/distribution/v1beta1/community_pool")]
async fn community_pool() -> Value {
    let community_pool = app_client()
        .query(|app| Ok(app.community_pool.amount))
        .await
        .unwrap();

    json!({
        "pool": [
            {
                "denom": "unom",
                "amount": community_pool.to_string()
            }
        ]
    })
}

#[get("/cosmos/gov/v1beta1/proposals")]
fn proposals() -> Value {
    json!({
        "proposals": [],
        "pagination": {
            "next_key": null,
            "total": 0
        }
    })
}

#[get("/ibc/core/connection/v1/connections/<connection>")]
async fn ibc_connection(connection: &str) -> Value {
    let connection = app_client()
        .query(|app| app.ibc.ctx.query_connection(EofTerminatedString(IbcConnectionId::from_str(connection).unwrap())))
        .await
        .unwrap()
        .unwrap();

    json!({
        "connection": RawConnectionEnd::from(connection),
        "proof_height": {
            "revision_number": "0",
            "revision_height": "0"
        },
    })
}

#[get("/ibc/core/connection/v1/connections")]
async fn ibc_connections() -> Value {
    let connections = app_client()
        .query(|app| app.ibc.ctx.query_all_connections())
        .await
        .unwrap();

    json!({
        "connections": connections,
        "pagination": {
            "next_key": null,
            "total": connections.len().to_string()
          },
        "proof_height": {
            "revision_number": "0",
            "revision_height": "0"
        },
    })
}

use rocket::fairing::{Fairing, Info, Kind};
use rocket::http::Header;
use rocket::{Request, Response};

pub struct CORS;

#[rocket::async_trait]
impl Fairing for CORS {
    fn info(&self) -> Info {
        Info {
            name: "Add CORS headers to responses",
            kind: Kind::Response,
        }
    }

    async fn on_response<'r>(&self, _request: &'r Request<'_>, response: &mut Response<'r>) {
        response.set_header(Header::new("Access-Control-Allow-Origin", "*"));
        response.set_header(Header::new(
            "Access-Control-Allow-Methods",
            "POST, GET, PATCH, OPTIONS",
        ));
        response.set_header(Header::new("Access-Control-Allow-Headers", "*"));
        response.set_header(Header::new("Access-Control-Allow-Credentials", "true"));
    }
}

#[launch]
fn rocket() -> _ {
    rocket::build().attach(CORS).mount(
        "/",
        routes![
            bank_balances,
            bank_balances_2,
            auth_accounts,
            auth_accounts2,
            txs,
            txs2,
            query,
            staking_delegators_delegations,
            staking_delegators_delegations_2,
            staking_delegators_unbonding_delegations,
            staking_delegators_unbonding_delegations_2,
            staking_validators_delegations,
            staking_validators_unbonding_delegations,
            staking_validator_single_delegation,
            distribution_delegators_rewards,
            distribution_delegators_rewards_for_validator,
            minting_inflation,
            minting_inflation_2,
            staking_pool,
            staking_pool_2,
            bank_total,
            ibc_apps_transfer_params,
            ibc_applications_transfer_params,
            bank_supply_unom,
            bitcoin_config,
            bitcoin_checkpoint_config,
            bitcoin_latest_checkpoint,
            staking_params,
            get_bitcoin_recovery_address,
            bitcoin_checkpoint_size,
            bitcoin_last_checkpoint_size,
            bitcoin_checkpoint_size_with_index,
            get_script_pubkey,
            validators,
            validator,
            slashing_params,
            latest_block,
            block,
            latest_validator_set,
            validator_set,
            community_pool,
            proposals,
<<<<<<< HEAD
=======
            ibc_connection,
            ibc_connections,
>>>>>>> 843f0e3c
        ],
    )
}<|MERGE_RESOLUTION|>--- conflicted
+++ resolved
@@ -12,18 +12,18 @@
     orga::{
         client::{wallet::Unsigned, AppClient},
         coins::{Address, Amount, Decimal, DelegationInfo, Staking, Symbol, ValidatorQueryInfo},
+        encoding::EofTerminatedString,
         tendermint::client::HttpClient,
-        encoding::EofTerminatedString,
     },
     utils::DeclareInfo,
 };
 
 use rocket::response::status::BadRequest;
 use rocket::serde::json::{json, Value};
+use std::str::FromStr;
 use std::sync::Arc;
 use std::{collections::HashMap, str::FromStr};
 use tokio::sync::RwLock;
-use std::str::FromStr;
 
 use ibc::core::ics24_host::identifier::ConnectionId as IbcConnectionId;
 use ibc_proto::ibc::core::connection::v1::ConnectionEnd as RawConnectionEnd;
@@ -1100,8 +1100,6 @@
     Ok(json!(base64_script_pubkey))
 }
 
-
-
 #[get("/cosmos/slashing/v1beta1/params")]
 async fn slashing_params() -> Value {
     let (
@@ -1310,7 +1308,11 @@
 #[get("/ibc/core/connection/v1/connections/<connection>")]
 async fn ibc_connection(connection: &str) -> Value {
     let connection = app_client()
-        .query(|app| app.ibc.ctx.query_connection(EofTerminatedString(IbcConnectionId::from_str(connection).unwrap())))
+        .query(|app| {
+            app.ibc.ctx.query_connection(EofTerminatedString(
+                IbcConnectionId::from_str(connection).unwrap(),
+            ))
+        })
         .await
         .unwrap()
         .unwrap();
@@ -1417,11 +1419,8 @@
             validator_set,
             community_pool,
             proposals,
-<<<<<<< HEAD
-=======
             ibc_connection,
             ibc_connections,
->>>>>>> 843f0e3c
         ],
     )
 }