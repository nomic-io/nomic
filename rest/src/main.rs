--- conflicted
+++ resolved
@@ -1,10 +1,7 @@
 #[macro_use]
 extern crate rocket;
 
-<<<<<<< HEAD
 use bitcoin::Address as BitcoinAddress;
-=======
->>>>>>> 67a7050c
 use chrono::{TimeZone, Utc};
 use nomic::{
     app::{InnerApp, Nom},
@@ -14,11 +11,7 @@
     },
     orga::{
         client::{wallet::Unsigned, AppClient},
-<<<<<<< HEAD
         coins::{Address, Amount, Decimal, DelegationInfo, Staking, Symbol, ValidatorQueryInfo},
-=======
-        coins::{Address, Amount, Decimal, DelegationInfo, Symbol, ValidatorQueryInfo},
->>>>>>> 67a7050c
         encoding::EofTerminatedString,
         tendermint::client::HttpClient,
     },
@@ -27,10 +20,6 @@
 
 use rocket::response::status::BadRequest;
 use rocket::serde::json::{json, Value};
-<<<<<<< HEAD
-=======
-use std::collections::HashMap;
->>>>>>> 67a7050c
 use std::str::FromStr;
 use std::sync::Arc;
 use std::{collections::HashMap, str::FromStr};
@@ -1145,16 +1134,7 @@
     })
 }
 
-<<<<<<< HEAD
-#[get("/cosmos/base/tendermint/v1beta1/blocks/latest")]
-async fn latest_block() -> Value {
-    let client = tm::HttpClient::new(app_host()).unwrap();
-
-    let res = client.latest_block().await.unwrap();
-
-=======
 fn parse_block(res: tendermint_rpc::endpoint::block::Response) -> Value {
->>>>>>> 67a7050c
     let last_commit = res.block.last_commit.unwrap();
     let signatures: Vec<_> = last_commit
         .signatures
@@ -1220,55 +1200,10 @@
         .await
         .unwrap();
 
-<<<<<<< HEAD
-    let last_commit = res.block.last_commit.unwrap();
-    let signatures: Vec<_> = last_commit
-        .signatures
-        .iter()
-        .map(|signature| -> Value {
-            let signature_raw = RawCommitSig::from(signature.clone());
-=======
     parse_block(res)
 }
->>>>>>> 67a7050c
 
 fn parse_validator_set(res: tendermint_rpc::endpoint::validators::Response) -> Value {
-    let validators: Vec<_> = res.validators.iter()
-        .map(|validator| -> Value {
-            json!({
-                "address": validator.address,
-                "voting_power": i64::from(validator.power).to_string(),
-                "proposer_priority": i64::from(validator.proposer_priority).to_string(),
-                "pub_key": {
-                    "@type": "/cosmos.crypto.ed25519.PubKey",
-                    "key": base64::encode(validator.pub_key.ed25519().unwrap().to_bytes()),
-                }
-            })
-        })
-        .collect();
-
-    json!({
-        "block_height": res.block_height,
-        "validators": validators,
-        "pagination": {
-            "next_key": null,
-            "total": res.validators.len(),
-        }
-    })
-}
-
-#[get("/cosmos/base/tendermint/v1beta1/validatorsets/latest")]
-async fn latest_validator_set() -> Value {
-    let client = tm::HttpClient::new(app_host()).unwrap();
-
-    let block = client.latest_block().await.unwrap();
-
-    let res = client
-        .validators(block.block.header.height, tendermint_rpc::Paging::All)
-        .await
-        .unwrap();
-
-<<<<<<< HEAD
     let validators: Vec<_> = res
         .validators
         .iter()
@@ -1293,9 +1228,20 @@
             "total": res.validators.len(),
         }
     })
-=======
+}
+
+#[get("/cosmos/base/tendermint/v1beta1/validatorsets/latest")]
+async fn latest_validator_set() -> Value {
+    let client = tm::HttpClient::new(app_host()).unwrap();
+
+    let block = client.latest_block().await.unwrap();
+
+    let res = client
+        .validators(block.block.header.height, tendermint_rpc::Paging::All)
+        .await
+        .unwrap();
+
     parse_validator_set(res)
->>>>>>> 67a7050c
 }
 
 #[get("/cosmos/base/tendermint/v1beta1/validatorsets/<height>")]
@@ -1307,34 +1253,7 @@
         .await
         .unwrap();
 
-<<<<<<< HEAD
-    let validators: Vec<_> = res
-        .validators
-        .iter()
-        .map(|validator| -> Value {
-            json!({
-                "address": validator.address,
-                "voting_power": i64::from(validator.power).to_string(),
-                "proposer_priority": i64::from(validator.proposer_priority).to_string(),
-                "pub_key": {
-                    "@type": "/cosmos.crypto.ed25519.PubKey",
-                    "key": base64::encode(validator.pub_key.ed25519().unwrap().to_bytes()),
-                }
-            })
-        })
-        .collect();
-
-    json!({
-        "block_height": res.block_height,
-        "validators": validators,
-        "pagination": {
-            "next_key": null,
-            "total": res.validators.len(),
-        }
-    })
-=======
     parse_validator_set(res)
->>>>>>> 67a7050c
 }
 
 #[get("/cosmos/distribution/v1beta1/community_pool")]
