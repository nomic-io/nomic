--- conflicted
+++ resolved
@@ -493,38 +493,8 @@
             .query(|app: InnerApp| Ok(app.bitcoin.checkpoints.last_completed_tx()?.txid()))
             .await?;
 
-<<<<<<< HEAD
         Ok(last_checkpoint_id.to_string())
     }
-=======
-#[wasm_bindgen(js_name = feeInfo)]
-pub async fn fee_info() -> Result<FeeInfo, JsError> {
-    let user_fee_factor = app_client()
-        .query(|app: InnerApp| Ok(app.bitcoin.checkpoints.config.user_fee_factor))
-        .await?;
-
-    Ok(app_client()
-        .query(|app: InnerApp| {
-            let building = app.bitcoin.checkpoints.building()?;
-            let est_miner_fee = building.fee_rate
-                * app.bitcoin.checkpoints.active_sigset()?.est_witness_vsize()
-                * user_fee_factor
-                / 10_000;
-            Ok(FeeInfo {
-                bridgeFeeRate: 0.015,
-                minerFeeRate: est_miner_fee,
-            })
-        })
-        .await?)
-}
-
-#[wasm_bindgen(js_name = depositsEnabled)]
-pub async fn deposits_enabled() -> Result<bool, JsError> {
-    Ok(app_client()
-        .query(|app: InnerApp| Ok(!app.bitcoin.checkpoints.last_completed()?.deposits_enabled))
-        .await?)
-}
->>>>>>> 67a7050c
 
     #[allow(non_snake_case)]
     #[wasm_bindgen(js_name=bitcoinHeight)]
@@ -672,6 +642,30 @@
     }
 
     #[allow(non_snake_case)]
+    #[wasm_bindgen(js_name = feeInfo)]
+    pub async fn fee_info(&self) -> Result<FeeInfo, JsError> {
+        let user_fee_factor = self
+            .client
+            .query(|app: InnerApp| Ok(app.bitcoin.checkpoints.config.user_fee_factor))
+            .await?;
+
+        Ok(self
+            .client
+            .query(|app: InnerApp| {
+                let building = app.bitcoin.checkpoints.building()?;
+                let est_miner_fee = building.fee_rate
+                    * app.bitcoin.checkpoints.active_sigset()?.est_witness_vsize()
+                    * user_fee_factor
+                    / 10_000;
+                Ok(FeeInfo {
+                    bridgeFeeRate: 0.015,
+                    minerFeeRate: est_miner_fee,
+                })
+            })
+            .await?)
+    }
+
+    #[allow(non_snake_case)]
     #[wasm_bindgen(js_name=ibcTransferOut)]
     pub async fn ibc_transfer_out(
         &self,
@@ -691,6 +685,7 @@
         value.insert("receiver".to_string(), receiver_address.into());
         value.insert("sender".to_string(), self_address.clone().into());
         value.insert("timeout_timestamp".to_string(), timeout_timestamp.into());
+        value.insert("memo".to_string(), "".into());
 
         let address = self_address
             .parse()
@@ -715,46 +710,11 @@
             return Err(JsError::new("Address must be 20 bytes"));
         }
 
-<<<<<<< HEAD
         let bytes =
             hex::decode(&str[2..]).map_err(|_| Error::Wasm("Invalid address".to_string()))?;
         let mut arr = [0; Address::LENGTH];
         arr.copy_from_slice(&bytes[..]);
         let addr: Address = arr.into();
-=======
-#[wasm_bindgen(js_name = ibcTransferOut)]
-pub async fn ibc_transfer_out(
-    amount: u64,
-    channel_id: String,
-    port_id: String,
-    denom: String,
-    self_address: String,
-    receiver_address: String,
-    timeout_timestamp: String,
-) -> Result<String, JsError> {
-    let mut value = serde_json::Map::new();
-    value.insert("amount".to_string(), amount.into());
-    value.insert("denom".to_string(), denom.into());
-    value.insert("channel_id".to_string(), channel_id.into());
-    value.insert("port_id".to_string(), port_id.into());
-    value.insert("receiver".to_string(), receiver_address.into());
-    value.insert("sender".to_string(), self_address.clone().into());
-    value.insert("timeout_timestamp".to_string(), timeout_timestamp.into());
-    value.insert("memo".to_string(), "".into());
-
-    let address = self_address
-        .parse()
-        .map_err(|e| Error::Wasm(format!("{:?}", e)))?;
-    gen_call_bytes(
-        address,
-        sdk::Msg {
-            type_: "nomic/MsgIbcTransferOut".to_string(),
-            value: value.into(),
-        },
-    )
-    .await
-}
->>>>>>> 67a7050c
 
         Ok(addr.to_string())
     }
