--- conflicted
+++ resolved
@@ -442,11 +442,7 @@
     Ok(DepositAddress {
         address: btc_addr.to_string(),
         sigset_index: sigset.index(),
-<<<<<<< HEAD
         expiration: sigset.deposit_timeout * 1000,
-=======
-        expiration: (sigset.create_time() + max_deposit_age) * 1000,
->>>>>>> 50f77b4d
     })
 }
 
