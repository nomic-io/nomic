use futures_lite::Future;
use nomic::orga::abci::App;
use nomic::orga::call::Call;
use nomic::orga::client::Transport;
use nomic::orga::encoding::Encode;
use nomic::orga::merk::ProofStore;
use nomic::orga::plugins::ABCIPlugin;
use nomic::orga::query::Query;
use nomic::orga::state::State;
use nomic::orga::store::Store;
use nomic::orga::store::{BackingStore, Shared};
use nomic::orga::{Error, Result};
use std::convert::TryInto;
use std::pin::Pin;
use std::sync::Mutex;
use std::task::{Context, Poll};
use wasm_bindgen::{JsCast, JsValue};
use wasm_bindgen_futures::JsFuture;

use web_sys::{Request, RequestInit, RequestMode, Response};

#[derive(Default)]
pub struct WebClient {
    height: Mutex<Option<u32>>,
}

impl WebClient {
    pub fn new() -> Self {
        Self::default()
    }
}

impl<T: App + Call + Query + State + Default> Transport<ABCIPlugin<T>> for WebClient {
    async fn call(&self, _call: <ABCIPlugin<T> as Call>::Call) -> Result<()> {
        todo!()
    }

    async fn query(&self, query: T::Query) -> Result<Store> {
<<<<<<< HEAD
        let query_bytes = query.encode()?;
        let query = hex::encode(query_bytes);
        let maybe_height: Option<u32> = self.height.lock().unwrap().map(Into::into);

        let url = {
=======
        UnsafeSendFuture(async move {
            let query_bytes = query.encode()?;
            let query = hex::encode(query_bytes);
            let maybe_height: Option<u32> = self.height.lock().unwrap().map(Into::into);

>>>>>>> eab3d596
            let window = match web_sys::window() {
                Some(window) => window,
                None => return Err(Error::App("Window not found".to_string())),
            };

<<<<<<< HEAD
            let storage = window
                .local_storage()
                .map_err(|_| Error::App("Could not get local storage".into()))?
                .unwrap();
            let rest_server = storage
                .get("nomic/rest_server")
                .map_err(|_| Error::App("Could not load from local storage".into()))?
                .unwrap();
            let mut url = format!("{}/query/{}", rest_server, query);
            if let Some(height) = maybe_height {
                url.push_str(&format!("?height={}", height));
            }
            url
        };

        let req = {
            let window = match web_sys::window() {
                Some(window) => window,
                None => return Err(Error::App("Window not found".to_string())),
            };

            let mut opts = RequestInit::new();
            opts.method("GET");
            opts.mode(RequestMode::Cors);

            let req = Request::new_with_str_and_init(&url, &opts)
                .map_err(|e| Error::App(format!("{:?}", e)))?;

            JsFuture::from(window.fetch_with_request(&req))
        };

        let res = {
            let resp_value = UnsafeSend(req)
                .await
                .map_err(|e| Error::App(format!("{:?}", e)))?;
=======
            let rest_server = {
                let storage = window
                    .local_storage()
                    .map_err(|_| Error::App("Could not get local storage".into()))?
                    .unwrap();
                storage
                    .get("nomic/rest_server")
                    .map_err(|_| Error::App("Could not load from local storage".into()))?
                    .unwrap()
            };

            let resp_value = {
                JsFuture::from(window.fetch_with_request(&{
                    let mut opts = RequestInit::new();
                    opts.method("GET");
                    opts.mode(RequestMode::Cors);
                    let mut url = format!("{}/query/{}", rest_server, query);
                    if let Some(height) = maybe_height {
                        url.push_str(&format!("?height={}", height));
                    }

                    Request::new_with_str_and_init(&url, &opts)
                        .map_err(|e| Error::App(format!("{:?}", e)))?
                }))
                .await
                .map_err(|e| Error::App(format!("{:?}", e)))?
            };
>>>>>>> eab3d596

            let resp: Response = resp_value
                .dyn_into()
                .map_err(|e| Error::App(format!("{:?}", e)))?;

            let resp_buf = resp
                .array_buffer()
                .map_err(|e| Error::App(format!("{:?}", e)))?;

<<<<<<< HEAD
            JsFuture::from(resp_buf)
        };

        let res = UnsafeSend(res)
            .await
            .map_err(|e| Error::App(format!("{:?}", e)))?;
        let res = js_sys::Uint8Array::new(&res).to_vec();
        let res = String::from_utf8(res).map_err(|e| Error::App(format!("{:?}", e)))?;
        let res = base64::decode(res).map_err(|e| Error::App(format!("{:?}", e)))?;

        // TODO: we shouldn't need to include the root hash in the result, it
        // should come from a trusted source
        let res_height = match res[0..4].try_into() {
            Ok(inner) => u32::from_be_bytes(inner),
            _ => panic!("Cannot convert result to fixed size array"),
        };
        let mut height = self.height.lock().unwrap();
        if let Some(height) = height.as_ref() {
            if *height != res_height {
                return Err(Error::App(format!(
                    "Height mismatch: expected {}, got {}",
                    height, res_height
                )));
=======
            let res = JsFuture::from(resp_buf)
                .await
                .map_err(|e| Error::App(format!("{:?}", e)))?;
            let res = js_sys::Uint8Array::new(&res).to_vec();
            let res = String::from_utf8(res).map_err(|e| Error::App(format!("{:?}", e)))?;
            let res = base64::decode(res).map_err(|e| Error::App(format!("{:?}", e)))?;

            // TODO: we shouldn't need to include the root hash in the result, it
            // should come from a trusted source
            let res_height = match res[0..4].try_into() {
                Ok(inner) => u32::from_be_bytes(inner),
                _ => panic!("Cannot convert result to fixed size array"),
            };
            let mut height = self.height.lock().unwrap();
            if let Some(height) = height.as_ref() {
                if *height != res_height {
                    return Err(Error::App(format!(
                        "Height mismatch: expected {}, got {}",
                        height, res_height
                    )));
                }
>>>>>>> eab3d596
            }
            height.replace(res_height);
            let root_hash = match res[4..36].try_into() {
                Ok(inner) => inner,
                _ => panic!("Cannot convert result to fixed size array"),
            };
            let proof_bytes = &res[36..];

            let map = nomic::orga::merk::merk::proofs::query::verify(proof_bytes, root_hash)?;

            let store: Shared<ProofStore> = Shared::new(ProofStore(map));
            let store = Store::new(BackingStore::ProofMap(store));

            Ok(store)
        })
        .await
    }
}

pub struct UnsafeSendFuture<F>(F);

unsafe impl<F> Send for UnsafeSendFuture<F> {}

use std::future::Future;
use std::pin::Pin;
use std::task::{Context, Poll};

impl<F: Future> Future for UnsafeSendFuture<F> {
    type Output = F::Output;

    fn poll(self: Pin<&mut Self>, cx: &mut Context) -> Poll<Self::Output> {
        let inner = unsafe { self.map_unchecked_mut(|s| &mut s.0) };
        inner.poll(cx)
    }
}

struct UnsafeSend<T>(pub T);

impl<T: Unpin + Future<Output = std::result::Result<JsValue, JsValue>>> Future for UnsafeSend<T> {
    type Output = std::result::Result<JsValue, JsValue>;

    fn poll(self: Pin<&mut Self>, cx: &mut Context) -> Poll<std::result::Result<JsValue, JsValue>> {
        let inner = unsafe { Pin::new_unchecked(&mut self.get_mut().0) };
        inner.poll(cx)
    }
}

unsafe impl<T> Send for UnsafeSend<T> {}<|MERGE_RESOLUTION|>--- conflicted
+++ resolved
@@ -36,61 +36,16 @@
     }
 
     async fn query(&self, query: T::Query) -> Result<Store> {
-<<<<<<< HEAD
-        let query_bytes = query.encode()?;
-        let query = hex::encode(query_bytes);
-        let maybe_height: Option<u32> = self.height.lock().unwrap().map(Into::into);
-
-        let url = {
-=======
         UnsafeSendFuture(async move {
             let query_bytes = query.encode()?;
             let query = hex::encode(query_bytes);
             let maybe_height: Option<u32> = self.height.lock().unwrap().map(Into::into);
 
->>>>>>> eab3d596
             let window = match web_sys::window() {
                 Some(window) => window,
                 None => return Err(Error::App("Window not found".to_string())),
             };
 
-<<<<<<< HEAD
-            let storage = window
-                .local_storage()
-                .map_err(|_| Error::App("Could not get local storage".into()))?
-                .unwrap();
-            let rest_server = storage
-                .get("nomic/rest_server")
-                .map_err(|_| Error::App("Could not load from local storage".into()))?
-                .unwrap();
-            let mut url = format!("{}/query/{}", rest_server, query);
-            if let Some(height) = maybe_height {
-                url.push_str(&format!("?height={}", height));
-            }
-            url
-        };
-
-        let req = {
-            let window = match web_sys::window() {
-                Some(window) => window,
-                None => return Err(Error::App("Window not found".to_string())),
-            };
-
-            let mut opts = RequestInit::new();
-            opts.method("GET");
-            opts.mode(RequestMode::Cors);
-
-            let req = Request::new_with_str_and_init(&url, &opts)
-                .map_err(|e| Error::App(format!("{:?}", e)))?;
-
-            JsFuture::from(window.fetch_with_request(&req))
-        };
-
-        let res = {
-            let resp_value = UnsafeSend(req)
-                .await
-                .map_err(|e| Error::App(format!("{:?}", e)))?;
-=======
             let rest_server = {
                 let storage = window
                     .local_storage()
@@ -118,7 +73,6 @@
                 .await
                 .map_err(|e| Error::App(format!("{:?}", e)))?
             };
->>>>>>> eab3d596
 
             let resp: Response = resp_value
                 .dyn_into()
@@ -128,31 +82,6 @@
                 .array_buffer()
                 .map_err(|e| Error::App(format!("{:?}", e)))?;
 
-<<<<<<< HEAD
-            JsFuture::from(resp_buf)
-        };
-
-        let res = UnsafeSend(res)
-            .await
-            .map_err(|e| Error::App(format!("{:?}", e)))?;
-        let res = js_sys::Uint8Array::new(&res).to_vec();
-        let res = String::from_utf8(res).map_err(|e| Error::App(format!("{:?}", e)))?;
-        let res = base64::decode(res).map_err(|e| Error::App(format!("{:?}", e)))?;
-
-        // TODO: we shouldn't need to include the root hash in the result, it
-        // should come from a trusted source
-        let res_height = match res[0..4].try_into() {
-            Ok(inner) => u32::from_be_bytes(inner),
-            _ => panic!("Cannot convert result to fixed size array"),
-        };
-        let mut height = self.height.lock().unwrap();
-        if let Some(height) = height.as_ref() {
-            if *height != res_height {
-                return Err(Error::App(format!(
-                    "Height mismatch: expected {}, got {}",
-                    height, res_height
-                )));
-=======
             let res = JsFuture::from(resp_buf)
                 .await
                 .map_err(|e| Error::App(format!("{:?}", e)))?;
@@ -174,7 +103,6 @@
                         height, res_height
                     )));
                 }
->>>>>>> eab3d596
             }
             height.replace(res_height);
             let root_hash = match res[4..36].try_into() {
